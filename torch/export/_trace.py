# mypy: allow-untyped-decorators
# mypy: allow-untyped-defs
import dataclasses
import functools
import inspect
import logging
import re
import time
import warnings
from contextlib import contextmanager, nullcontext
from typing import Any, Callable, Dict, List, Optional, Set, Tuple, Union

import torch
import torch._dynamo
import torch.fx
import torch.utils._pytree as pytree
from torch._dispatch.python import enable_python_dispatcher
from torch._dynamo.exc import UserError, UserErrorType
from torch._export.db.logging import (
    exportdb_error_message,
    get_class_if_classified_error,
)
from torch._export.non_strict_utils import (
    _fakify_script_objects,
    _gather_constant_attrs,
    _NonStrictTorchFunctionHandler,
    make_constraints,
    make_fake_inputs,
    produce_guards_and_solve_constraints,
)
from torch._export.passes._node_metadata_hook import (
    _node_metadata_hook,
    _set_node_metadata_hook,
)
from torch._export.passes.collect_tracepoints_pass import CollectTracepointsPass
from torch._export.passes.lift_constants_pass import (
    ConstantAttrMap,
    lift_constants_pass,
    rewrite_script_object_meta,
)
from torch._export.utils import (
    _collect_param_buffer_metadata,
    _get_shape_env_from_gm,
    _populate_param_buffer_metadata_to_new_gm,
    placeholder_naming_pass,
    placeholder_prefixes,
)
from torch._export.verifier import SpecViolationError
from torch._export.wrappers import _wrap_submodules
from torch._functorch._aot_autograd.input_output_analysis import (
    _graph_input_names,
    _graph_output_names,
)
from torch._functorch._aot_autograd.traced_function_transforms import (
    create_functional_call,
)
from torch._functorch._aot_autograd.utils import create_tree_flattened_fn
from torch._functorch.aot_autograd import aot_export_module
from torch._guards import detect_fake_mode
from torch._library.fake_class_registry import FakeScriptObject
from torch._subclasses.fake_tensor import FakeTensor, FakeTensorMode
from torch._utils_internal import log_export_usage
from torch.export.dynamic_shapes import (
    _check_dynamic_shapes,
    _combine_args,
    _transform_shapes_for_default_dynamic,
)
from torch.export.exported_program import OutputKind
from torch.fx._utils import first_call_function_nn_module_stack
from torch.fx.experimental.proxy_tensor import make_fx
from torch.fx.experimental.symbolic_shapes import (
    ConstraintViolationError,
    free_unbacked_symbols,
    GuardOnDataDependentSymNode,
    ShapeEnv,
)
from torch.fx.graph import _PyTreeCodeGen, _PyTreeInfo
from torch.fx.passes.runtime_assert import insert_deferred_runtime_asserts
from torch.utils._pytree import TreeSpec
from torch.utils._sympy.value_ranges import ValueRangeError

from ._safeguard import AutogradStateOpsFailSafeguard
from .exported_program import (
    _disable_prexisiting_fake_mode,
    ExportedProgram,
    InputKind,
    ModuleCallEntry,
    ModuleCallSignature,
)
from .graph_signature import _convert_to_export_graph_signature, ExportGraphSignature


log = logging.getLogger(__name__)


<<<<<<< HEAD
# This list is compiled from DispatchKey.cpp.
# The idea is that we use these keys to override
# CIA decomp in export
_AUTOGRAD_ALIAS_BACKEND_KEYS_TO_OVERRIDE = [
    torch._C.DispatchKey.AutogradCPU,
    torch._C.DispatchKey.AutogradCUDA,
    torch._C.DispatchKey.AutogradMeta,
    torch._C.DispatchKey.AutogradXLA,
    torch._C.DispatchKey.AutogradLazy,
    torch._C.DispatchKey.AutogradIPU,
    torch._C.DispatchKey.AutogradXPU,
    torch._C.DispatchKey.AutogradMPS,
    torch._C.DispatchKey.AutogradHPU,
    torch._C.DispatchKey.AutogradPrivateUse1,
    torch._C.DispatchKey.AutogradPrivateUse2,
    torch._C.DispatchKey.AutogradPrivateUse3,
]


def _register_cia_to_meta(*args, **kwargs):
    kernel = kwargs["kernel"]
    del kwargs["kernel"]

    assert torch._C._dispatch_has_kernel_for_dispatch_key(
        kernel.name(), torch._C.DispatchKey.CompositeImplicitAutograd
    )

    return kernel._op_dk(
        torch._C.DispatchKey.CompositeImplicitAutograd, *args, **kwargs
    )


@contextmanager
def _override_composite_implicit_decomp(ops_to_preserve, decomp_table, safe=True):
    # This function overrides CompositeImplicitAutograd decomp for
    # functional composite ops that user specified. Ideally we want to not-decompose
    # ALL composite ops but today's C++ functinalization relies on
    # the fact that it is working with the opset after decomp is run.
    # Hence we can only do it for functional ops. One caveat is that
    # there are some composite ops that lie about their schema (claimed to be
    # functional but not really aka dropout), for these cases, we just decompose.

    # When safe=False, we will assume that ops_to_preserve can be mutating/aliasing
    # and their usual decompositions need to be shadowed rather than overridden.
    # Thus we will avoid asserting that they are valid to preserve, and will not
    # replace their CompositeImplicitAutograd kernels with NotImplemented.
    # The only current users of this mode are variants of aten::to that we will
    # replace with aten::_to_copy in FunctionalTensorMode.__torch_dispatch__.

    saved_tables = {}
    patched_ops = set()
    for op_overload in ops_to_preserve:
        # Our strategy for deciding if we can preserve CIA is following:
        # 1. The op should be known statically that it is functional
        # 2. If it is maybe aliasing, we decompose because we must know if an op
        #    is mutating or aliasing.
        # TODO (tmanlaibaatar) make this utility function and share it with functional_tensor
        # decomp part. (https://github.com/pytorch/pytorch/issues/129431)
        def assert_valid_to_preserve(op_overload):
            if op_overload in FunctionalTensor.maybe_aliasing_or_mutating_ops:
                raise RuntimeError(
                    f"We can't detect {op_overload} as a functional op statically, so we can't preserve it"
                )
            if op_overload in FunctionalTensor.metadata_fns:
                raise RuntimeError(
                    f"{op_overload} is a metadata query function, "
                    "it will be preserved implicitly in our tracing system. "
                    "Please file an issue on github if you see otherwise"
                )

            alias_info = len(
                [i for i in op_overload._schema.arguments if i.alias_info is not None]
            )

            is_mutating_or_aliasing = alias_info != 0 or op_overload._schema.is_mutable

            if is_mutating_or_aliasing:
                raise RuntimeError(
                    f"{op_overload} is a mutating/aliasing op, we can't preserve it as is"
                )

            if not torch._C._dispatch_has_kernel(op_overload.name()):
                raise RuntimeError(
                    f"{op_overload} is a TorchScript op, we can't preserve it as is"
                )

            return True

        if safe:
            # If we didn't error, it means we can go ahead
            assert_valid_to_preserve(op_overload)

        saved_tables[op_overload] = op_overload.py_kernels.copy()
        patched_ops.add(op_overload)

        for override_dispatch_key in _AUTOGRAD_ALIAS_BACKEND_KEYS_TO_OVERRIDE:
            if override_dispatch_key not in op_overload.py_kernels:
                # TODO (tmanlaibaatar)https://github.com/pytorch/pytorch/issues/129430
                op_overload.py_impl(override_dispatch_key)(
                    autograd_not_implemented(op_overload, deferred_error=True)
                )
        if torch._C.DispatchKey.CompositeImplicitAutograd in op_overload.py_kernels:
            del op_overload.py_kernels[torch._C.DispatchKey.CompositeImplicitAutograd]

        if safe:

            def _(*args, **kwargs):
                return NotImplemented

            op_overload.py_impl(torch._C.DispatchKey.CompositeImplicitAutograd)(_)

        # For fake tensor prop, we do want to register meta kernel directly
        if torch._C.DispatchKey.Meta not in op_overload.py_kernels:
            op_overload.py_impl(torch._C.DispatchKey.Meta)(
                functools.partial(_register_cia_to_meta, kernel=op_overload)
            )

    try:
        yield
    finally:
        for op in patched_ops:
            op.py_kernels.clear()
            op.py_kernels.update(saved_tables[op])
            op._dispatch_cache.clear()


=======
>>>>>>> 443e4913
@dataclasses.dataclass
class ExportDynamoConfig:
    """
    Manage Export-specific configurations of Dynamo.
    """

    allow_rnn: bool = True
    reorderable_logging_functions: Set[Callable] = dataclasses.field(
        default_factory=set
    )
    # Emit runtime asserts after AOTAutograd instead.
    # This isn't really necessary, and isn't much more efficient since the runtime asserts pass does CSE,
    # but if we want to reason more about what guards/runtime asserts to emit,
    # this makes it a bit cleaner to do from the export side. Also no real point in running this twice.
    do_not_emit_runtime_asserts = True


@dataclasses.dataclass
class ATenExportArtifact:
    gm: torch.fx.GraphModule
    sig: ExportGraphSignature
    constants: Dict[
        str,
        Union[
            torch.Tensor,
            FakeScriptObject,
            torch.ScriptObject,
        ],
    ]


@dataclasses.dataclass(frozen=True)
class ExportArtifact:
    aten: ATenExportArtifact
    out_spec: TreeSpec
    fake_mode: FakeTensorMode
    module_call_specs: Dict[str, Dict[str, pytree.TreeSpec]]


DEFAULT_EXPORT_DYNAMO_CONFIG = ExportDynamoConfig()
DEFAULT_EXPORT_DYNAMO_CONFIG.reorderable_logging_functions = {
    logging.critical,
    logging.debug,
    logging.error,
    logging.exception,
    logging.info,
    logging.log,
    logging.warning,
    print,
    warnings.warn,
}


@contextmanager
def _ignore_backend_decomps():
    orig_mkldnn_flag = torch.backends.mkldnn.set_flags(False)
    orig_nnpack_flag = torch.backends.nnpack.set_flags(False)
    try:
        yield
    finally:
        torch.backends.mkldnn.set_flags(*orig_mkldnn_flag)
        torch.backends.nnpack.set_flags(*orig_nnpack_flag)


def _fixup_key(x):
    return "L__self__" + _strip_root(x)


def _strip_root(x):
    if isinstance(x, str) and x.startswith("_export_root"):
        stripped = x[len("_export_root") :]
        return stripped[1:] if stripped.startswith(".") else stripped
    return x


def _rewrite_tracepoint_node(gm: torch.fx.GraphModule):
    """
    In-place modifiy input graph module by replacing the export tracepoint with a new node
    that has the same target and args, but with the _export_root stripped from path.
    """
    for node in gm.graph.nodes:
        if node.target == torch.ops.higher_order._export_tracepoint:
            if "path" in node.kwargs:
                path = _strip_root(node.kwargs["path"])
                with gm.graph.inserting_before(node):
                    new_node = gm.graph.create_node(
                        "call_function",
                        torch.ops.higher_order._export_tracepoint,
                        args=node.args,
                        kwargs={
                            "path": path,
                            "kind": node.kwargs["kind"],
                        },
                    )
                    new_node.meta = node.meta
                    node.replace_all_uses_with(new_node)
                    gm.graph.erase_node(node)


def _extract_fake_inputs(gm, args, kwargs):
    """
    Given a graph module, extract fakified input tensors from the metadata of
    its placeholders, and map them to the structure of given args and kwargs.
    Also return the fake mode used to fakify those inputs.
    """

    fake_inps: List[torch.Tensor] = []
    fake_vals: List[torch.Tensor] = []
    for node in gm.graph.nodes:
        if node.op == "placeholder" and "val" in node.meta:
            fake_val = node.meta["val"]
            if fake_val is not None and isinstance(fake_val, torch.Tensor):
                fake_inps.append(fake_val)
        elif "example_value" in node.meta:
            fake_val = node.meta["example_value"]
            if fake_val is not None and isinstance(fake_val, torch.Tensor):
                fake_vals.append(fake_val)

    if detected_fake_mode := detect_fake_mode(fake_inps + fake_vals):
        fake_mode = detected_fake_mode
    else:
        fake_mode = FakeTensorMode(shape_env=ShapeEnv(), export=True)

    count = 0

    def lookup_fake(x):
        nonlocal count
        val = fake_inps[count]
        count += 1
        return val

    fake_args = pytree.tree_map_only(torch.Tensor, lookup_fake, args)
    fake_kwargs = pytree.tree_map_only(torch.Tensor, lookup_fake, kwargs)

    return fake_args, fake_kwargs, fake_mode


def _replace_param_buffer_names(param_buffer_table, sig):
    for spec in sig.input_specs:
        if spec.kind in (
            InputKind.PARAMETER,
            InputKind.BUFFER,
        ):
            spec.target = param_buffer_table[spec.target]
    for spec in sig.output_specs:
        if spec.kind in (
            OutputKind.BUFFER_MUTATION,
            OutputKind.GRADIENT_TO_PARAMETER,
        ):
            spec.target = param_buffer_table[spec.target]


def _convert_to_positional_args(orig_arg_names, args, kwargs):
    assert len(orig_arg_names) == len(args) + len(kwargs), (
        f"Total number of arg names is expected to be {len(orig_arg_names)} "
        f"but got {len(args)} positional args, {len(kwargs)} kwargs."
    )
    reordered_kwargs = [kwargs[kw_name] for kw_name in orig_arg_names[len(args) :]]
    return (
        *args,
        *reordered_kwargs,
    )


def _normalize_nn_module_stack(gm_torch_level, root_cls):
    # Append a root module to every nn_module_stack.
    root = "L['self']"
    root_key = re.sub(r"[^a-zA-Z0-9]", "_", root)
    for gm in gm_torch_level.modules():
        if not isinstance(gm, torch.fx.GraphModule):
            continue
        for node in gm.graph.nodes:
            if node.op in ["placeholder", "output"]:
                continue
            add_root = True
            if nn_module_stack := node.meta.get("nn_module_stack", {}):
                path, ty = next(iter(nn_module_stack.values()))
                # After deserializing the class `ty` might not exist anymore so
                # it could be a string
                if inspect.isclass(ty) and issubclass(ty, torch.nn.Module):
                    # TODO Figure out why sometimes we have root sometimes we don't.
                    if path == root and ty is root_cls:
                        add_root = False
                else:
                    assert isinstance(ty, str)
            if add_root:

                def normalize_path(path):
                    try:
                        parts = []

                        class Path:
                            def __getattr__(self, name):
                                parts.append(name)
                                return self

                            def __getitem__(self, idx):
                                parts.append(str(idx))
                                return self

                        eval(path, {"L": {"self": Path()}})
                        return ".".join(parts)
                    except Exception:  # TODO(zhxchen17) Remove this.
                        return path

                nn_module_stack = {
                    root_key: (root, root_cls.__module__ + "." + root_cls.__qualname__),
                    **nn_module_stack,
                }
                node.meta["nn_module_stack"] = {
                    key: (normalize_path(path), ty)
                    for key, (path, ty) in nn_module_stack.items()
                }


def _get_param_buffer_mapping(
    original_module: torch.nn.Module,
    traced_module: torch.nn.Module,
) -> Dict[str, str]:
    """
    Returns a mapping of parameter/buffer names from the new module to the
    original model. This is to help with restoring the FQN for parameter/buffers
    of a traced module to what the original module contains.
    """

    param_lookup: Dict[int, str] = {}
    buffer_lookup: Dict[int, str] = {}
    for name, param in original_module.named_parameters(remove_duplicate=False):
        param_lookup[id(param)] = name
    for name, buffer in original_module.named_buffers(remove_duplicate=False):
        buffer_lookup[id(buffer)] = name

    param_buffer_table: Dict[str, str] = {}
    for dynamo_name, dynamo_param in traced_module.named_parameters(
        remove_duplicate=False
    ):
        assert dynamo_name not in param_buffer_table
        if id(dynamo_param) in param_lookup:
            param_buffer_table[dynamo_name] = param_lookup[id(dynamo_param)]

    for dynamo_name, dynamo_buffer in traced_module.named_buffers(
        remove_duplicate=False
    ):
        assert dynamo_name not in param_buffer_table
        if id(dynamo_buffer) in buffer_lookup:
            param_buffer_table[dynamo_name] = buffer_lookup[id(dynamo_buffer)]

    return param_buffer_table


def _preserve_requires_grad_pass(
    gm: torch.fx.GraphModule,
    sig: ExportGraphSignature,
    fake_params_buffers: Dict[str, torch.Tensor],
    constants: Dict[str, Union[torch.Tensor, FakeScriptObject, torch.ScriptObject]],
    flat_fake_args: List[Any],
):
    placeholders = [node for node in gm.graph.nodes if node.op == "placeholder"]
    assert len(sig.input_specs) == len(placeholders)
    i = 0
    for node, spec in zip(placeholders, sig.input_specs):
        if spec.kind in (
            InputKind.PARAMETER,
            InputKind.BUFFER,
        ):
            assert spec.target is not None
            node.meta["val"].requires_grad = fake_params_buffers[
                spec.target
            ].requires_grad
        elif spec.kind == InputKind.USER_INPUT:
            fake_arg = flat_fake_args[i]
            if isinstance(fake_arg, torch.Tensor):
                node.meta["val"].requires_grad = fake_arg.requires_grad
            i += 1
        elif spec.kind == InputKind.CONSTANT_TENSOR:
            assert spec.target is not None
            constant = constants[spec.target]
            if isinstance(constant, torch.Tensor):
                # If the tensor is not leaf, it should already have a correct requires grad field
                if node.meta["val"].is_leaf:
                    node.meta["val"].requires_grad = constant.requires_grad
                else:
                    assert node.meta["val"].requires_grad == constant.requires_grad
        elif spec.kind in (InputKind.CUSTOM_OBJ, InputKind.TOKEN):
            continue
        else:
            raise AssertionError(spec.kind)


def _remap_constants(
    orig_constant_attrs: ConstantAttrMap,
    graph_signature: ExportGraphSignature,
    constants: Dict[str, Union[torch.Tensor, FakeScriptObject, torch.ScriptObject]],
) -> None:
    """Rewrite the graph signature and constants table to use the FQN from the original module."""
    remap_table: Dict[str, List[str]] = {}
    for name, value in constants.items():
        if value in orig_constant_attrs:
            remap_table[name] = orig_constant_attrs[value]

    for spec in graph_signature.input_specs:
        if spec.kind in (
            InputKind.CONSTANT_TENSOR,
            InputKind.CUSTOM_OBJ,
        ):
            orig_target = spec.target
            assert orig_target is not None
            targets = remap_table.get(orig_target, [orig_target])
            spec.target = targets[0]

            constant = constants[orig_target]
            del constants[orig_target]
            for target in targets:
                constants[target] = constant


def _rename_constants_nodes(
    gm: torch.fx.GraphModule,
    graph_signature: ExportGraphSignature,
) -> None:
    """
    For strict mode, rename constants nodes that were previously annotated as buffers.
    """
    # handle name collisions with existing constants
    node_names = {node.name for node in gm.graph.nodes}

    def rename_constant(name):
        if name in node_names:
            n = 1
            while (dup_name := f"{name}_{n}") in node_names:
                n += 1
            name = dup_name
        node_names.add(name)
        return name

    # use input specs to map names from buffers to constants
    buffer_prefix = placeholder_prefixes[InputKind.BUFFER]
    const_prefix = placeholder_prefixes[InputKind.CONSTANT_TENSOR]
    buffer_to_constant = {}
    for spec in graph_signature.input_specs:
        if spec.kind == InputKind.CONSTANT_TENSOR and not spec.arg.name.startswith(
            const_prefix
        ):
            if spec.arg.name.startswith(buffer_prefix):  # map from buffer to constants
                c_name = rename_constant(
                    const_prefix + spec.arg.name[len(buffer_prefix) :]
                )
            else:  # lifted constant
                c_name = rename_constant(const_prefix + spec.arg.name)
            buffer_to_constant[spec.arg.name] = c_name
            spec.arg.name = c_name
    for spec in graph_signature.output_specs:
        if spec.arg.name in buffer_to_constant:
            spec.arg.name = buffer_to_constant[spec.arg.name]

    # Rename constants nodes for all modules
    for mod in gm.modules():
        if not isinstance(mod, torch.fx.GraphModule):
            continue
        for node in mod.graph.nodes:
            if node.name in buffer_to_constant:
                node.name = node.target = buffer_to_constant[node.name]
        mod.recompile()


def _restore_state_dict(
    original_module: torch.nn.Module, traced_module: torch.fx.GraphModule
) -> None:
    """
    Restores the state dict of the traced module to that of the original module.
    """
    param_buffer_table = _get_param_buffer_mapping(original_module, traced_module)
    # Since the graph module is flattened (no module heirarchy), we
    # need to noramlize the module by replacing "." with "_". If we
    # don't, it will try to save the weight to a submodule which no
    # longer exists.
    for name, fqn in param_buffer_table.items():
        param_buffer_table[name] = fqn.replace(".", "_")

    # Replace state dict attr names with the fqn
    for name, fqn in param_buffer_table.items():
        if not hasattr(traced_module, name):
            continue

        attr = getattr(traced_module, name)
        if isinstance(attr, torch.Tensor) and not isinstance(attr, torch.nn.Parameter):
            traced_module.register_buffer(fqn, attr)
        else:
            setattr(traced_module, fqn, attr)
        delattr(traced_module, name)

    # Replace graph getattr nodes with the correct name
    for node in traced_module.graph.nodes:
        if node.op == "get_attr":
            attr_name = node.target
            if attr_name in param_buffer_table:
                node.target = param_buffer_table[attr_name]

    traced_module.recompile()


def _get_module_hierarchy(mod: torch.nn.Module) -> Dict[str, str]:
    return {
        name: type(m).__name__ for name, m in mod.named_modules(remove_duplicate=False)
    }


def _make_module_call_graph(
    module_hierarchy: Dict[str, str],
    in_spec: TreeSpec,
    out_spec: TreeSpec,
    module_call_signatures: Dict[str, ModuleCallSignature],
) -> List[ModuleCallEntry]:
    ret = [
        ModuleCallEntry(fqn=fqn, signature=module_call_signatures.get(fqn))
        for fqn in module_hierarchy
    ]
    assert ret[0].fqn == ""
    ret[0].signature = ModuleCallSignature(
        inputs=[], outputs=[], in_spec=in_spec, out_spec=out_spec
    )
    return ret


def _export_to_torch_ir(
    f: Callable,
    args: Tuple[Any, ...],
    kwargs: Optional[Dict[str, Any]] = None,
    dynamic_shapes: Optional[Union[Dict[str, Any], Tuple[Any], List[Any]]] = None,
    *,
    preserve_module_call_signature: Tuple[str, ...] = (),
    disable_constraint_solver: bool = False,
    allow_complex_guards_as_runtime_asserts: bool = False,
    restore_fqn: bool = True,
    _log_export_usage: bool = True,
    same_signature: bool = True,
) -> torch.fx.GraphModule:
    """
    Traces either an nn.Module's forward function or just a callable with PyTorch
    operations inside and produce a torch.fx.GraphModule in torch IR.
    """

    if _log_export_usage:
        log_export_usage(event="export.private_api", flags={"_export_to_torch_ir"})

    if not isinstance(args, tuple):
        raise UserError(
            UserErrorType.INVALID_INPUT,
            f"Expecting `args` to be a tuple of example positional inputs, got {type(args)}",
        )

    kwargs = kwargs or {}
    combined_args = _combine_args(f, args, kwargs)
    _check_dynamic_shapes(combined_args, dynamic_shapes)
    transformed_dynamic_shapes = _transform_shapes_for_default_dynamic(
        combined_args, dynamic_shapes
    )

    with torch._dynamo.config.patch(dataclasses.asdict(DEFAULT_EXPORT_DYNAMO_CONFIG)):
        try:
            module_call_specs: Dict[str, Dict[str, pytree.TreeSpec]] = {}
            with _wrap_submodules(
                f, preserve_module_call_signature, module_call_specs
            ), _ignore_backend_decomps():
                gm_torch_level, _ = torch._dynamo.export(
                    f,
                    dynamic_shapes=transformed_dynamic_shapes,  # type: ignore[arg-type]
                    tracing_mode="symbolic",
                    disable_constraint_solver=disable_constraint_solver,
                    # currently the following 2 flags are tied together for export purposes,
                    # but untangle for sake of dynamo export api
                    prefer_deferred_runtime_asserts_over_guards=True,
                    allow_complex_guards_as_runtime_asserts=allow_complex_guards_as_runtime_asserts,
                    _log_export_usage=_log_export_usage,
                    same_signature=same_signature,
                )(
                    *args,
                    **kwargs,
                )
        except (ConstraintViolationError, ValueRangeError) as e:
            raise UserError(UserErrorType.CONSTRAINT_VIOLATION, str(e))  # noqa: B904
        except GuardOnDataDependentSymNode as e:
            raise UserError(  # noqa: B904
                UserErrorType.ANTI_PATTERN,
                f"Consider annotating your code using torch._check*(). {str(e)}",
                case_name="constrain_as_size_example",
            )

    gm_torch_level.meta["module_call_specs"] = module_call_specs

    if isinstance(f, torch.nn.Module) and restore_fqn:
        _restore_state_dict(f, gm_torch_level)

    return gm_torch_level


def _export_to_aten_ir(
    mod: torch.nn.Module,
    fake_args,
    fake_kwargs,
    fake_params_buffers,
    constant_attrs: ConstantAttrMap,
    produce_guards_callback=None,
    *,
    transform=lambda x: x,  # TODO(zhxchen17) Revisit if this is needed later.
    pre_dispatch=False,
    decomp_table=None,
    _check_autograd_state=True,
    _is_torch_jit_trace=False,
) -> ATenExportArtifact:
    # [NOTE] If the user is exporting under training mode, we want to detect if there is any
    # state change in the autograd global state and error. If the user is exporting under inference
    # mode, we don't care. At predispatch level, we don't care about the state change.
    is_grad_enabled = torch._C.is_grad_enabled()
    grad_safe_guard = nullcontext()
    # export_to_aten_ir is called when we decompose the ep into inference IR
    # In that setting, we actually shouldn't check the state change as at this point,
    # because the intention is specalizing to inference.
    if _check_autograd_state:
        if not pre_dispatch and is_grad_enabled:
            grad_safe_guard = AutogradStateOpsFailSafeguard()  # type: ignore[assignment]

    @contextmanager
    def _compiling_state_context():
        old_value = torch.compiler._is_compiling_flag
        try:
            torch.compiler._is_compiling_flag = True
            yield
        finally:
            torch.compiler._is_compiling_flag = old_value

    # This _reparametrize_module makes sure inputs and module.params/buffers have the same fake_mode,
    # otherwise aot_export_module will error out because it sees a mix of fake_modes.
    # And we want aot_export_module to use the fake_tensor mode in dynamo to keep the pipeline easy to reason about.
    with torch.nn.utils.stateless._reparametrize_module(
        mod,
        fake_params_buffers,
        tie_weights=True,
        strict=True,
        stack_weights=True,
    ), grad_safe_guard, _ignore_backend_decomps(), _compiling_state_context():  # type: ignore[attr-defined]
        gm, graph_signature = transform(aot_export_module)(
            mod,
            fake_args,
            trace_joint=False,
            pre_dispatch=pre_dispatch,
            decompositions=decomp_table,
            kwargs=fake_kwargs,
        )

    def _maybe_fixup_gm_and_output_node_meta(old_gm, new_gm):
        if isinstance(old_gm, torch.fx.GraphModule):
            if hasattr(old_gm, "meta"):
                new_gm.meta.update(old_gm.meta)
            old_output_node = list(old_gm.graph.nodes)[-1]
            new_output_node = list(new_gm.graph.nodes)[-1]
            assert old_output_node.op == "output" and new_output_node.op == "output"
            # make sure we don't override any meta
            assert len(new_output_node.meta) == 0
            new_output_node.meta.update(old_output_node.meta)

    # TODO unfortunately preserving graph-level metadata and output node's meta
    # is not working well with aot_export. So we manually copy it.
    # (The node-level meta is addressed above.)
    _maybe_fixup_gm_and_output_node_meta(mod, gm)

    # Run produce guards before we handle runtime asserts.
    # This means we run the export solver before the runtime asserts pass.
    # Right now this doesn't mean much - the export solver is only there for suggested fixes,
    # and we won't even get to constraint solving if that's needed.
    # But if in future we want to control what runtime asserts are emitted for export,
    # or rely on produce_guards + solver for some simplification on runtime asserts, this probably makes sense.
    if produce_guards_callback:
        try:
            produce_guards_callback(gm)
        except (ConstraintViolationError, ValueRangeError) as e:
            raise UserError(UserErrorType.CONSTRAINT_VIOLATION, str(e))  # noqa: B904

    # Run runtime asserts pass before creating input/output specs, since size-related CSE/DCE might affect output signature.
    # Overwrite output specs afterwards.
    flat_fake_args = pytree.tree_leaves((fake_args, fake_kwargs))
    if not torch._dynamo.config.do_not_emit_runtime_asserts:
        stack_trace = (
            'File "torch/fx/passes/runtime_assert.py", line 24, '
            "in insert_deferred_runtime_asserts"
        )
        with _set_node_metadata_hook(
            gm, functools.partial(_node_metadata_hook, stack_trace=stack_trace)
        ):
            shape_env = _get_shape_env_from_gm(gm)
            if shape_env:
                insert_deferred_runtime_asserts(
                    gm,
                    shape_env,
                    f"exported program: {first_call_function_nn_module_stack(gm.graph)}",
                    export=True,
                )

    # update output specs
    gm.recompile()
    graph_signature.user_outputs = _graph_output_names(gm)

    # NOTE: aot_export adds symint metadata for placeholders with int values;
    # since these become specialized, we replace such metadata with the original values
    index = 0
    total_non_user_inputs = (
        len(graph_signature.parameters)
        + len(graph_signature.buffers)
        + len(graph_signature.input_tokens)
    )
    for node in gm.graph.nodes:
        if node.op == "placeholder":
            if index >= total_non_user_inputs:
                user_arg = flat_fake_args[index - total_non_user_inputs]
                if not isinstance(user_arg, torch.Tensor):
                    node.meta["val"] = user_arg
            index += 1

    export_graph_signature = _convert_to_export_graph_signature(
        graph_signature, gm, _get_non_persistent_buffers(mod)
    )

    constants = rewrite_script_object_meta(gm)
    constants.update(lift_constants_pass(gm, export_graph_signature, constant_attrs))

    if pre_dispatch:
        from torch._export.passes.replace_autocast_with_hop_pass import (
            replace_autocast_with_hop_pass,
        )
        from torch._export.passes.replace_set_grad_with_hop_pass import (
            replace_set_grad_with_hop_pass,
        )

        # Note: replace_set_grad_with_hop_pass need to be after lift_constant_pass because
        # a getattr of a constant tensor doesn't have meta["val"] until after lift_constant_pass.
        # If replace_set_grad_with_hop_pass is before lift_constant_pass,
        # and the constant_tensor is passed as input of the set grad hop, the placeholder's
        # meta["val"] will be None and fails our verifier for placeholder.
        gm, export_graph_signature = replace_set_grad_with_hop_pass(
            gm, export_graph_signature
        )

        gm, export_graph_signature = replace_autocast_with_hop_pass(
            gm, export_graph_signature
        )

    # Remove nn_module_stack, stack_trace metadata from all placeholders/inputs nodes.
    for _mod in gm.modules():
        if not isinstance(_mod, torch.fx.GraphModule):
            continue
        for node in _mod.graph.nodes:
            if node.op in ["placeholder", "output"]:
                node.meta.pop("nn_module_stack", None)
                node.meta.pop("stack_trace", None)

    # Prettify names for placeholder nodes.
    placeholder_naming_pass(
        gm,
        export_graph_signature,
        mod,
        fake_args,
        fake_kwargs,
        fake_params_buffers,
        constants,
    )

    _preserve_requires_grad_pass(
        gm, export_graph_signature, fake_params_buffers, constants, flat_fake_args
    )

    return ATenExportArtifact(
        gm,
        export_graph_signature,
        constants,
    )


def _fakify_params_buffers(
    fake_mode: FakeTensorMode,
    mod: torch.nn.Module,
) -> Dict[str, Union[torch.Tensor, torch.nn.Parameter]]:
    params_buffers = {
        **dict(mod.named_parameters(remove_duplicate=False)),
        **dict(mod.named_buffers(remove_duplicate=False)),
    }

    faked_params_buffers = {}
    memo: Dict[int, FakeTensor] = {}
    for key, value in params_buffers.items():
        if id(value) in memo:
            fake_tensor = memo[id(value)]
        else:
            fake_tensor = fake_mode.from_tensor(value, static_shapes=True)
            memo[id(value)] = fake_tensor
        faked_params_buffers[key] = fake_tensor
    return faked_params_buffers  # type: ignore[return-value]


def _get_forward_arg_names(
    mod: torch.nn.Module,
    args: Tuple[Any, ...],
    kwargs: Optional[Dict[str, Any]] = None,
) -> List[str]:
    """
    Gets the argument names to forward that are used, for restoring the
    original signature when unlifting the exported program module.
    - Positional args: retain the original argument names, and enumerate
        *args as args_0, args_1, ...
    - Keyword args: retain the original kwarg names in the order specified
        by the user. This order seems to matter for the current state of
        export lifted modules.
    """
    sig = inspect.signature(mod.forward)
    _args = sig.bind_partial(*args).arguments

    names: List[str] = []
    for name, value in _args.items():
        # handle variable number of positional args
        if sig.parameters[name].kind == inspect._ParameterKind.VAR_POSITIONAL:
            names.extend([f"{name}_{i}" for i, _ in enumerate(value)])
        else:
            names.append(name)
    # order of kwargs matters for input spec
    if kwargs:
        names.extend([kwarg for kwarg, _ in kwargs.items()])

    return names


def _get_non_persistent_buffers(mod: torch.nn.Module) -> Set[str]:
    """
    Returns set of non-persistent buffers in a module and its submodules.
    """
    result = set()
    for name, m in mod.named_modules():
        for b in m._non_persistent_buffers_set:
            result.add(f"{name}.{b}" if name else b)
    return result


def _rewrite_dynamo_tensor_constants(
    orig_mod_buffers: Set[torch.Tensor],
    traced_mod_buffers: Dict[str, torch.Tensor],
    graph_signature: ExportGraphSignature,
    constants: Dict[str, Union[torch.Tensor, FakeScriptObject, torch.ScriptObject]],
):
    """
    Dynamo erroneously marks tensor attributes on modules as buffers.
    Rewrite them to be tensor constants.
    """
    for spec in graph_signature.input_specs:
        if spec.kind == InputKind.BUFFER:
            assert spec.target is not None
            value = traced_mod_buffers[spec.target]
            if value not in orig_mod_buffers:
                # This was a tensor constant erroneously marked as a buffer.
                # Convert it into a constant in the graph signature, and add its
                # value to the constants table.
                spec.kind = InputKind.CONSTANT_TENSOR
                constants[spec.target] = value  # type: ignore[arg-type]


def _move_non_persistent_buffers_to_tensor_constants(
    orig_mod: torch.nn.Module,
    graph_signature: ExportGraphSignature,
    constants: Dict[str, Union[torch.Tensor, FakeScriptObject, torch.ScriptObject]],
):
    """
    Moves non-persistent buffers to tensor constants.
    """
    for spec in graph_signature.input_specs:
        if spec.kind == InputKind.BUFFER and not spec.persistent:
            assert spec.target is not None
            assert spec.target not in constants
            constants[spec.target] = orig_mod.get_buffer(spec.target)  # type: ignore[arg-type]


def _verify_nn_module_stack(graph_module: torch.fx.GraphModule) -> None:
    """
    Perform nn_module_stack checks on the graph.
    Current constraints:
        For the top level graph:
        - populated for 'call_function', 'get_attr'
        - None for 'placeholder', 'output'
        For submodule graphs:
        - None for 'placeholder', output'

    TODO(pianpwk): make this a consistent node-level check once nn_module_stack is populated for cond submodules.
    """
    # Check top-level graph for all nodes, all graphs for placeholder & output nodes
    for i, mod in enumerate([graph_module] + list(graph_module.modules())):
        if not isinstance(mod, torch.fx.GraphModule):
            continue
        for node in mod.graph.nodes:
            if node.op in ["call_function", "get_attr"]:
                if i == 0:
                    if (
                        nn_module_stack := node.meta.get("nn_module_stack", None)
                    ) is None:
                        raise SpecViolationError(
                            f"Node {node} of type {node.op} is missing nn_module_stack metadata"
                        )
                    if not all(
                        isinstance(k, str)
                        and isinstance(v, tuple)
                        and len(v) == 2
                        and all(isinstance(x, str) for x in v)
                        for k, v in nn_module_stack.items()
                    ):
                        raise SpecViolationError(
                            f"Node {node} of type {node.op} has incorrect nn_module_stack metadata format"
                            f"expected Dict[str, Tuple[str, str]], but got {nn_module_stack}"
                        )
            elif node.op in ["placeholder", "output"]:
                if node.meta.get("nn_module_stack", None):
                    raise SpecViolationError(
                        f"Node {node} of type {node.op} contains nn_module_stack metadata, this should be None"
                    )


def _verify_stack_trace(graph_module: torch.fx.GraphModule) -> None:
    """
    Perform stack trace checks on the graph.
    Constraints:
        - None or non-empty str for 'call_function', 'get_attr'
        - None for 'placeholder', 'output'
    """
    for i, mod in enumerate([graph_module] + list(graph_module.modules())):
        if not isinstance(mod, torch.fx.GraphModule):
            continue
        for node in graph_module.graph.nodes:
            stack_trace = node.meta.get("stack_trace", None)
            if node.op in ["call_function", "get_attr"]:
                if not (stack_trace is None or isinstance(stack_trace, str)):
                    raise SpecViolationError(
                        f"Node {node} of type {node.op} has invalid stack_trace metadata, "
                        f"expected a string or None but instead found: {stack_trace}"
                    )
            elif node.op in ["placeholder", "output"]:
                if stack_trace:
                    raise SpecViolationError(
                        f"Node {node} of type {node.op} contains stack_trace metadata, "
                        f"expected None but instead found: {stack_trace}"
                    )


def _verify_placeholder_names(gm: torch.fx.GraphModule, sig: ExportGraphSignature):
    """
    Performs a sanity check on the placeholder node names.
    - User input nodes: no restrictions, should match the original forward() signature
    - Params/buffers/constants/custom_obj/token nodes: should start with prefixes defined in <placeholder_prefixes>
    """
    name_to_kind = {spec.arg.name: spec.kind for spec in sig.input_specs}
    for mod in gm.modules():
        if not isinstance(mod, torch.fx.GraphModule):
            continue
        for node in mod.graph.nodes:
            if node.op == "placeholder":
                if node.name not in name_to_kind:
                    continue
                node_kind = name_to_kind[node.name]
                prefix = placeholder_prefixes[node_kind]
                if not node.name.startswith(prefix):
                    raise SpecViolationError(
                        f"Placeholder node name {node.name} does not follow spec for {node_kind}, name should have prefix: {prefix}"
                    )


def get_ep_stats(ep: ExportedProgram) -> Dict[str, Any]:
    op_count = 0
    op_set = set()
    for m in ep.graph_module.modules():
        if not isinstance(m, torch.fx.GraphModule):
            continue
        for node in m.graph.nodes:
            if node.op != "call_function":
                continue
            op_count += 1
            assert hasattr(node.target, "__module__")
            assert hasattr(node.target, "__name__")
            op_set.add(f"{node.target.__module__}.{node.target.__name__}")
    return {"op_count": op_count, "op_set": op_set}


_EXPORT_FLAGS: Optional[Set[str]] = None
_EXPORT_MODULE_HIERARCHY: Optional[Dict[str, str]] = None


def _log_export_wrapper(fn):
    @functools.wraps(fn)
    def wrapper(*args, **kwargs):
        global _EXPORT_FLAGS, _EXPORT_MODULE_HIERARCHY
        try:
            start = time.time()
            ep = fn(*args, **kwargs)
            end = time.time()
            log_export_usage(
                event="export.time",
                metrics=end - start,
                flags=_EXPORT_FLAGS,
                **get_ep_stats(ep),
            )
        except Exception as e:
            t = type(e)
            error_type = t.__module__ + "." + t.__qualname__
            case_name = get_class_if_classified_error(e)
            if case_name is not None:
                log.error(exportdb_error_message(case_name))
                log_export_usage(
                    event="export.error.classified",
                    type=error_type,
                    message=str(e),
                    flags=_EXPORT_FLAGS,
                )
            else:
                log_export_usage(
                    event="export.error.unclassified",
                    type=error_type,
                    message=str(e),
                    flags=_EXPORT_FLAGS,
                )
            raise e
        finally:
            _EXPORT_FLAGS = None
            _EXPORT_MODULE_HIERARCHY = None

        return ep

    return wrapper


def _process_jit_trace_inputs_for_export(example_inputs, example_kwarg_inputs):
    if not isinstance(example_inputs, (tuple, list, dict)):
        example_inputs = (example_inputs,)

    elif isinstance(example_inputs, list):
        example_inputs = tuple(example_inputs)

    elif (
        isinstance(example_inputs, (torch.Tensor, dict))
        and example_kwarg_inputs is None
    ):
        example_inputs = (example_inputs,)

    if example_kwarg_inputs is None:
        example_kwarg_inputs = {}
    return example_inputs, example_kwarg_inputs


def _process_export_inputs(mod, args, kwargs, dynamic_shapes):
    original_state_dict = mod.state_dict(keep_vars=True)

    if not isinstance(args, tuple):
        raise UserError(
            UserErrorType.INVALID_INPUT,
            f"Expecting `args` to be a tuple of example positional inputs, got {type(args)}",
        )
    kwargs = kwargs if kwargs is not None else {}
    _, original_in_spec = pytree.tree_flatten((args, kwargs))

    if isinstance(dynamic_shapes, torch.export.ShapesCollection):
        dynamic_shapes = dynamic_shapes.dynamic_shapes(mod, args, kwargs)

    return args, kwargs, original_in_spec, original_state_dict, dynamic_shapes


def _get_module_call_graph(
    export_artifact: ExportArtifact,
    original_in_spec: TreeSpec,
    preserve_module_call_signature: Tuple[str, ...],
    strict_mode_export: bool,
):
    """
    In-place modify the graph module in export_artifact, remove _export_tracepoint nodes and
    return module_call_graph.
    """
    gm: torch.fx.GraphModule = export_artifact.aten.gm
    export_graph_signature: ExportGraphSignature = export_artifact.aten.sig
    module_call_specs: Dict[
        str, Dict[str, TreeSpec]
    ] = export_artifact.module_call_specs
    out_spec: TreeSpec = export_artifact.out_spec

    # Make module signatures.
    module_call_signatures = {}
    for fqn, specs in module_call_specs.items():
        mod_fqn = _strip_root(fqn) if not strict_mode_export else fqn
        module_call_signatures[mod_fqn] = ModuleCallSignature(
            inputs=[], outputs=[], **specs
        )

    if len(preserve_module_call_signature) > 0:
        if not strict_mode_export:
            _rewrite_tracepoint_node(gm)
        res = CollectTracepointsPass(module_call_signatures, export_graph_signature)(gm)
        assert res is not None
        gm = res.graph_module

    assert _EXPORT_MODULE_HIERARCHY is not None
    module_call_graph = _make_module_call_graph(
        _EXPORT_MODULE_HIERARCHY,
        original_in_spec,
        out_spec,
        module_call_signatures,
    )
    return gm, module_call_graph


def _get_range_constraints(
    export_artifact: ExportArtifact, combined_args: Dict[str, Any], dynamic_shapes
):
    gm: torch.fx.GraphModule = export_artifact.aten.gm
    export_graph_signature: ExportGraphSignature = export_artifact.aten.sig
    fake_mode: FakeTensorMode = export_artifact.fake_mode
    num_lifted = next(
        (
            i
            for i, s in enumerate(export_graph_signature.input_specs)
            if s.kind == InputKind.USER_INPUT
        ),
        len(export_graph_signature.input_specs),
    )
    range_constraints = make_constraints(
        fake_mode,
        gm,
        combined_args,
        dynamic_shapes,
        num_lifted,
    )
    return range_constraints


def _get_inline_constraints(fake_mode: FakeTensorMode):
    assert fake_mode.shape_env is not None
    return {
        k: v
        for k, v in fake_mode.shape_env.var_to_range.items()
        if free_unbacked_symbols(k)
    }


@contextmanager
def patch_forward(obj: torch.nn.Module, new_method):
    """Helper method to make it easier to cleanly torch.export() a method on a
    module that is not `forward`.
    """
    # Save the original method
    original_method = obj.forward

    # Patch the method
    obj.forward = new_method.__get__(obj, obj.__class__)

    try:
        yield
    finally:
        # Restore the original method
        obj.forward = original_method


@contextmanager
def _temp_disable_texpr_fuser():
    original_state = torch._C._jit_texpr_fuser_enabled()
    torch._C._jit_set_texpr_fuser_enabled(False)
    try:
        yield
    finally:
        torch._C._jit_set_texpr_fuser_enabled(original_state)


class _WrapperModule(torch.nn.Module):
    def __init__(self, f):
        super().__init__()
        self.f = f

    def forward(self, *args, **kwargs):
        return self.f(*args, **kwargs)


def _convert_ts_to_export_experimental(traced_callable, args, kwargs=None):
    with _temp_disable_texpr_fuser():
        from torch.jit._trace import TopLevelTracedModule

        export_args, export_kwargs = _process_jit_trace_inputs_for_export(args, kwargs)

        if isinstance(traced_callable, (TopLevelTracedModule, torch._C.ScriptModule)):  # type: ignore[operator]
            return _export(
                traced_callable,
                export_args,
                export_kwargs,
                strict=False,
                _is_torch_jit_trace=True,
            ).module()

        elif isinstance(traced_callable, torch.ScriptMethod) and isinstance(
            traced_callable.owner(), (torch._C.ScriptModule, torch.nn.Module)  # type: ignore[operator]
        ):
            with patch_forward(traced_callable.owner(), traced_callable):  # type: ignore[operator]
                return _export(
                    traced_callable.owner(),  # type: ignore[operator]
                    export_args,
                    export_kwargs,
                    strict=False,
                    _is_torch_jit_trace=True,
                ).module()

        else:
            return _export(
                _WrapperModule(traced_callable),
                export_args,
                export_kwargs,
                strict=False,
                _is_torch_jit_trace=True,
            ).module()


def _strict_export(
    mod: torch.nn.Module,
    args: Tuple[Any, ...],
    kwargs: Dict[str, Any],
    dynamic_shapes: Optional[Union[Dict[str, Any], Tuple[Any], List[Any]]],
    preserve_module_call_signature: Tuple[str, ...],
    pre_dispatch: bool,
    original_state_dict: Dict[str, Any],
    orig_in_spec: TreeSpec,
    allow_complex_guards_as_runtime_asserts: bool,
    _is_torch_jit_trace: bool,
) -> ExportArtifact:
    lower_to_aten = functools.partial(_export_to_aten_ir, pre_dispatch=pre_dispatch)
    return _strict_export_lower_to_aten_ir(
        mod=mod,
        args=args,
        kwargs=kwargs,
        dynamic_shapes=dynamic_shapes,
        preserve_module_call_signature=preserve_module_call_signature,
        pre_dispatch=pre_dispatch,
        original_state_dict=original_state_dict,
        orig_in_spec=orig_in_spec,
        allow_complex_guards_as_runtime_asserts=allow_complex_guards_as_runtime_asserts,
        _is_torch_jit_trace=_is_torch_jit_trace,
        lower_to_aten_callback=lower_to_aten,
    )


def _strict_export_lower_to_aten_ir(
    mod: torch.nn.Module,
    args: Tuple[Any, ...],
    kwargs: Dict[str, Any],
    dynamic_shapes: Optional[Union[Dict[str, Any], Tuple[Any], List[Any]]],
    preserve_module_call_signature: Tuple[str, ...],
    pre_dispatch: bool,
    original_state_dict: Dict[str, Any],
    orig_in_spec: TreeSpec,
    allow_complex_guards_as_runtime_asserts: bool,
    _is_torch_jit_trace: bool,
    lower_to_aten_callback: Callable,
) -> ExportArtifact:
    gm_torch_level = _export_to_torch_ir(
        mod,
        args,
        kwargs,
        dynamic_shapes,
        preserve_module_call_signature=preserve_module_call_signature,
        restore_fqn=False,  # don't need to restore because we will do it later
        allow_complex_guards_as_runtime_asserts=allow_complex_guards_as_runtime_asserts,
        _log_export_usage=False,
    )

    # We detect the fake_mode by looking at gm_torch_level's placeholders, this is the fake_mode created in dynamo.
    (
        fake_args,
        fake_kwargs,
        dynamo_fake_mode,
    ) = _extract_fake_inputs(gm_torch_level, args, kwargs)

    fake_params_buffers = _fakify_params_buffers(dynamo_fake_mode, gm_torch_level)

    # First, we want to pass through the graph to try populating
    # val field for getattr if there is anything missing.
    # This can happen when quantization adds extra params and forgets
    # to update "val"
    for node in gm_torch_level.graph.nodes:
        if node.op == "get_attr" and "val" not in node.meta:
            attr = getattr(gm_torch_level, node.target)
            # Checks if it is not a HigherOrderOp branch or a module
            if not isinstance(attr, torch.nn.Module):
                assert (
                    dynamo_fake_mode is not None
                ), "Cannot find dynamo_fake_mode. This could be due to the exported graph module have no placeholders."
                node.meta["val"] = dynamo_fake_mode.from_tensor(
                    attr, static_shapes=True
                )

    # Fix the graph output signature to be tuple if scalar
    out_spec = orig_out_spec = gm_torch_level._out_spec

    # Used to get rid of lint type error.
    assert out_spec is not None
    assert orig_out_spec is not None

    # aot_export expect the return type to always be a tuple.
    if out_spec.type not in (list, tuple):
        out_spec = pytree.TreeSpec(tuple, None, [out_spec])

    orig_arg_names = gm_torch_level.graph._codegen.pytree_info.orig_args  # type: ignore[attr-defined]

    gm_torch_level.graph._codegen = _PyTreeCodeGen(
        _PyTreeInfo(
            orig_arg_names,
            gm_torch_level._in_spec,
            out_spec,
        )
    )
    gm_torch_level.recompile()

    _normalize_nn_module_stack(gm_torch_level, type(mod))

    params_buffers_to_node_meta = _collect_param_buffer_metadata(gm_torch_level)

    # When aot_export lifts the params, we lose metadata (e.g. source_fn_stack, stack_trace)
    # from the param nodes as they are treated as fresh inputs
    # Therefore, we manually extract them before calling into aot_export
    # params_buffers_to_node_meta = _collect_param_buffer_metadata(gm_torch_level)

    constant_attrs = _gather_constant_attrs(mod)
    param_buffer_table: Dict[str, str] = _get_param_buffer_mapping(mod, gm_torch_level)

    # Dynamo does not track which buffers were registered as non-persistent. This info
    # is available in the original module, so we transfer it to the traced module. Also,
    # since we didn't restore original param/buffer names yet, we must use traced names.
    non_persistent_buffers = _get_non_persistent_buffers(mod)
    reverse_name_lookup = {orig: traced for traced, orig in param_buffer_table.items()}
    gm_torch_level._non_persistent_buffers_set = {
        reverse_name_lookup[name]
        for name in non_persistent_buffers
        if name in reverse_name_lookup
    }
    with dynamo_fake_mode:
        aten_export_artifact = lower_to_aten_callback(
            gm_torch_level,
            # NOTE: graph module expects only positional args
            _convert_to_positional_args(orig_arg_names, fake_args, fake_kwargs),
            {},
            fake_params_buffers,
            constant_attrs,
        )

    # Decompose for readability.
    gm = aten_export_artifact.gm
    export_graph_signature = aten_export_artifact.sig
    constants = aten_export_artifact.constants

    _populate_param_buffer_metadata_to_new_gm(
        params_buffers_to_node_meta, gm, export_graph_signature
    )

    # Do some cleanups on the graph module to restore the state dict to the
    # expected form. Each of these steps should probably get fixed upstream.
    # 1. Remove tensor constants that were added as buffers.
    _rewrite_dynamo_tensor_constants(
        orig_mod_buffers=set(mod.buffers()),
        traced_mod_buffers=dict(gm_torch_level.named_buffers()),
        graph_signature=export_graph_signature,
        constants=constants,
    )
    # 2. Restore FQN of param/buffers
    _replace_param_buffer_names(param_buffer_table, export_graph_signature)

    # 3. Move non-persistent buffers to tensor constants
    _move_non_persistent_buffers_to_tensor_constants(
        mod, export_graph_signature, constants
    )

    # 4. Rewrite constants to have the same FQN as the original module.
    _remap_constants(constant_attrs, export_graph_signature, constants)

    # 5. Rename constants nodes in graph module from buffers to constants
    _rename_constants_nodes(gm, export_graph_signature)

    return ExportArtifact(
        aten=aten_export_artifact,
        out_spec=orig_out_spec,
        fake_mode=dynamo_fake_mode,
        module_call_specs=gm_torch_level.meta["module_call_specs"],
    )


def _export_to_aten_ir_make_fx(
    mod: torch.nn.Module,
    fake_args,
    fake_kwargs,
    fake_params_buffers,
    constant_attrs: ConstantAttrMap,
    produce_guards_callback=None,
    transform=lambda x: x,
) -> ATenExportArtifact:
    @contextmanager
    def _compiling_state_context():
        old_value = torch.compiler._is_compiling_flag
        try:
            torch.compiler._is_compiling_flag = True
            yield
        finally:
            torch.compiler._is_compiling_flag = old_value

    def _make_fx_helper(mod, args, kwargs, **flags):
        from torch._functorch._aot_autograd.schemas import GraphSignature

        kwargs = kwargs or {}

        named_parameters = dict(mod.named_parameters(remove_duplicate=False))
        named_buffers = dict(mod.named_buffers(remove_duplicate=False))

        params_and_buffers = {**named_parameters, **named_buffers}
        params_and_buffers_flat, params_spec = pytree.tree_flatten(params_and_buffers)
        params_and_buffers_flat = tuple(params_and_buffers_flat)

        param_len = len(named_parameters)
        buffer_len = len(named_buffers)
        params_len = len(params_and_buffers)

        functional_call = create_functional_call(
            mod, params_spec, params_len, store_orig_mod=True
        )

        params_buffers_args: List[Any] = []
        params_buffers_args.extend(params_and_buffers_flat)
        params_buffers_args.extend(args)

        flat_fn, out_spec = create_tree_flattened_fn(
            functional_call, params_buffers_args, kwargs
        )
        flat_args, in_spec = pytree.tree_flatten((params_buffers_args, kwargs))

        @functools.wraps(flat_fn)
        def wrapped_fn(*args):
            return tuple(flat_fn(*args))

        with enable_python_dispatcher():
            gm = make_fx(
                wrapped_fn,
                record_module_stack=True,
                pre_dispatch=True,
            )(*flat_args)
            gm.graph.eliminate_dead_code()

        # create graph signature
        input_names = _graph_input_names(gm)
        output_names = _graph_output_names(gm)
        sig = GraphSignature(
            parameters=list(named_parameters),
            buffers=list(named_buffers),
            user_inputs=input_names[params_len:],
            user_outputs=output_names,
            inputs_to_parameters=dict(zip(input_names[0:param_len], named_parameters)),
            inputs_to_buffers=dict(
                zip(input_names[param_len : param_len + buffer_len], named_buffers)
            ),
            buffers_to_mutate={},
            user_inputs_to_mutate={},
            in_spec=in_spec,
            out_spec=out_spec,  # type: ignore[arg-type]
            backward_signature=None,
            input_tokens=[],
            output_tokens=[],
        )
        return gm, sig

    # This _reparametrize_module makes sure inputs and module.params/buffers have the same fake_mode,
    # otherwise aot_export_module will error out because it sees a mix of fake_modes.
    # And we want aot_export_module to use the fake_tensor mode in dynamo to keep the pipeline easy to reason about.
    with torch.nn.utils.stateless._reparametrize_module(
        mod,
        fake_params_buffers,
        tie_weights=True,
        strict=True,
        stack_weights=True,
    ), _ignore_backend_decomps(), _compiling_state_context():  # type: ignore[attr-defined]
        param_len = len(dict(mod.named_parameters(remove_duplicate=False)))
        buffer_len = len(dict(mod.named_buffers(remove_duplicate=False)))
        params_len = param_len + buffer_len

        gm, graph_signature = transform(_make_fx_helper)(
            mod,
            fake_args,
            trace_joint=False,
            kwargs=fake_kwargs,
        )

        if isinstance(mod, torch.fx.GraphModule) and hasattr(mod, "meta"):
            gm.meta.update(mod.meta)

    flat_args = pytree.tree_leaves((fake_args, fake_kwargs))
    index = 0
    for node in gm.graph.nodes:
        if node.op == "placeholder":
            if index >= params_len:
                user_arg = flat_args[index - params_len]
                if not isinstance(user_arg, torch.Tensor):
                    node.meta["val"] = user_arg
            index += 1

    export_graph_signature = _convert_to_export_graph_signature(
        graph_signature, gm, _get_non_persistent_buffers(mod)
    )

    # See comment in _export_to_aten_ir()
    if produce_guards_callback:
        try:
            produce_guards_callback(gm)
        except (ConstraintViolationError, ValueRangeError) as e:
            raise UserError(UserErrorType.CONSTRAINT_VIOLATION, str(e))  # noqa: B904

    fake_mode = detect_fake_mode(flat_args)

    if not torch._dynamo.config.do_not_emit_runtime_asserts:
        stack_trace = (
            'File "torch/fx/passes/runtime_assert.py", line 24, '
            "in insert_deferred_runtime_asserts"
        )
        with _set_node_metadata_hook(
            gm, functools.partial(_node_metadata_hook, stack_trace=stack_trace)
        ):
            insert_deferred_runtime_asserts(
                gm,
                fake_mode.shape_env,
                f"exported program: {first_call_function_nn_module_stack(gm.graph)}",
                export=True,
            )

    # Remove nn_module_stack, stack_trace metadata from all placeholders/inputs nodes.
    for _mod in gm.modules():
        if not isinstance(_mod, torch.fx.GraphModule):
            continue
        for node in _mod.graph.nodes:
            if node.op in ["placeholder", "output"]:
                node.meta.pop("nn_module_stack", None)
                node.meta.pop("stack_trace", None)

    constants = rewrite_script_object_meta(gm)
    constants.update(lift_constants_pass(gm, export_graph_signature, constant_attrs))

    _preserve_requires_grad_pass(
        gm, export_graph_signature, fake_params_buffers, constants, flat_args
    )

    # Prettify names for placeholder nodes.
    placeholder_naming_pass(
        gm,
        export_graph_signature,
        mod,
        fake_args,
        fake_kwargs,
        fake_params_buffers,
        constants,
    )

    return ATenExportArtifact(
        gm,
        export_graph_signature,
        constants,
    )


def _non_strict_export(
    mod: torch.nn.Module,
    args: Tuple[Any, ...],
    kwargs: Dict[str, Any],
    dynamic_shapes: Optional[Union[Dict[str, Any], Tuple[Any], List[Any]]],
    preserve_module_call_signature: Tuple[str, ...],
    pre_dispatch: bool,
    original_state_dict: Dict[str, Any],
    orig_in_spec: TreeSpec,
    allow_complex_guards_as_runtime_asserts: bool,
    _is_torch_jit_trace: bool,
    dispatch_tracing_mode: str = "aot_export",
) -> ExportArtifact:
    """
    ``dispatch_tracing_mode`` can be either "make_fx” or “aot_export”, corresponding to
    _export_to_aten_ir_make_fx and _export_to_aten_ir, respectively.
    """
    assert dispatch_tracing_mode in ["make_fx", "aot_export"]
    out_spec: Optional[TreeSpec] = None

    module_call_specs: Dict[str, Dict[str, pytree.TreeSpec]] = {}

    def _tuplify_outputs(aot_export):
        def _aot_export_non_strict(mod, args, kwargs=None, **flags):
            kwargs = kwargs or {}

            class Wrapper(torch.nn.Module):
                def __init__(self, mod):
                    super().__init__()
                    self._export_root = mod

                def forward(self, *args, **kwargs):
                    nonlocal out_spec
                    if isinstance(self._export_root, torch.fx.GraphModule):
                        with torch.fx.traceback.preserve_node_meta():
                            tree_out = torch.fx.Interpreter(self._export_root).run(
                                *args, **kwargs
                            )
                    else:
                        tree_out = self._export_root(*args, **kwargs)
                    flat_outs, out_spec = pytree.tree_flatten(tree_out)
                    return tuple(flat_outs)

            wrapped_mod = Wrapper(mod)
            # Patch export_root to the signatures so that wrapper module correctly populates the
            # in/out spec
            new_preserved_call_signatures = [
                "_export_root." + i for i in preserve_module_call_signature
            ]
            with _wrap_submodules(
                wrapped_mod, new_preserved_call_signatures, module_call_specs
            ):
                gm, sig = aot_export(wrapped_mod, args, kwargs=kwargs, **flags)
                log.debug("Exported program from AOTAutograd:\n%s", gm)

            sig.parameters = pytree.tree_map(_strip_root, sig.parameters)
            sig.buffers = pytree.tree_map(_strip_root, sig.buffers)
            sig.inputs_to_buffers = pytree.tree_map(_strip_root, sig.inputs_to_buffers)
            sig.inputs_to_parameters = pytree.tree_map(
                _strip_root, sig.inputs_to_parameters
            )
            sig.buffers_to_mutate = pytree.tree_map(_strip_root, sig.buffers_to_mutate)

            for node in gm.graph.nodes:
                if "nn_module_stack" in node.meta:
                    nn_module_stack = node.meta["nn_module_stack"]
                    node.meta["nn_module_stack"] = {
                        _fixup_key(key): val
                        for key, val in pytree.tree_map(
                            _strip_root, nn_module_stack
                        ).items()
                    }

            return gm, sig

        return _aot_export_non_strict

    (
        fake_mode,
        fake_args,
        fake_kwargs,
        equalities_inputs,
        original_signature,
        transformed_dynamic_shapes,
    ) = make_fake_inputs(
        mod,
        args,
        kwargs,
        dynamic_shapes,
        _is_torch_jit_trace=_is_torch_jit_trace,
        allow_complex_guards_as_runtime_asserts=allow_complex_guards_as_runtime_asserts,  # for shape env initialization
    )

    fake_params_buffers = _fakify_params_buffers(fake_mode, mod)

    def _produce_guards_callback(gm):
        return produce_guards_and_solve_constraints(
            fake_mode=fake_mode,
            gm=gm,
            dynamic_shapes=transformed_dynamic_shapes,
            equalities_inputs=equalities_inputs,
            original_signature=original_signature,
            _is_torch_jit_trace=_is_torch_jit_trace,
        )

    with fake_mode, _NonStrictTorchFunctionHandler(), torch._dynamo.config.patch(
        assume_static_by_default=False
    ):
        with _fakify_script_objects(mod, fake_args, fake_kwargs, fake_mode) as (
            patched_mod,
            new_fake_args,
            new_fake_kwargs,
            new_fake_constant_attrs,
            map_fake_to_real,
        ):
            _to_aten_func = (
                _export_to_aten_ir_make_fx
                if dispatch_tracing_mode == "make_fx"
                else functools.partial(
                    _export_to_aten_ir,
                    pre_dispatch=pre_dispatch,
                    _is_torch_jit_trace=_is_torch_jit_trace,
                )
            )
            aten_export_artifact = _to_aten_func(  # type: ignore[operator]
                patched_mod,
                new_fake_args,
                new_fake_kwargs,
                fake_params_buffers,
                new_fake_constant_attrs,
                produce_guards_callback=_produce_guards_callback,
                transform=_tuplify_outputs,
            )
            # aten_export_artifact.constants contains only fake script objects, we need to map them back
            aten_export_artifact.constants = {
                fqn: map_fake_to_real[obj] if isinstance(obj, FakeScriptObject) else obj
                for fqn, obj in aten_export_artifact.constants.items()
            }

    _move_non_persistent_buffers_to_tensor_constants(
        mod, aten_export_artifact.sig, aten_export_artifact.constants
    )

    assert out_spec is not None

    return ExportArtifact(
        aten=aten_export_artifact,
        out_spec=out_spec,
        fake_mode=fake_mode,
        module_call_specs=module_call_specs,
    )


# TODO (tmanlaibaatar) We need to preserve aten.to here somehow
@_log_export_wrapper
@_disable_prexisiting_fake_mode
def _export_for_training(
    mod: torch.nn.Module,
    args: Tuple[Any, ...],
    kwargs: Optional[Dict[str, Any]] = None,
    dynamic_shapes: Optional[Union[Dict[str, Any], Tuple[Any], List[Any]]] = None,
    *,
    strict: bool = True,
    preserve_module_call_signature: Tuple[str, ...] = (),
) -> ExportedProgram:
    global _EXPORT_MODULE_HIERARCHY
    _EXPORT_MODULE_HIERARCHY = _get_module_hierarchy(mod)

    (
        args,
        kwargs,
        orig_in_spec,
        original_state_dict,
        dynamic_shapes,
    ) = _process_export_inputs(mod, args, kwargs, dynamic_shapes)

    export_func = (
        functools.partial(
            _strict_export_lower_to_aten_ir,
            lower_to_aten_callback=_export_to_aten_ir_make_fx,
        )
        if strict
        else functools.partial(
            _non_strict_export,
            dispatch_tracing_mode="make_fx",
        )
    )
    export_artifact = export_func(  # type: ignore[operator]
        mod=mod,
        args=args,
        kwargs=kwargs,
        dynamic_shapes=dynamic_shapes,
        preserve_module_call_signature=preserve_module_call_signature,
        pre_dispatch=False,
        original_state_dict=original_state_dict,
        orig_in_spec=orig_in_spec,
        allow_complex_guards_as_runtime_asserts=False,
        _is_torch_jit_trace=False,
    )

    export_graph_signature = export_artifact.aten.sig

    forward_arg_names = _get_forward_arg_names(mod, args, kwargs)
    inline_constraints = _get_inline_constraints(export_artifact.fake_mode)
    # The unbacked symint symbols are updated in aot_export
    # so we serialize them here instead of inside dynamo.
    # Note: _get_range_constraints depends on "inline_constraints" to be set.
    export_artifact.aten.gm.meta["inline_constraints"] = inline_constraints
    range_constraints = _get_range_constraints(
        export_artifact,
        _combine_args(mod, args, kwargs, _is_torch_jit_trace=False),
        dynamic_shapes,
    )
    # The returned the gm is in-place modified
    gm, module_call_graph = _get_module_call_graph(
        export_artifact, orig_in_spec, preserve_module_call_signature, strict
    )

    # Add forward args metadata.
    gm.meta["forward_arg_names"] = forward_arg_names

    _verify_nn_module_stack(gm)
    _verify_stack_trace(gm)
    _verify_placeholder_names(gm, export_graph_signature)

    from torch._export.verifier import TrainingIRVerifier

    exported_program = ExportedProgram(
        root=gm,
        graph=gm.graph,
        graph_signature=export_graph_signature,
        state_dict=original_state_dict,
        range_constraints=range_constraints,
        module_call_graph=module_call_graph,
        example_inputs=(args, kwargs),
        constants=export_artifact.aten.constants,
        verifiers=[TrainingIRVerifier],
    )

    return exported_program


@_log_export_wrapper
@_disable_prexisiting_fake_mode
def _export(
    mod: torch.nn.Module,
    args: Tuple[Any, ...],
    kwargs: Optional[Dict[str, Any]] = None,
    dynamic_shapes: Optional[Union[Dict[str, Any], Tuple[Any], List[Any]]] = None,
    *,
    strict: bool = True,
    preserve_module_call_signature: Tuple[str, ...] = (),
    pre_dispatch: bool = False,
    allow_complex_guards_as_runtime_asserts: bool = False,
    _is_torch_jit_trace: bool = False,
) -> ExportedProgram:
    """
    Traces either an nn.Module's forward function or just a callable with PyTorch
    operations inside and produce a ExportedProgram.

    Args:
        f: the `nn.Module` to trace.

        args: example positional inputs.

        kwargs: optional example keyword inputs.

        dynamic_shapes:
         An optional argument where the type should either be:
         1) a dict from argument names of ``f`` to their dynamic shape specifications,
         2) a tuple that specifies dynamic shape specifications for each input in original order.
         If you are specifying dynamism on keyword args, you will need to pass them in the order that
         is defined in the original function signature.

         The dynamic shape of a tensor argument can be specified as either
         (1) a dict from dynamic dimension indices to :func:`Dim` types, where it is
         not required to include static dimension indices in this dict, but when they are,
         they should be mapped to None; or (2) a tuple / list of :func:`Dim` types or None,
         where the :func:`Dim` types correspond to dynamic dimensions, and static dimensions
         are denoted by None. Arguments that are dicts or tuples / lists of tensors are
         recursively specified by using mappings or sequences of contained specifications.

        preserve_module_call_signature: A list of submodule paths for which the original
            calling conventions are preserved as metadata.

        allow_complex_guards_as_runtime_asserts:
         With the current dynamic shapes language for dims and derived dims, we can run into constraints
         that are not expressible with the language. For example, flattening a matrix and adding to a vector,
         both fully dynamic (i.e. x.reshape([-1]) + y) emits a guard s0 * s1 = s2, which is not expressible.
         By default, we either raise a constraint violation error or specialize to static values.
         If this flag is set to True, we avoid erroring out and instead allow complex constraints to exist as runtime
         assertions in the graph. The sympy interpreter (torch/utils/_sympy/interp.py) will produce the math ops
         required to compute and assert the value of the guard (e.g. sym_size_int, eq, _assert_scalar).
         Additionally, if TORCH_DYNAMO_DO_NOT_EMIT_RUNTIME_ASSERTS=1 is specified, we will allow complex constraints
         while not emitting runtime asserts, returning a cleaner graph with lesser guarantees around dynamic shapes.

    Returns:
        An ExportedProgram containing the traced method.
    """

    global _EXPORT_FLAGS, _EXPORT_MODULE_HIERARCHY
    _EXPORT_MODULE_HIERARCHY = _get_module_hierarchy(mod)

    flags = set()
    flags.add("strict" if strict else "non_strict")
    flags.add("pre_dispatch" if pre_dispatch else "aot_dispatch")
    _EXPORT_FLAGS = flags

    log_export_usage(event="export.enter", flags=_EXPORT_FLAGS)

    (
        args,
        kwargs,
        original_in_spec,
        original_state_dict,
        dynamic_shapes,
    ) = _process_export_inputs(mod, args, kwargs, dynamic_shapes)

    # Call the appropriate export function based on the strictness of tracing.
    export_func = _strict_export if strict else _non_strict_export

    export_artifact = export_func(  # type: ignore[operator]
        mod,
        args,
        kwargs,
        dynamic_shapes,
        preserve_module_call_signature,
        pre_dispatch,
        original_state_dict,
        original_in_spec,
        allow_complex_guards_as_runtime_asserts,
        _is_torch_jit_trace,
    )
    export_graph_signature: ExportGraphSignature = export_artifact.aten.sig

    forward_arg_names = (
        _get_forward_arg_names(mod, args, kwargs) if not _is_torch_jit_trace else None
    )
    inline_constraints = _get_inline_constraints(export_artifact.fake_mode)
    # The unbacked symint symbols are updated in aot_export
    # so we serialize them here instead of inside dynamo.
    # Note: this step must be before _get_range_constraints.
    export_artifact.aten.gm.meta["inline_constraints"] = inline_constraints
    range_constraints = _get_range_constraints(
        export_artifact,
        _combine_args(mod, args, kwargs, _is_torch_jit_trace=_is_torch_jit_trace),
        dynamic_shapes,
    )
    gm, module_call_graph = _get_module_call_graph(
        export_artifact, original_in_spec, preserve_module_call_signature, strict
    )

    # Add forward args metadata.
    gm.meta["forward_arg_names"] = forward_arg_names

    _verify_nn_module_stack(gm)
    _verify_stack_trace(gm)
    if not _is_torch_jit_trace:
        _verify_placeholder_names(gm, export_graph_signature)

    # Remove Proxy because they cannot be deepcopied or pickled.
    torch._export.utils.remove_proxy_from_state_dict(original_state_dict, in_place=True)

    from torch._export.verifier import Verifier

    if (
        isinstance(mod, torch.fx.GraphModule)
        and hasattr(mod, "meta")
        and "custom" in mod.meta
    ):
        gm.meta.update({"custom": mod.meta["custom"]})

    exported_program = ExportedProgram(
        root=gm,
        graph=gm.graph,
        graph_signature=export_graph_signature,
        state_dict=original_state_dict,
        range_constraints=range_constraints,
        module_call_graph=module_call_graph,
        example_inputs=(args, kwargs),
        constants=export_artifact.aten.constants,
        verifiers=[Verifier],
    )

    return exported_program<|MERGE_RESOLUTION|>--- conflicted
+++ resolved
@@ -93,7 +93,6 @@
 log = logging.getLogger(__name__)
 
 
-<<<<<<< HEAD
 # This list is compiled from DispatchKey.cpp.
 # The idea is that we use these keys to override
 # CIA decomp in export
@@ -220,8 +219,6 @@
             op._dispatch_cache.clear()
 
 
-=======
->>>>>>> 443e4913
 @dataclasses.dataclass
 class ExportDynamoConfig:
     """
