--- conflicted
+++ resolved
@@ -1511,11 +1511,7 @@
         buffer_len = len(dict(mod.named_buffers(remove_duplicate=False)))
         params_len = param_len + buffer_len
 
-<<<<<<< HEAD
         gm, _ = transform(_make_fx_helper)(
-=======
-        gm, graph_signature = transform(_make_fx_helper)(
->>>>>>> f675b036
             mod,
             fake_args,
             trace_joint=False,
