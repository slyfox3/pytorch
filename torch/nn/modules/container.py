--- conflicted
+++ resolved
@@ -318,9 +318,6 @@
             idx += len(self)
         return str(idx)
 
-<<<<<<< HEAD
-    @_jit_internal._copy_to_script_wrapper
-=======
     @overload
     def __getitem__(self, idx: slice) -> "ModuleList":
         ...
@@ -329,8 +326,7 @@
     def __getitem__(self, idx: int) -> Module:
         ...
 
-    @_copy_to_script_wrapper
->>>>>>> ceb1ea46
+    @_jit_internal._copy_to_script_wrapper
     def __getitem__(self, idx: Union[int, slice]) -> Union[Module, "ModuleList"]:
         if isinstance(idx, slice):
             return self.__class__(list(self._modules.values())[idx])
