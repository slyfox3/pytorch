# mypy: allow-untyped-defs
import itertools
from dataclasses import dataclass, field
from enum import auto, Enum
from typing import Any, cast, List, Optional, Sequence, Tuple

import torch
import torch._dynamo.compiled_autograd as ca
import torch.nn as nn
from torch._prims_common import make_contiguous_strides_for
from torch.distributed._functional_collectives import AsyncCollectiveTensor
from torch.distributed.tensor import DTensor, Replicate, Shard
from torch.distributed.tensor._dtensor_spec import DTensorSpec, TensorMeta
from torch.distributed.tensor.device_mesh import _mesh_resources
from torch.distributed.tensor.placement_types import _StridedShard, Placement

from ._fsdp_api import CPUOffloadPolicy, MixedPrecisionPolicy, OffloadPolicy
from ._fsdp_common import (
    _chunk_with_empty,
    _from_local_no_grad,
    _get_dim0_chunked_size,
    _raise_assert_with_print,
    _to_dtype_if_needed,
    FSDPMeshInfo,
    HSDPMeshInfo,
)


"""
[Note: FSDP tensors]
FSDP considers the following tensors:
- Original parameter: parameter passed to :class:`FSDPParam`, i.e. the one
  on the module when applying FSDP
- Sharded parameter: sharding the original parameter on dim-0 as a DTensor
  over the main mesh
- All-gather inputs: the ``torch.Tensor`` or ``Tensor`` s passed to all-gather,
  derived from the sharded parameter
- All-gather output: the ``torch.Tensor`` or ``Tensor`` s resulting from
  all-gathering the all-gather inputs
- Unsharded parameter: parameter used for forward/backward computation, derived
  from the all-gather output; autograd leaf

We define these tensors to describe the general framework that can accomodate
extensions, where:
- all-gather-inputs = pre-all-gather-transform(sharded-parameter)
- unsharded-parameter = post-all-gather-transform(all-gather-outputs)

For the default ``torch.Tensor`` case, there is only one all-gather input, and
it shares the same underlying tensor data as the sharded parameter, meaning
that they can be thought of as the same tensors. The same applies for the
all-gather output and unsharded parameter. For non-``torch.Tensor`` extensions,
these equivalences may no longer hold due to the pre/post-all-gather
transforms, and some may have multiple all-gather inputs/outputs (e.g.
quantized data and scales).

[Note: FSDP and autograd]
FSDP dynamically frees and allocates the unsharded parameter. Since autograd
can pack a reference to it or a view to save for backward, we use storage
resizing to implement the freeing/allocation since that preserves the aliasing.
This implies that we construct the unsharded parameter object once and write to
it in-place thereafter. For the default ``torch.Tensor` original parameter
case, the all-gather output and unsharded parameter share the same
data, so we use storage resizing on the all-gather output.
"""

lib = torch.library.Library("fsdp", "FRAGMENT")  # noqa: TOR901

lib.define("copy_(Tensor(a!) tensor, Tensor data) -> ()")


@torch.library.impl(lib, "copy_", "Meta")
@torch.library.impl(lib, "copy_", "CUDA")
@torch.library.impl(lib, "copy_", "CPU")
def copy_(tensor, data):
    tensor.copy_(data)


"""
<<<<<<< HEAD
[Note: Avoiding functionalization for fsdp.copy_ and inductor.resize_storage_bytes_(0)]

Currently we don't functionalize `fsdp.copy_` op or `inductor.resize_storage_bytes_(0)` op
=======
[Note: Avoiding functionalization for fsdp.copy_ and inductor.resize_storage_bytes_]

Currently we don't functionalize `fsdp.copy_` op or `inductor.resize_storage_bytes_` op
>>>>>>> 8d68a029
(i.e. they show up as a mutation op in the middle of the AOT joint graph).

Reason:
Traceable FSDP2 compiled autograd BWD graph have the following traits:
(1) Two inputs of the graph were aliased to each other (one from hook closed-over tensors, one from FWD saved tensors).
<<<<<<< HEAD
(2) One of them is mutated (copy_ and resize_(0) to handle the all-gathered param).
=======
(2) One of them is mutated (copy_ and resize_ to handle the all-gathered param).
>>>>>>> 8d68a029
(3) They are both subclasses.
The combination of these traits is not supported by AOTAutograd (it's difficult to reason about subclass aliasing).
So this doesn't work at all for Traceable FSDP2.

<<<<<<< HEAD
The compromise we use is to avoid functionalization for the FSDP2 copy_ and resize_(0) ops.
=======
The compromise we use is to avoid functionalization for the FSDP2 copy_ and resize_ ops.
>>>>>>> 8d68a029
This avoids the problem above, because from AOTAutograd point-of-view there are no mutations
that functionalization needs to handle. (Although we need to be careful not to DCE those mutable ops.)

We can avoid this functionalization because:
(1) The nn.Parameter is never used before its .copy_() is called in eager code (i.e. no alias of it is created),
so it's safe to call .copy_() in the middle of the graph to update its content and start using the nn.Parameter downstream.
(2) We always re-allocate the buffer for nn.Parameter to store the AllGather output and to be used in downstream user ops.
So calling resize-to-0 in the middle of the graph to free nn.Parameter memory after use should always be okay
(since we always allocate anew next time we need it, we strictly don't need to keep the old tensor storage around anymore).
<<<<<<< HEAD
=======

Q: Wouldn't the extra resize_ and copy_ ops hurt both memory usage and performance?
A: Yes it would. As an optimization, we have an Inductor post-grad FX pass to remove those resize_ and copy_ ops
for unsharded params that have this pattern: resize_(full) -> copy_ -> resize_(0).

TODO:
Now that we are maintaining the invariant of "no aliased + mutated graph inputs" in both the forward and backward,
it is now more feasible to functionalize all of the mutable FSDP ops. Some of the pros and cons are:

Cons (of functionalizing those ops):
(1) By not functionalizing them as we are today, we are making it more likely that they will run at the "correct" time
in the generated code. If we start to functionalize them, we will need to make sure that Inductor reinplaces them
in a way where it properly moves the mutations back to exactly where they should have run, or we risk suffering worse
peak memory than eager. (We probably already need to do something similar in Inductor's reinplacing for copy_:
https://github.com/pytorch/pytorch/issues/135305#issuecomment-2334888089)

Pros (of functionalizing):
(1) Better safety, we don't need to worry about the graph passes in inductor/partitioning handling input mutations
mid-graph quite as much (to be fair we've already done some amount of auditing, but we might have to do some more).
(2) Better perf: each mutation midway through the graph prevents Inductor from pattern matching across it.
But maybe there are few enough mutations induced by FSDP for this to matter.
>>>>>>> 8d68a029
"""


@torch.library.impl(lib, "copy_", "Functionalize")
def copy__functionalize(tensor, data):
    torch._sync(tensor)
    torch._sync(data)
    tensor_inner = torch._from_functional_tensor(tensor)
    data_inner = torch._from_functional_tensor(data)
    with torch._C._ExcludeDispatchKeyGuard(
        torch._C.DispatchKeySet(torch._C.DispatchKey.Functionalize)
    ):
        torch.ops.fsdp.copy_.default(tensor_inner, data_inner)


torch.fx.node.has_side_effect(torch.ops.fsdp.copy_.default)


class ShardedState(Enum):
    """
    - ``SHARDED``: The sharded parameter is registered to the module. It is the
      only contributor to parameter memory.
    - ``SHARDED_POST_FORWARD``: The unsharded parameter is resharded to a
      smaller world size. Since this data should not be used for computation,
      we do not register it to the module. Users should reshard the module
      before any in-place modifications. Both it and the sharded parameter
      contribute to parameter memory.
    - ``UNSHARDED``: The unsharded parameter is registered to the module. Both
      it and the sharded parameter contribute to parameter memory.
    """

    SHARDED = auto()
    SHARDED_POST_FORWARD = auto()
    UNSHARDED = auto()


@dataclass
class ParamModuleInfo:
    """
    For a parameter, this stores the module and the parameter name to be able
    to do a parameter swap via ``setattr(module, param_name, ...)`` or to get
    the parameter via ``getattr(module, param_name)``. We additionally save
    shared modules and shared parameter names to update them accordingly.
    """

    # Parameter names are unprefixed, e.g. "weight", not "lin.weight"
    module: nn.Module
    param_name: str
    shared_modules: List[nn.Module] = field(default_factory=list)
    shared_param_names: List[str] = field(default_factory=list)


@dataclass
class ExtensionsData:
    # User-defined metadata passed from pre to post-all-gather
    all_gather_metadata: Optional[Any] = None
    # Save the all-gather input sizes to unflatten the all-gather outputs to ND
    all_gather_input_sizes: Sequence[torch.Size] = ()  # ND

    def clear(self):
        self.all_gather_metadata = None
        self.all_gather_input_sizes = ()


class FSDPParam:
    """
    This class manages a parameter with FSDP or FSDP variants applied,
    implementing dim-0 per-parameter sharding.
    """

    orig_dtype: torch.dtype
    param_dtype: Optional[torch.dtype]
    reduce_dtype: Optional[torch.dtype]
    _orig_size: torch.Size  # ND
    sharded_size: torch.Size  # ND
    contiguous_sharded_stride: Tuple[int, ...]
    padded_sharded_param_size: torch.Size  # ND
    sharded_post_forward_size: torch.Size  # ND
    contiguous_sharded_post_forward_stride: Tuple[int, ...]
    _sharded_param_data: torch.Tensor  # 1D
    sharded_param: nn.Parameter  # ND
    _sharded_post_forward_param_data: Optional[torch.Tensor]  # 1D
    _sharded_post_forward_param: Optional[nn.Parameter]  # ND
    _unsharded_param: nn.Parameter  # ND
    unsharded_accumulated_grad: Optional[torch.Tensor]  # ND
    _sharding_spec: DTensorSpec
    # DTensor attributes (only defined for DTensor `param`):
    _tp_spec: DTensorSpec
    all_gather_outputs: List[torch.Tensor]  # 1D
    # All-gather extension attributes
    _extensions_data: ExtensionsData
    _unsharded_inner_tensors: List[torch.Tensor]

    def __init__(
        self,
        param: nn.Parameter,
        module_info: ParamModuleInfo,
        mesh_info: FSDPMeshInfo,
        post_forward_mesh_info: Optional[FSDPMeshInfo],
        device: torch.device,
        mp_policy: MixedPrecisionPolicy,
        offload_policy: OffloadPolicy,
    ):
        self._module_info: ParamModuleInfo = module_info
        self.mesh_info = mesh_info
        self.post_forward_mesh_info = post_forward_mesh_info
        self.device = device
        self.offload_to_cpu: bool = isinstance(offload_policy, CPUOffloadPolicy)
        self.pin_memory = (
            self.offload_to_cpu and cast(CPUOffloadPolicy, offload_policy).pin_memory
        )
        self.grad_offload_event: Optional[torch.cuda.Event] = None
        self._init_sharded_param(param, device)
        if self.post_forward_mesh_info:
            self._init_sharded_post_forward_param_metadata(param)
        self._init_extensions()
        self.all_gather_outputs: List[torch.Tensor] = []
        self.unsharded_accumulated_grad = None
        self._param_fqn: Optional[str] = None  # prefixed from root module
        # TODO: Remove this padding logic once DTensor pads the local tensor:
        # https://github.com/pytorch/pytorch/issues/113045
        self._post_load_hook_handle = (
            module_info.module.register_load_state_dict_post_hook(
                lambda *args, **kwargs: self.reset_sharded_param()
            )
        )

    @torch.no_grad()
    def _init_sharded_param(self, param: nn.Parameter, device: torch.device):
        if param.device != device and param.device.type != "meta":
            raise AssertionError(
                f"Expects the parameter to already be moved to device {device} but got {param.device}"
            )
        # TODO: Replace the sharded DTensor parameter construction logic with
        # `distribute_tensor` after https://github.com/pytorch/pytorch/issues/116101
        # TODO: Simplify the following sharded parameter padding logic after
        # https://github.com/pytorch/pytorch/issues/113045
        self.is_dtensor = isinstance(param, DTensor)
        if self.is_dtensor:
            self._tp_spec = cast(DTensor, param)._spec
            dp_mesh, tp_mesh = (self.mesh_info.mesh, self._tp_spec.mesh)
            dp_global_mesh = _mesh_resources.get_root_mesh(dp_mesh)
            tp_global_mesh = _mesh_resources.get_root_mesh(tp_mesh)
            if dp_global_mesh != tp_global_mesh or (
                dp_global_mesh is None or tp_global_mesh is None
            ):
                raise AssertionError(
                    "FSDP requires the DP and TP mesh to have the same parent mesh but got: \n"
                    f"DP's global mesh: {dp_global_mesh}\nTP's global mesh: {tp_global_mesh}"
                )

            name_dims_error = "FSDP requires named DeviceMesh dims for ND parallelism"
            assert dp_mesh.mesh_dim_names is not None, name_dims_error
            assert tp_mesh.mesh_dim_names is not None, name_dims_error
            submesh_names = dp_mesh.mesh_dim_names + tp_mesh.mesh_dim_names
            self._spmd_mesh = dp_global_mesh[submesh_names]
            if len(self._tp_spec.placements) != 1:
                raise NotImplementedError(
                    f"FSDP only supports 1D TP, not {self._tp_spec.placements}"
                )
            split_factor = self._tp_spec.num_shards_map[0]
            assert (
                2 <= self._spmd_mesh.ndim <= 3
            ), f"_spmd_mesh.ndim can only be 2 or 3 but got {self._spmd_mesh.ndim}."
            self._spmd_placements: Tuple[Placement, ...]
            dp_shard_tp_placement = (
                (
                    _StridedShard(0, split_factor=split_factor)
                    if split_factor > 1
                    else Shard(0)
                ),
                self._tp_spec.placements[0],
            )
            if self._spmd_mesh.ndim == 2:
                self._spmd_placements = dp_shard_tp_placement
            else:
                assert self.mesh_info.replicate_mesh_dim == 0
                self._spmd_placements = (Replicate(),) + dp_shard_tp_placement
            self._sharding_spec = DTensorSpec(
                self._spmd_mesh,
                self._spmd_placements,
                tensor_meta=self._tp_spec.tensor_meta,
            )
            # NOTE: FSDP+TP does not support uneven sharding for now
            # TODO: enable uneven sharding for FSDP+TP
            if split_factor > 1:  # FSDP has strided sharding on tensor dim 0
                num_shards = self._sharding_spec.num_shards_map[0]
                tensor_size_dim_0 = self._sharding_spec.shape[0]
                if tensor_size_dim_0 % num_shards != 0:
                    raise NotImplementedError(
                        "FSDP+TP sharding does not support uneven sharding for now: "
                        f"tensor dim 0 has size {tensor_size_dim_0} which cannot be "
                        f"evenly sharded into {num_shards} shards."
                    )

            param_data = cast(DTensor, param)._local_tensor
        else:
            self._spmd_mesh = self.mesh_info.mesh
            if isinstance(self.mesh_info, HSDPMeshInfo):
                self._spmd_placements = (Replicate(), Shard(0))
            else:
                self._spmd_placements = (Shard(0),)
            self._sharding_spec = DTensorSpec(
                self._spmd_mesh,
                self._spmd_placements,
                tensor_meta=TensorMeta(
                    param.size(),
                    param.stride(),
                    param.dtype,
                ),
            )
            param_data = param
        self._orig_size = param_data.size()
        self._contiguous_orig_stride = make_contiguous_strides_for(self._orig_size)
        shard_rank = self.mesh_info.shard_mesh_rank
        shard_world_size = self.mesh_info.shard_mesh_size
        chunks = _chunk_with_empty(param_data, shard_world_size, dim=0)
        sharded_param = chunks[shard_rank]
        self.sharded_size = _get_dim0_chunked_size(sharded_param, param_data.size())
        self.contiguous_sharded_stride = make_contiguous_strides_for(self.sharded_size)
        padded_sharded_size = chunks[0].size()  # 0th always padded
        padded_sharded_param = param_data.new_zeros(padded_sharded_size)
        self.padded_sharded_param_size = padded_sharded_param.size()
        if sharded_param.numel() > 0:
            padded_sharded_param[: sharded_param.size(0)].copy_(sharded_param)
        if self.offload_to_cpu and not padded_sharded_param.is_meta:
            padded_sharded_param = padded_sharded_param.cpu()
            if self.pin_memory:
                padded_sharded_param = padded_sharded_param.pin_memory()
        self._sharded_param_data = padded_sharded_param.view(-1)
        self.sharded_param = nn.Parameter(
            self.to_sharded_dtensor(padded_sharded_param[: sharded_param.size(0)])
        )
        self.sharded_param.requires_grad_(param.requires_grad)
        # Let `param_data` be freed normally when its ref count reaches 0 when
        # the `fully_shard` call returns to allow provided parameters to alias
        self._setattr_on_modules(self.sharded_param)
        self.sharded_state = ShardedState.SHARDED

    def _init_sharded_post_forward_param_metadata(self, param: torch.Tensor) -> None:
        mesh_info = self.post_forward_mesh_info
        assert mesh_info is not None  # mypy
        param_data = param._local_tensor if isinstance(param, DTensor) else param
        chunks = _chunk_with_empty(param_data, mesh_info.shard_mesh_size, dim=0)
        self.sharded_post_forward_size = _get_dim0_chunked_size(
            chunks[mesh_info.shard_mesh_rank], param_data.size()
        )
        self.contiguous_sharded_post_forward_stride = make_contiguous_strides_for(
            self.sharded_post_forward_size
        )

    def init_dtype_attrs(self, mp_policy: MixedPrecisionPolicy):
        param_dtype, reduce_dtype = (mp_policy.param_dtype, mp_policy.reduce_dtype)
        self.orig_dtype = self.sharded_param.dtype
        # Clamp `param_dtype` to `None` if no casting is required
        if param_dtype == self.orig_dtype:
            param_dtype = None
        self.param_dtype = param_dtype
        self.reduce_dtype = reduce_dtype
        # None indicates that the mixed precision is not enabled

    def _init_extensions(self) -> None:
        inner_tensor = self._sharded_local_tensor
        has_fsdp_pre_all_gather = hasattr(inner_tensor, "fsdp_pre_all_gather")
        has_fsdp_post_all_gather = hasattr(inner_tensor, "fsdp_post_all_gather")
        if has_fsdp_pre_all_gather != has_fsdp_post_all_gather:
            raise AssertionError(
                "Both fsdp_pre_all_gather and fsdp_post_all_gather should be defined "
                f"if using all-gather extensions: {inner_tensor}"
            )
        if has_fsdp_pre_all_gather:
            if self.padded_sharded_param_size != self._sharded_local_tensor.size():
                raise NotImplementedError(
                    "FSDP all-gather extensions require even sharding on dim-0.\n"
                    f"{self._orig_size} is not divisible by FSDP world size {self.mesh_info.mesh.size()}."
                )
            self._extensions_data = ExtensionsData()
        self._unsharded_inner_tensors: List[torch.Tensor] = []

    def init_all_gather_outputs(
        self,
        all_gather_input_numels: List[int],
        all_gather_input_dtypes: List[torch.dtype],
        world_size: int,
        device: torch.device,
        force_recreate: bool = False,
    ):
        if not force_recreate and len(self.all_gather_outputs) > 0:
            return  # already initialized
        self.all_gather_outputs = [
            torch.empty(torch.Size([numel * world_size]), dtype=dtype, device=device)
            for numel, dtype in zip(all_gather_input_numels, all_gather_input_dtypes)
        ]

    def init_unsharded_param(self):
        """
        [Note: Invariants for torch.compile Traceable FSDP2]
        1. Under compile, we always re-populate the content of `self._unsharded_param`
           per AllGather using the slow path.
        2. Under compile, we always recreate `self.all_gather_outputs` per AllGather.
           This is to ensure the buffer creation is internal to the graph and
           avoid `self.all_gather_outputs` being captured as a graph input.
        3. Under compile, at the end of `free_unsharded_param()`, we always clean up
           `self.all_gather_outputs` and `self._unsharded_inner_tensors`,
           to avoid them being captured as graph output.

        With these invariants, only these tensors will be inputs to the graph:
        - Sharded parameters
        - Placeholders for the `self._unsharded_param` nn.Parameter
        """
        if not ca.compiled_autograd_enabled and hasattr(
            self, "_unsharded_param"
        ):  # after the 1st all-gather
            inner_tensor = self._sharded_local_tensor
            if not hasattr(inner_tensor, "fsdp_post_all_gather"):
                return  # already initialized
            for tensor in self._unsharded_inner_tensors:
                alloc_storage(tensor)
            all_gather_outputs = self._unflatten_all_gather_outputs()
            inner_tensor.fsdp_post_all_gather(
                all_gather_outputs,
                self._extensions_data.all_gather_metadata,
                self.param_dtype or self.orig_dtype,
                out=self._unsharded_param,
            )
            self._extensions_data.clear()
            return
        inner_tensor = self._sharded_local_tensor
        if not ca.compiled_autograd_enabled and hasattr(
            inner_tensor, "fsdp_post_all_gather"
        ):
            all_gather_outputs = self._unflatten_all_gather_outputs()
            (
                unsharded_tensor,
                self._unsharded_inner_tensors,
            ) = inner_tensor.fsdp_post_all_gather(
                all_gather_outputs,
                self._extensions_data.all_gather_metadata,
                self.param_dtype or self.orig_dtype,
            )
            self._extensions_data.clear()
        else:
            # For the default path (no post-all-gather), the all-gather output
            # gives the unsharded parameter data directly
            assert len(self.all_gather_outputs) == 1, f"{len(self.all_gather_outputs)}"
            unsharded_tensor = self.all_gather_outputs[0]
        unsharded_param = torch.as_strided(
            unsharded_tensor,
            self._orig_size,
            self._contiguous_orig_stride,
            storage_offset=0,
        )
        if self.is_dtensor:
            unsharded_param = _from_local_no_grad(unsharded_param, self._tp_spec)
        if hasattr(self, "_unsharded_param"):
            assert ca.compiled_autograd_enabled
            with torch.no_grad(), torch.autograd._unsafe_preserve_version_counter(
                self._unsharded_param
            ):
<<<<<<< HEAD
                size = self._unsharded_param.numel() * self._unsharded_param.itemsize
                if (storage := self._unsharded_param.untyped_storage()).size() != size:
                    storage.resize_(size)
=======
                # NOTE: Under compile, if an unsharded param goes through
                # resize_(full) -> copy_ -> resize_(0) pattern, we will remove those
                # resize_ and copy_ ops in a compiler graph pass
                # `remove_fsdp2_unsharded_param_graph_input_usage` to recover performance.
                alloc_storage(self._unsharded_param)
>>>>>>> 8d68a029
                torch.ops.fsdp.copy_(self._unsharded_param, unsharded_param)
        else:
            self._unsharded_param = nn.Parameter(
                unsharded_param, requires_grad=self.sharded_param.requires_grad
            )

    def _unflatten_all_gather_outputs(self) -> Tuple[torch.Tensor, ...]:
        return tuple(
            t.view(-1, *s[1:])
            for t, s in zip(
                self.all_gather_outputs, self._extensions_data.all_gather_input_sizes
            )
        )

    def to_sharded(self) -> None:
        self._setattr_on_modules(self.sharded_param)
        self.free_unsharded_param()
        self.sharded_state = ShardedState.SHARDED

    def to_sharded_post_forward(self) -> None:
        if self.is_dtensor:
            raise NotImplementedError(
                "Resharding to smaller mesh with TP is not supported yet"
            )
        self._assert_in_states(ShardedState.UNSHARDED)
        assert self.post_forward_mesh_info is not None  # mypy
        assert len(self.all_gather_outputs) == 1
        shard_world_size = self.post_forward_mesh_info.shard_mesh_size
        if (numel := self.all_gather_outputs[0].numel()) % shard_world_size != 0:
            _raise_assert_with_print(
                f"All-gather output size ({numel}) must be divisible by the shard "
                f"world size ({shard_world_size})"
            )
        shard_rank = self.post_forward_mesh_info.shard_mesh_rank
        sharded_numel = numel // shard_world_size
        self._sharded_post_forward_param_data = (
            self.all_gather_outputs[0].narrow(
                0, sharded_numel * shard_rank, sharded_numel
            )
        ).clone()  # clone to be able to free all-gather output
        sharded_post_forward_tensor = torch.as_strided(
            self._sharded_post_forward_param_data,
            size=self.sharded_post_forward_size,
            stride=self.contiguous_sharded_post_forward_stride,
            storage_offset=0,
        )
        self._sharded_post_forward_param = nn.Parameter(
            self.to_sharded_post_forward_dtensor(sharded_post_forward_tensor)
        )
        self._setattr_on_modules(self._sharded_post_forward_param)
        self.free_unsharded_param()
        self.sharded_state = ShardedState.SHARDED_POST_FORWARD

    def to_unsharded(self) -> None:
        # Assume that the data has been allocated and all-gathered
        set_requires_grad_if_needed(self.sharded_param, self._unsharded_param)
        self._setattr_on_modules(self._unsharded_param)
        if self.sharded_state == ShardedState.SHARDED_POST_FORWARD:
            # The data is allocated in the default stream via the post-forward
            # reshard and must be kept alive for the next all-gather copy-in.
            # Since we call this method after the copy-out, the data's lifetime
            # is ensured without further synchronization.
            self._sharded_post_forward_param = None
            self._sharded_post_forward_param_data = None  # free
        self.sharded_state = ShardedState.UNSHARDED

    def _setattr_on_modules(self, param: nn.Parameter) -> None:
        unsafe_setattr_param(
            self._module_info.module, self._module_info.param_name, param
        )
        for shared_module, shared_param_name in zip(
            self._module_info.shared_modules, self._module_info.shared_param_names
        ):
            unsafe_setattr_param(shared_module, shared_param_name, param)

    def to_sharded_dtensor(self, tensor: torch.Tensor) -> DTensor:
        """
        Converts a local tensor representing either the sharded parameter or
        sharded gradient to DTensor.
        """
        if tensor.shape != self.sharded_size:
            _raise_assert_with_print(
                f"Expects size {self.sharded_size} but got {tensor.shape}"
            )
        return _from_local_no_grad(
            tensor,
            self._sharding_spec,
        )

    def to_sharded_post_forward_dtensor(self, tensor: torch.Tensor) -> DTensor:
        if tensor.shape != self.sharded_post_forward_size:
            _raise_assert_with_print(
                f"Expects size {self.sharded_post_forward_size} but got {tensor.shape}"
            )
        assert isinstance(self.post_forward_mesh_info, HSDPMeshInfo)
        # TODO: Prefer this DTensor to be read-only and generalize the
        # placement once we support TP.
        post_forward_sharding_spec = DTensorSpec(
            self.post_forward_mesh_info.mesh,
            (Replicate(), Shard(0)),
            tensor_meta=self._sharding_spec.tensor_meta,
        )
        return _from_local_no_grad(tensor, post_forward_sharding_spec)

    def to_accumulated_grad_if_needed(self) -> None:
        # Access `_unsharded_param` to bypass the sharded state check since we
        # prefer to reshard before upcasting the gradient to save memory
        if (
            self.reduce_dtype is None
            or self._unsharded_param.grad is None
            or self._unsharded_param.grad.dtype == self.reduce_dtype
        ):
            return
        unsharded_grad = self._unsharded_param.grad
        self._unsharded_param.grad = None
        self.unsharded_accumulated_grad = unsharded_grad.to(self.reduce_dtype)

    def accumulate_unsharded_grad_if_needed(self) -> None:
        if (
            self.unsharded_accumulated_grad is not None
            and self.unsharded_param.grad is not None
        ):
            self.unsharded_accumulated_grad += self.unsharded_param.grad
            self.unsharded_param.grad = None

    def alloc_all_gather_outputs(self) -> None:
        for tensor in self.all_gather_outputs:
            alloc_storage(tensor)

    def free_unsharded_param(self) -> None:
        if ca.compiled_autograd_enabled:
            """
            Assumptions under compile:
            - `self._unsharded_param` is NOT an alias of `self.all_gather_outputs`.
<<<<<<< HEAD
            Instead, we explicitly *copy* the data from `self.all_gather_outputs`
            to `self._unsharded_param` in `init_unsharded_param()`.
=======
            Instead, we resize `self._unsharded_param` storage size to full and then
            explicitly *copy* the data from `self.all_gather_outputs` to `self._unsharded_param`
            in `init_unsharded_param()`. (For full-graph FSDP2 case, we will then remove
            the resize_ and copy_ ops in a compiler graph pass to recover performance.)
>>>>>>> 8d68a029
            - `self.all_gather_outputs` and `self._unsharded_inner_tensors` are NOT
            graph inputs. They are created within the graph and is guaranteed to be freed
            by the end of the graph. They don't leak outside of the graph.
            """
<<<<<<< HEAD
            free_storage(self._unsharded_param)
=======
            self._unsharded_param.untyped_storage().resize_(0)
>>>>>>> 8d68a029
            self.all_gather_outputs = []
            self._unsharded_inner_tensors = []
        else:
            for tensor in itertools.chain(
                self.all_gather_outputs, self._unsharded_inner_tensors
            ):
                free_storage(tensor)

    @property
    def all_gather_inputs(self) -> List[torch.Tensor]:  # 1D
        self._assert_in_states(ShardedState.SHARDED, ShardedState.SHARDED_POST_FORWARD)
        if self.sharded_state == ShardedState.SHARDED:
            if not ca.compiled_autograd_enabled and hasattr(
                self._sharded_local_tensor, "fsdp_pre_all_gather"
            ):
                sharded_local_tensor = self._sharded_local_tensor
                if self.offload_to_cpu:
                    sharded_local_tensor = sharded_local_tensor.to(
                        self.device, non_blocking=True
                    )
                (
                    all_gather_inputs,
                    self._extensions_data.all_gather_metadata,
                ) = sharded_local_tensor.fsdp_pre_all_gather(self.mesh_info.mesh)
                self._extensions_data.all_gather_input_sizes = [
                    t.size() for t in all_gather_inputs
                ]
                return [t.view(-1) for t in all_gather_inputs]
            sharded_param_data = self._sharded_param_data
            if self.offload_to_cpu:
                sharded_param_data = sharded_param_data.to(
                    self.device, non_blocking=True
                )
            return [_to_dtype_if_needed(sharded_param_data, self.param_dtype)]
        elif self.sharded_state == ShardedState.SHARDED_POST_FORWARD:
            if not ca.compiled_autograd_enabled and hasattr(
                self._sharded_local_tensor, "fsdp_pre_all_gather"
            ):
                raise NotImplementedError
            all_gather_input = _to_dtype_if_needed(
                cast(torch.Tensor, self._sharded_post_forward_param_data),
                self.param_dtype,
            )
            return [all_gather_input]
        return [torch.empty(0)]  # mypy

    @property
    def unsharded_param(self) -> nn.Parameter:  # ND
        self._assert_in_states(ShardedState.UNSHARDED)
        return self._unsharded_param

    @property
    def unsharded_grad_data(self) -> torch.Tensor:
        grad = self.unsharded_param.grad
        assert grad is not None, "Expects unsharded_param.grad to not be None"
        return self._get_grad_inner_tensor(grad)

    @property
    def unsharded_accumulated_grad_data(self) -> torch.Tensor:
        grad = self.unsharded_accumulated_grad
        assert grad is not None, "Expects unsharded_accumulated_grad to not be None"
        return self._get_grad_inner_tensor(grad)

    def _get_grad_inner_tensor(self, grad: torch.Tensor) -> torch.Tensor:
        if self.is_dtensor:
            if isinstance(grad, AsyncCollectiveTensor):
                grad = grad.wait()
            assert isinstance(grad, DTensor), f"{type(grad)}"
            if any(pl.is_partial() for pl in grad.placements):
                placements = [
                    Replicate() if pl.is_partial() else pl for pl in grad.placements
                ]
                grad = grad.redistribute(placements=placements)
            grad = grad._local_tensor
        return grad

    @property
    def _sharded_local_tensor(self) -> torch.Tensor:
        return cast(DTensor, self.sharded_param)._local_tensor

    def _assert_in_states(self, *states: ShardedState) -> None:
        if self.sharded_state not in states:
            _raise_assert_with_print(
                f"Expects to be in one of {states}, not {self.sharded_state}"
            )

    def reset_sharded_param(self):
        # For ops like `nn.Module._apply` or `load_state_dict(assign=True)`
        # that change the sharded parameter tensor, we may need to re-pad the
        # sharded local tensor and re-save the reference.
        module_info = self._module_info
        new_param = getattr(module_info.module, module_info.param_name)
        if new_param is not self.sharded_param:
            if torch.__future__.get_swap_module_params_on_conversion():
                raise AssertionError(
                    f"Expects swap_tensors to preserve object but got {new_param} "
                    f"instead of {self.sharded_param}"
                )
            self.sharded_param = new_param
        local_tensor = new_param._local_tensor
        if local_tensor.is_meta:
            return
        padded_sharded_size = self.padded_sharded_param_size
        if local_tensor.size() != padded_sharded_size:
            padded_local_tensor = local_tensor.new_zeros(padded_sharded_size)
            padded_local_tensor[: local_tensor.size(0)].copy_(local_tensor)
            local_tensor = padded_local_tensor
        if self.pin_memory and not local_tensor.is_pinned():
            local_tensor = local_tensor.cpu().pin_memory()
        self._sharded_param_data = local_tensor.view(-1)
        assert isinstance(self.sharded_param, DTensor)  # mypy
        self.sharded_param._local_tensor = local_tensor[: self.sharded_size[0]]

    def __repr__(self):
        return f"FSDPParam(fqn={self._param_fqn}, orig_size={self._orig_size})"


def alloc_storage(tensor: torch.Tensor) -> None:
    size = tensor.numel() * tensor.itemsize
    if (storage := tensor.untyped_storage()).size() != size:
        storage.resize_(size)


def free_storage(tensor: torch.Tensor) -> None:
    if (storage := tensor.untyped_storage()).size() != 0:
        storage.resize_(0)


# NOTE: These bypass `nn.Module.__setattr__` checks, which incur non-trivial
# CPU overhead, if the module did not override it. For FSDP, we know we do not
# need those checks when transitioning between sharded/unsharded parameters.
def unsafe_setattr_param(
    module: nn.Module, param_name: str, param: nn.Parameter
) -> None:
    if getattr(module.__setattr__, "__func__", None) is nn.Module.__setattr__:
        module._parameters[param_name] = param
    else:  # slow path
        setattr(module, param_name, param)


def set_requires_grad_if_needed(
    src_tensor: torch.Tensor, dst_tensor: torch.Tensor
) -> None:
    # Only call `requires_grad_` if needed to avoid the Python <> C++ context
    # switch overhead
    if src_tensor.requires_grad != dst_tensor.requires_grad:
        dst_tensor.requires_grad_(src_tensor.requires_grad)<|MERGE_RESOLUTION|>--- conflicted
+++ resolved
@@ -76,34 +76,20 @@
 
 
 """
-<<<<<<< HEAD
-[Note: Avoiding functionalization for fsdp.copy_ and inductor.resize_storage_bytes_(0)]
-
-Currently we don't functionalize `fsdp.copy_` op or `inductor.resize_storage_bytes_(0)` op
-=======
 [Note: Avoiding functionalization for fsdp.copy_ and inductor.resize_storage_bytes_]
 
 Currently we don't functionalize `fsdp.copy_` op or `inductor.resize_storage_bytes_` op
->>>>>>> 8d68a029
 (i.e. they show up as a mutation op in the middle of the AOT joint graph).
 
 Reason:
 Traceable FSDP2 compiled autograd BWD graph have the following traits:
 (1) Two inputs of the graph were aliased to each other (one from hook closed-over tensors, one from FWD saved tensors).
-<<<<<<< HEAD
-(2) One of them is mutated (copy_ and resize_(0) to handle the all-gathered param).
-=======
 (2) One of them is mutated (copy_ and resize_ to handle the all-gathered param).
->>>>>>> 8d68a029
 (3) They are both subclasses.
 The combination of these traits is not supported by AOTAutograd (it's difficult to reason about subclass aliasing).
 So this doesn't work at all for Traceable FSDP2.
 
-<<<<<<< HEAD
-The compromise we use is to avoid functionalization for the FSDP2 copy_ and resize_(0) ops.
-=======
 The compromise we use is to avoid functionalization for the FSDP2 copy_ and resize_ ops.
->>>>>>> 8d68a029
 This avoids the problem above, because from AOTAutograd point-of-view there are no mutations
 that functionalization needs to handle. (Although we need to be careful not to DCE those mutable ops.)
 
@@ -113,8 +99,6 @@
 (2) We always re-allocate the buffer for nn.Parameter to store the AllGather output and to be used in downstream user ops.
 So calling resize-to-0 in the middle of the graph to free nn.Parameter memory after use should always be okay
 (since we always allocate anew next time we need it, we strictly don't need to keep the old tensor storage around anymore).
-<<<<<<< HEAD
-=======
 
 Q: Wouldn't the extra resize_ and copy_ ops hurt both memory usage and performance?
 A: Yes it would. As an optimization, we have an Inductor post-grad FX pass to remove those resize_ and copy_ ops
@@ -136,7 +120,6 @@
 mid-graph quite as much (to be fair we've already done some amount of auditing, but we might have to do some more).
 (2) Better perf: each mutation midway through the graph prevents Inductor from pattern matching across it.
 But maybe there are few enough mutations induced by FSDP for this to matter.
->>>>>>> 8d68a029
 """
 
 
@@ -496,17 +479,11 @@
             with torch.no_grad(), torch.autograd._unsafe_preserve_version_counter(
                 self._unsharded_param
             ):
-<<<<<<< HEAD
-                size = self._unsharded_param.numel() * self._unsharded_param.itemsize
-                if (storage := self._unsharded_param.untyped_storage()).size() != size:
-                    storage.resize_(size)
-=======
                 # NOTE: Under compile, if an unsharded param goes through
                 # resize_(full) -> copy_ -> resize_(0) pattern, we will remove those
                 # resize_ and copy_ ops in a compiler graph pass
                 # `remove_fsdp2_unsharded_param_graph_input_usage` to recover performance.
                 alloc_storage(self._unsharded_param)
->>>>>>> 8d68a029
                 torch.ops.fsdp.copy_(self._unsharded_param, unsharded_param)
         else:
             self._unsharded_param = nn.Parameter(
@@ -641,24 +618,15 @@
             """
             Assumptions under compile:
             - `self._unsharded_param` is NOT an alias of `self.all_gather_outputs`.
-<<<<<<< HEAD
-            Instead, we explicitly *copy* the data from `self.all_gather_outputs`
-            to `self._unsharded_param` in `init_unsharded_param()`.
-=======
             Instead, we resize `self._unsharded_param` storage size to full and then
             explicitly *copy* the data from `self.all_gather_outputs` to `self._unsharded_param`
             in `init_unsharded_param()`. (For full-graph FSDP2 case, we will then remove
             the resize_ and copy_ ops in a compiler graph pass to recover performance.)
->>>>>>> 8d68a029
             - `self.all_gather_outputs` and `self._unsharded_inner_tensors` are NOT
             graph inputs. They are created within the graph and is guaranteed to be freed
             by the end of the graph. They don't leak outside of the graph.
             """
-<<<<<<< HEAD
-            free_storage(self._unsharded_param)
-=======
             self._unsharded_param.untyped_storage().resize_(0)
->>>>>>> 8d68a029
             self.all_gather_outputs = []
             self._unsharded_inner_tensors = []
         else:
