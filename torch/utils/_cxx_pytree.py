--- conflicted
+++ resolved
@@ -35,12 +35,9 @@
     "Context",
     "FlattenFunc",
     "UnflattenFunc",
-<<<<<<< HEAD
     "DumpableContext",
     "ToDumpableContextFn",
     "FromDumpableContextFn",
-=======
->>>>>>> e66ec584
     "TreeSpec",
     "LeafSpec",
     "register_pytree_node",
@@ -64,6 +61,7 @@
 
 T = TypeVar("T")
 S = TypeVar("S")
+U = TypeVar("U")
 R = TypeVar("R")
 
 
@@ -237,15 +235,12 @@
 _register_pytree_node = register_pytree_node
 
 
-_register_pytree_node = register_pytree_node
-
-
 def tree_flatten(
     tree: PyTree,
     *,
     none_is_leaf: bool = True,
     namespace: str = "torch",
-) -> Tuple[List[Any], PyTreeSpec]:
+) -> Tuple[List[Any], TreeSpec]:
     """Flatten a pytree.
 
     See also :func:`tree_unflatten`.
@@ -295,7 +290,7 @@
     )
 
 
-def tree_unflatten(leaves: Iterable[Any], treespec: PyTreeSpec) -> PyTree:
+def tree_unflatten(leaves: Iterable[Any], treespec: TreeSpec) -> PyTree:
     """Reconstruct a pytree from the treespec and the leaves.
 
     The inverse of :func:`tree_flatten`.
@@ -308,7 +303,7 @@
     Args:
         leaves (iterable): The list of leaves to use for reconstruction. The list must match the
             number of leaves of the treespec.
-        treespec (PyTreeSpec): The treespec to reconstruct.
+        treespec (TreeSpec): The treespec to reconstruct.
 
     Returns:
         The reconstructed pytree, containing the ``leaves`` placed in the structure described by
@@ -317,7 +312,7 @@
     if not isinstance(treespec, PyTreeSpec):
         raise TypeError(
             f"tree_unflatten(values, spec): Expected `spec` to be instance of "
-            f"PyTreeSpec but got item of type {type(treespec)}."
+            f"TreeSpec but got item of type {type(treespec)}."
         )
     return optree.tree_unflatten(treespec, leaves)  # type: ignore[arg-type]
 
@@ -363,7 +358,7 @@
     *,
     none_is_leaf: bool = True,
     namespace: str = "torch",
-) -> PyTreeSpec:
+) -> TreeSpec:
     """Get the treespec for a pytree.
 
     See also :func:`tree_flatten`.
@@ -490,9 +485,11 @@
 
 
 Type2 = Tuple[Type[T], Type[S]]
+Type3 = Tuple[Type[T], Type[S], Type[U]]
 TypeAny = Union[Type[Any], Tuple[Type[Any], ...]]
 
 Fn2 = Callable[[Union[T, S]], R]
+Fn3 = Callable[[Union[T, S, U]], R]
 Fn = Callable[[T], R]
 FnAny = Callable[[Any], R]
 
@@ -503,6 +500,11 @@
 # function
 @overload
 def map_only(__type_or_types: Type2[T, S]) -> MapOnlyFn[Fn2[T, S, Any]]:
+    ...
+
+
+@overload
+def map_only(__type_or_types: Type3[T, S, U]) -> MapOnlyFn[Fn3[T, S, U, Any]]:
     ...
 
 
@@ -565,6 +567,18 @@
 def tree_map_only(
     __type_or_types: Type2[T, S],
     func: Fn2[T, S, Any],
+    tree: PyTree,
+    *rests: PyTree,
+    none_is_leaf: bool = True,
+    namespace: str = "torch",
+) -> PyTree:
+    ...
+
+
+@overload
+def tree_map_only(
+    __type_or_types: Type3[T, S, U],
+    func: Fn3[T, S, U, Any],
     tree: PyTree,
     *rests: PyTree,
     none_is_leaf: bool = True,
@@ -614,6 +628,18 @@
     ...
 
 
+@overload
+def tree_map_only_(
+    __type_or_types: Type3[T, S, U],
+    func: Fn3[T, S, U, Any],
+    tree: PyTree,
+    *rests: PyTree,
+    none_is_leaf: bool = True,
+    namespace: str = "torch",
+) -> PyTree:
+    ...
+
+
 def tree_map_only_(
     __type_or_types: TypeAny,
     func: FnAny[Any],
@@ -677,6 +703,18 @@
     ...
 
 
+@overload
+def tree_all_only(
+    __type_or_types: Type3[T, S, U],
+    pred: Fn3[T, S, U, bool],
+    tree: PyTree,
+    *,
+    none_is_leaf: bool = True,
+    namespace: str = "torch",
+) -> bool:
+    ...
+
+
 def tree_all_only(
     __type_or_types: TypeAny,
     pred: FnAny[bool],
@@ -705,6 +743,18 @@
 def tree_any_only(
     __type_or_types: Type2[T, S],
     pred: Fn2[T, S, bool],
+    tree: PyTree,
+    *,
+    none_is_leaf: bool = True,
+    namespace: str = "torch",
+) -> bool:
+    ...
+
+
+@overload
+def tree_any_only(
+    __type_or_types: Type3[T, S, U],
+    pred: Fn3[T, S, U, bool],
     tree: PyTree,
     *,
     none_is_leaf: bool = True,
@@ -790,12 +840,12 @@
 # _broadcast_to_and_flatten to check this.
 def _broadcast_to_and_flatten(
     tree: PyTree,
-    treespec: PyTreeSpec,
+    treespec: TreeSpec,
     *,
     none_is_leaf: bool = True,
     namespace: str = "torch",
 ) -> Optional[List[Any]]:
-    assert isinstance(treespec, PyTreeSpec)
+    assert isinstance(treespec, TreeSpec)
     full_tree = tree_unflatten([0] * treespec.num_leaves, treespec)
     try:
         return broadcast_prefix(
@@ -808,12 +858,12 @@
         return None
 
 
-def treespec_dumps(treespec: PyTreeSpec) -> str:
+def treespec_dumps(treespec: TreeSpec) -> str:
     """Serialize a treespec to a JSON string."""
-    if not isinstance(treespec, PyTreeSpec):
+    if not isinstance(treespec, TreeSpec):
         raise TypeError(
             f"treespec_dumps(spec): Expected `spec` to be instance of "
-            f"PyTreeSpec but got item of type {type(treespec)}."
+            f"TreeSpec but got item of type {type(treespec)}."
         )
     from ._pytree import (
         tree_structure as _tree_structure,
@@ -824,7 +874,7 @@
     return _treespec_dumps(orig_treespec)
 
 
-def treespec_loads(serialized: str) -> PyTreeSpec:
+def treespec_loads(serialized: str) -> TreeSpec:
     """Deserialize a treespec from a JSON string."""
     from ._pytree import (
         tree_unflatten as _tree_unflatten,
@@ -842,7 +892,7 @@
         return "*"
 
 
-def treespec_pprint(treespec: PyTreeSpec) -> str:
+def treespec_pprint(treespec: TreeSpec) -> str:
     dummy_tree = tree_unflatten(
         [_DummyLeaf() for _ in range(treespec.num_leaves)],
         treespec,
@@ -855,7 +905,7 @@
         return isinstance(instance, PyTreeSpec) and instance.is_leaf()
 
 
-class PyTreeLeafSpec(PyTreeSpec, metaclass=PyTreeLeafSpecMeta):
+class PyTreeLeafSpec(TreeSpec, metaclass=PyTreeLeafSpecMeta):
     def __new__(cls, none_is_leaf: bool = True) -> "PyTreeLeafSpec":
         return optree.treespec_leaf(none_is_leaf=none_is_leaf)  # type: ignore[return-value]
 
