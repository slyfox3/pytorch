# mypy: ignore-errors

import itertools
from contextlib import contextmanager, nullcontext
from functools import partial, wraps
from typing import Any, Callable, Dict, List, NewType, Optional, Tuple
from unittest.mock import patch

import torch
import torch._dynamo.logging
import torch.nn as nn
import torch.utils._pytree as pytree
import torch.utils.dlpack
from torch import Tensor
from torch._decomp.decompositions_for_rng import PhiloxStateTracker, rng_decompositions
from torch._dispatch.python import enable_python_dispatcher
from torch._dynamo import compiled_autograd
from torch._dynamo.utils import dynamo_timed, preserve_rng_state
from torch._guards import detect_fake_mode
from torch._inductor.utils import BoxedBool
from torch._subclasses import FakeTensor, FakeTensorMode
from torch.fx.experimental.proxy_tensor import make_fx
from torch.fx.experimental.symbolic_shapes import ShapeEnv
from torch.utils._python_dispatch import is_traceable_wrapper_subclass


static_inputs_log = torch._logging.getArtifactLogger(
    __name__, "cudagraph_static_inputs"
)
from . import config
from ._aot_autograd.autograd_cache import (  # noqa: F401
    AOTAutogradCache,
    autograd_cache_key,
    should_use_local_autograd_cache,
    should_use_remote_autograd_cache,
)
from ._aot_autograd.collect_metadata_analysis import (  # noqa: F401
    run_functionalized_fw_and_collect_metadata,
)
from ._aot_autograd.functional_utils import (  # noqa: F401
    _check_if_mutation_can_be_in_graph,
    are_all_mutations_hidden_from_autograd,
    are_all_mutations_under_no_grad_or_inference_mode,
    assert_functional_graph,
    from_fun,
    gen_alias_from_base,
    has_data_mutation,
    has_metadata_mutation,
    is_fun,
    sync_functional_tensor,
    to_fun,
)
from ._aot_autograd.input_output_analysis import (  # noqa: F401
    _tensors_definitely_do_not_overlap,
    compute_overlapping_inputs,
    create_graph_signature,
    create_synthetic_base_metadata,
    remove_dupe_metadata,
)
from ._aot_autograd.jit_compile_runtime_wrappers import (  # noqa: F401
    aot_dispatch_autograd,
    aot_dispatch_base,
    aot_dispatch_export,
)
from ._aot_autograd.logging_utils import (  # noqa: F401
    callback_set,
    describe_input,
    format_guard_bug_msg,
    get_aot_compilation_context,
    get_aot_graph_name,
    get_graph_being_compiled,
    graph_being_compiled,
    model_name,
    nth_graph,
    set_model_name,
    setup_stacktrace_preservation_hooks,
    track_graph_compiling,
)
from ._aot_autograd.runtime_wrappers import (  # noqa: F401
    AOTDedupeWrapper,
    AOTSyntheticBaseWrapper,
)
from ._aot_autograd.schemas import (  # noqa: F401
    AOTConfig,
    BackwardSignature,
    FQN,
    GraphInputName,
    GraphOutputName,
    GraphSignature,
    InputAliasInfo,
    MutationType,
    OutputAliasInfo,
    OutputType,
    SubclassCreationMeta,
    SubclassMeta,
    TensorAlias,
    ViewAndMutationMeta,
)
from ._aot_autograd.subclass_utils import (  # noqa: F401
    create_metadata_for_subclass,
    requires_subclass_dispatch,
    unwrap_tensor_subclasses,
    unwrap_tensor_subclasses_with_indices_to_original,
    wrap_tensor_subclasses,
    wrap_tensor_subclasses_maybe_joint,
)
from ._aot_autograd.traced_function_transforms import (  # noqa: F401
    aot_dispatch_subclass,
    create_functional_call,
    create_functionalized_fn,
    create_functionalized_rng_ops_wrapper,
    create_joint,
    fn_input_mutations_to_outputs,
    fn_prepped_for_autograd,
)
from ._aot_autograd.utils import (  # noqa: F401
    _get_autocast_states,
    _get_symint_hints,
    call_func_at_runtime_with_args,
    create_tree_flattened_fn,
    KNOWN_TYPES,
    make_boxed_compiler,
    make_boxed_func,
    maybe_to_fresh_input,
    normalize_as_list,
    partial_flatten_asdict,
    root_module_when_exporting_non_strict,
    strict_zip,
)
from .partitioners import default_partition


zip = strict_zip

# This global counter increments every time we compile a graph with
# AOTAutograd.  You can use this to correlate runtime error messages
# with compile time (e.g., if you get an error at runtime saying
# compiled graph 3 failed, you can set a breakpoint at compile time
# for this graph number to investigate further at compile time.)
#
# NB: this is different from get_aot_compilation_context, which tracks
# each underlying graph that is compiled.  In contrast, AOT_COUNTER
# corresponds to top-level invocations of aot_module/aot_function;
# one counter is allocated per entire compiled block (but this block
# may involve compiling multiple subgraphs; e.g., for forwards/backwards)
AOT_COUNTER = itertools.count()

# ~~~~~~~~~~~~~~~~~~~~~~~~~~~~~~~~~~~~~~~~~~~~~~~~~~~~~~~~~~~~~~~~~~~~~~~~~~~~~~~~~~~~~~~~~~~~~~~~~~~~~~~~~~~~~~~~~~~~~
# ~~~~~~~~~~~~~~~~~~~~~~~~~~~~~~~~~~~~~~~~~~~~~~~~~~~~~~~~~~~~~~~~~~~~~~~~~~~~~~~~~~~~~~~~~~~~~~~~~~~~~~~~~~~~~~~~~~~~~
#
# AOT Autograd contains a pretty non-trivial amount of logic to handle edge cases around aliasing and mutation
# that are external to the graph (they show up as side effects in some way when you run the graph).
#
# Take a look at `test_aotdispatch.py TestAOTAutograd.test_input_mutation*` tests for some examples functions
# and what they're compiled graphs looks like.
# Below is a very long comment detailing several edge cases, and showing how AOT Autograd handles them.
#
# Note [AOT Autograd: input data mutations]
#
# If we compile a function that mutates inputs, then those input mutations are real side effects
# that a user expects to see after running the compiled graph.
# However, the graph that we want to send to a backend needs to be *entirely* functional.
# The way we reconcile this difference is that we remove the mutations completely from the graph that we compile
# but we update the graph to return (updated_inputs, user_outputs).
# In the epilogue that runs after the compiled graph is executed, we copy the updated inputs back to the originals.
#
# Example: original user code:
# def f(x):
#     x.mul_(2)
#     out = x.mul(3)
#     return out
#
# After AOT Autograd compiles, we end up with a:
# (a) compiled graph
# (b) autograd.Function.forward() method, that executes the compiled graph
# (c) wrapper function, that calls the autograd.Function.forward() and performs the epilogue
#
# The output of (a, b, c) are all written below.
#
# def compiled_forward_graph(x):
#     x_updated = x.mul(2)
#     out = x_updated.mul(3)
#     return x_updated, out
#
# # x_updated gets a gradient in the compiled backward
# def compiled_backward_graph(grad_x_updated, grad_out):
#     grad_x = ...
#     return grad_x
#
# def autograd.Function.forward(x):
#     x_updated, out = compiled_forward_graph(x)
#     return x_updated, out
#
# def compiled_wrapper(x):
#     x_updated, out = autograd.Function.apply(x)
#     x.copy_(x_updated)
#     return out
#
# Another important thing to note is that updated inputs (due to data mutations) *do* participate
# in the compiled backward graph! Since the compiled forward graph gets N extra outputs
# (due to updated inputs showing up as graph outputs),
# The compiled backward gets an additional N inputs.
# That way, during the x.copy_(x_updated) bit in the epilogue, gradients will flow from the updated input
# back to the original input.


# Note [AOT Autograd: input metadata mutations]
#
# For the same reason as input mutations, we also don't put input metadata mutations in the graph.
# Instead, we return the updated version of the input (a view), and mutate the input's metadata outside of the graph
#
# Example: original user code:
# def f(x):
#     x.t_()
#     out = x.mul(3)
#     return out
#
# AOT Autograd output (compiled graph, autograd.Function.forward(), wrapper function):
# def compiled_forward_graph(x):
#     x_updated = x.t()
#     out = x_updated.mul(3)
#     return x_updated, out
#
# # x_updated does *not* get a gradient in the compiled backward
# def compiled_backward_graph(grad_out):
#     grad_x = ...
#     return grad_x
#
# def autograd.Function.forward(x):
#     x_updated, out = compiled_forward_graph(x)
#     return x_updated, out
#
# def compiled_wrapper(x):
#     x_updated, out = autograd.Function.apply(x)
#     x.as_strided_(x_updated)
#     return out


# Note [AOT Autograd: outputs aliasing inputs or intermediates!]
#
# AOT Autograd needs special handling for outputs that alias graph inputs or intermediates!
# Why?
# (1) autograd.Function.forward() has a limitation, where views that returned in the forward cannot later be mutated.
# (2) views don't need to be compiled in the graph anyway - it's cheap to generate them outside of the compiled graph,
#     in an epilogue.
# For outputs that alias inputs, we do the following:
# (a) *still* return the aliased output as a graph output
# (b) In the AOT Autograd wrapper/epilogue, we don't return that aliased output. Instead, we use it to regenerate the output.
#
# For outputs that alias *intermediates*, we do the following:
# (a) Return the output in the compiled forward, **and** return it's ._base (a graph intermediates) as an output in the forward
# (b) Use (output, graph_intermediate) to regenerate the alias, and return that to the user (instead of the compiled fw output).
# You might wonder why we return the aliased output directly in the graph (and making the graph compute it),
# only to not return it and instead generate a fresh alias off of the intermediate,
# instead of (say) just storing metadata about the size/stride of the output somewhere to generate the alias. There are two reasons:
# (1) Getting the actual alias tensor allows us to use view-replay to generate the alias, instead of an as_strided() call
# (2) Inductor (and other backends) are free to change the memory format of graph outputs, if it results in better performance.
#     This can result in problems if a user later tries to .view() that output expecting it to have one set of strides,
#     when it has a different set of strides.
#     By including the view op directly in the graph, inductor takes that into account when deciding what memory format
#     the graph intermediate should be.
#
# Another important thing to note is how our traced backward() graph handles aliases.
# (this applies to outputs aliasing inputs, outputs aliasing intermediates,
#  *and* updated inputs returned in the compiled forward due to metadata-only mutations).
# Any outputs that alias (either inputs or intermediates) do NOT participate in the compiled backward graph
# It would be wasteful to include them in the compiled backward(), because we regenerate them eagerly
# at the end of the forward.
#
# Example: original user code:
# def f(x):
#     out1 = x.t()
#     intermediate = x.mul(2)
#     out2 = intermediate.view(-1)
#     return out1, out2
#
# AOT Autograd output (compiled graph, autograd.Function.forward(), wrapper function):
# def compiled_forward_graph(x):
#     out1 = x.t()
#     intermediate = x.mul(2)
#     out2 = intermediate.view(-1)
#     # the compiled graph also returns the intermediate
#     return out1, out2, intermediate
#
# # intermediate gets a gradient in the compiled backward.
# # both output aliases (out1 and out2) do not.
# def compiled_backward_graph(grad_intermediate):
#     grad_x = ...
#     return grad_x
#
# def autograd.Function.forward(x):
#     out1, out2, intermediate = compiled_forward_graph(x)
#     return out1, out2, intermediate
#
# def compiled_wrapper(x):
#     out1, out2, intermediate = autograd.Function.apply(x)
#     # regenerate out1 from the input
#     out1_regenerated = out1._view_func(x)
#     # regenerate out1 from the intermediate
#     out2_regenerated = out2._view_func(intermediate)
#     return out1_regenerated, out2_regenerated


# Note [AOT Autograd: mutations to inputs that alias other inputs]
#
# Another edge case that is (only partially) handled today is when an input is mutated, but itself aliases another input.
# AOT Autograd needs to **ensure** that functionalization knows that the two inputs are aliased to each other.
# That way, when the aliased input is accessed later in the graph, functionalization knows to "update" the alias
# given the mutation that occurred.
#
# This is handled by updating the calling convention: we create a "synthetic base" that becomes a new input
# in the compiled function, and we regenerate the original (aliased) inputs directly off of the base
# inside of the compiled function.
#
# This logic is fully encapsulated in aot_wrapper_synthetic_base()
#
# Example: original user code:
# def f(x, x_view):
#     x.mul_(2)
#     out = x * x_view
#     return out
# f(x, x.view(-1))
#
# AOT Autograd output (compiled graph, autograd.Function.forward(), wrapper function):
# def compiled_forward_graph(base)
#     x = generate_x(base)
#     x_view = generate_x_view(base)
#     x_updated = x.mul(2)
#     x_view_updated = x_updated.view(-1)
#     out = x_updated * x_view_updated
#     return x_updated, out
#
# # The calling convention change from (aliases) -> (base) happens
# # *outside* of the autograd.Function.forward().
# # That means the forward() only has 1 input (base),
# # and the backward() only has 1 output (grad_base)
# def compiled_backward_graph(grad_out):
#     grad_base = ...
#     return grad_base
#
# def autograd.Function.forward(base):
#     x_updated, out = compiled_forward_graph(base)
#     return x_updated, out
#
# # The compiled wrapper is where we create synthetic bases.
# # The info on which inputs are mutated is also tracked *before* synthetic base creation.
# def compiled_wrapper(x, x_view):
#     base = merge_view_inputs(x, x_view)
#     x_updated, out = autograd.Function.apply(base)
#     # x and x_view are aliased in eager mode, so this mutation to x will automatically affect x_view.
#     x.copy_(x_updated)
#     return out


# Note [AOT Autograd: Views to avoid tangents aliasing inputs]
#
# We view every forward output when creating out tangent tensors to handle the problematic
# case in which a subclass does extra aliasing between graph outputs/inputs in a way that
# is not visible above the sublass.
#
# Ordinarily, when constructing the joint function that we want to trace in AOTAutograd,
# we're guaranteed that the tangent tensors that we pass
# into the joint are distinct tensors from the primals. This is because when
# decide which forward outputs to create tangents for, we only create tangents
# for forward outputs that are not aliases of inputs (See Note
# [AOT Autograd: outputs aliasing inputs or intermediates!]).
#
# However, when wrapper tensor subclasses enter the picture, it is possible
# to have an output of the forward that is a subclass that is not an
# input / alias of an input, but one of its inner tensors is an alias!
# NestedTensor is an example: Performing an out-of-place pointwise op on a
# NestedTensor constructs a fresh NestedTensor that holds onto the input's
# offsets tensor directly.
#
# Having tangent tensors that are the same as the (primal) forward inputs,
# can cause problems during tracing as make_fx() will specialize on our
# duplicate inputs: If we passed in the same tensor for primals_1 and
# tangents_1 during tracing, make_fx() will happily sub out all usages of
# tangents_1 with primals_1 in the graph, which is not what we want.
#
# To work around this, we view every forward output when creating out tangent
# tensors so that tangents can never be the same as forward inputs even if
# forward inputs alias forward outputs.

# Note [Side-Effectful Tokens in AOTAutograd]
#
# We allow some some side-effectful operators in
# the post-AOTAutograd (functional) graph, such as prints and torchbind operations.
# To ensure that these side-effects are compatible to future graph passes that
# assume that the graph is functional, we will thread "effect tokens" to show
# data dependence between these side-effectful operators. Practically speaking,
# effect tokens are just dummy values (torch.tensor([])). The graph would look
# like the following:
#
# def gm(self, token0, reader):
#    token1, frame = with_token(ordered_effect_op, (reader,), token0)
#    frame = frame * 2
#    token2, frame2 = with_token(ordered_effect_op, (reader,), token1)
#    frame2 = frame2 * 2
#    return token2, frame, frame2
#
# We will pass the token as an input to the graph, thread it through
# side-effectful operators using the `with_effects` high order operator, and then
# return the updated token as an output.
# So the signature of the graph input would look something like
# (*tokens, *params_buffers, *user_inputs), and the signature of the graph
# output would look something like (*tokens, *outputs).
#
# However, Inductor does not want the concept of tokens in the final generated
# code's input and output. Since changing the graph signature inside of inductor
# is difficult, after generating the forward graph, we will run a pass to
# remove the tokens from the inputgenerate the following graph for Inductor, where
# the tokens are created and sunk within the graph, rather than as inputs and
# outputs:
#
# def gm(self, reader):
#    token0 = torch.ops.prims._make_token()
#    token1, frame = with_token(ordered_effect_op, (reader,), token0)
#    frame = frame * 2
#    token2, frame2 = with_token(ordered_effect_op, (reader,), token1)
#    frame2 = frame2 * 2
#    sink_token = torch.ops.prims._sink_tokens([token2])
#    return frame, frame2

#
#
# ~~~~~~~~~~~~~~~~~~~~~~~~~~~~~~~~~~~~~~~~~~~~~~~~~~~~~~~~~~~~~~~~~~~~~~~~~~~~~~~~~~~~~~~~~~~~~~~~~~~~~~~~~~~~~~~~~~~~~
# ~~~~~~~~~~~~~~~~~~~~~~~~~~~~~~~~~~~~~~~~~~~~~~~~~~~~~~~~~~~~~~~~~~~~~~~~~~~~~~~~~~~~~~~~~~~~~~~~~~~~~~~~~~~~~~~~~~~~~


aot_autograd_decompositions = {}

FakifiedFlatArgs = NewType("FakifiedFlatArgs", List[Any])


def process_inputs(
    flat_args: List[Any],
    aot_config: AOTConfig,
    fake_mode: FakeTensorMode,
    shape_env: Optional[ShapeEnv],
) -> FakifiedFlatArgs:
    with fake_mode:

        def convert(idx, x):
            if shape_env is not None:
                from torch._dynamo.source import ConstantSource

                if isinstance(x, int):
                    # We always specialize on scalar values in export.
                    if aot_config.is_export:
                        return x
                    source = ConstantSource(f"sym_{idx}")
                    return shape_env.create_symintnode(
                        shape_env.create_symbol(x, source), hint=x, source=source
                    )
            if isinstance(x, torch.ScriptObject):
                return torch._library.fake_class_registry.maybe_to_fake_obj(
                    fake_mode, x
                )
            if not isinstance(x, torch.Tensor):
                return x
            if isinstance(x, FakeTensor):
                assert x.fake_mode is fake_mode
                return x
            if is_traceable_wrapper_subclass(x):
                attrs, _ = x.__tensor_flatten__()
                if all(isinstance(getattr(x, attr), FakeTensor) for attr in attrs):
                    assert all(
                        getattr(x, attr).fake_mode is fake_mode for attr in attrs
                    )
                    return x

            # see note [Tensor Fakification and Symbol Caching]
            symbolic_context = None
            source = None
            trace = True
            if tracing_context := torch._guards.TracingContext.try_get():
                if x in tracing_context.tensor_to_context:
                    symbolic_context = tracing_context.tensor_to_context[x]
                    source = symbolic_context.tensor_source
                    # We already fakeified this tensor in Dynamo, don't
                    # dump the trace for it again
                    trace = False
            if (
                idx < aot_config.num_params_buffers
                and config.static_weight_shapes
                and not symbolic_context
            ):
                # TODO: Ensure that this codepath is never exercised from
                # Dynamo
                return fake_mode.from_tensor(x, static_shapes=True)

            return fake_mode.from_tensor(
                x,
                static_shapes=False,
                symbolic_context=symbolic_context,
                source=source,
                trace=trace,
            )

        return FakifiedFlatArgs([convert(idx, x) for idx, x in enumerate(flat_args)])


def construct_fake_mode(
    flat_args: List[Any], aot_config: AOTConfig
) -> Tuple[FakeTensorMode, Optional[ShapeEnv]]:
    fake_mode = detect_fake_mode(flat_args)
    if fake_mode is None:
        shape_env = ShapeEnv() if aot_config.dynamic_shapes else None
        fake_mode = FakeTensorMode(shape_env=shape_env)
    else:
        shape_env = fake_mode.shape_env
    return (fake_mode, shape_env)


def create_aot_dispatcher_function(
    flat_fn,
    fake_flat_args: FakifiedFlatArgs,
    aot_config: AOTConfig,
    fake_mode: FakeTensorMode,
    shape_env: Optional[ShapeEnv],
) -> Tuple[Callable, ViewAndMutationMeta]:
    with dynamo_timed("create_aot_dispatcher_function"):
        return _create_aot_dispatcher_function(
            flat_fn, fake_flat_args, aot_config, fake_mode, shape_env
        )


def _create_aot_dispatcher_function(
    flat_fn,
    fake_flat_args: FakifiedFlatArgs,
    aot_config: AOTConfig,
    fake_mode: FakeTensorMode,
    shape_env: Optional[ShapeEnv],
) -> Tuple[Callable, ViewAndMutationMeta]:
    """
    Traces the forward and backward graphs of the attr:`flat_fn` to generate a
    joint graph. The joint graph is an Fx graph with Aten ops. Please refer to
    the tracing mechanism to understand the graph capturing details.

    The joint graph is then passed through attr:`partition_fn` to isolate the
    forward and backward portions, which are then respectively compiled via the
    provided attr:`fw_compiler` and attr:`bw_compiler`.

    The resulting compiled forward and backward graphs are then wrapped up in a
    ``torch.autograd.Function`` object.

    The calling convention here is that the first aot_config.num_params_buffers
    inputs in flat_args are parameters and buffers, and the rest are inputs.

    We use this to assume that parameters/buffer's shapes don't change.

    Note: this function is used both by aot_function and aot_export (controlled by aot_config.is_export)
        When aot_config.is_export is True, we return an FX graph + metadata
        When aot_config.is_export is False, we return an ordinary runtime function
    """

    # This is the main entry point.
    # TODO: Chillee argues that dynamo itself should pass in fake tensors to
    # the list of arguments when compiling; at the moment we do not do this

    if aot_config.decompositions is None:
        aot_config.decompositions = {}

    aot_config.decompositions = {
        **aot_autograd_decompositions,
        **aot_config.decompositions,
    }

    if config.functionalize_rng_ops:
        # Update the decompositions with functionalized random decompositions
        aot_config.decompositions = {
            **rng_decompositions,
            **aot_config.decompositions,
        }

    # Check flat_args to see if they're already fake.  If so, use that fake
    # mode instead.

    python_dispatcher_mode = (
        enable_python_dispatcher() if shape_env is not None else nullcontext()
    )

    # See NOTE: [Deferring tensor pack/unpack hooks until runtime]
    # If any saved tensor hooks are active, we **don't** want to trace them.
    # Instead, we'll let them run at runtime, around the custom autograd.Function
    # that we generate in torch.compile.
    with torch.autograd.set_multithreading_enabled(
        False
    ), preserve_rng_state(), (
        fake_mode
    ), (
        python_dispatcher_mode
    ), PhiloxStateTracker(), torch._dynamo.utils._disable_saved_tensors_hooks_during_tracing():
        from torch._library.fake_class_registry import (
            FakeScriptObject,
            maybe_to_fake_obj,
        )

        # Tracing may mutate the states the fake script object,
        # so we need to duplicate the fake script objects so that subsequent tracing
        # won't be affected.
        def _dup_fake_script_obj(fake_flat_args):
            return [
                maybe_to_fake_obj(detect_fake_mode(fake_flat_args), arg.real_obj)
                if isinstance(arg, FakeScriptObject)
                else arg
                for arg in fake_flat_args
            ]

        needs_autograd = any(
            x.requires_grad for x in fake_flat_args if isinstance(x, Tensor)
        )

        with enable_python_dispatcher():
            # Patch set_rng_state as set_rng_state with fake tensors is
            # nonsensical. This does not affect the collection of metadata.
            with patch("torch.cuda.set_rng_state", lambda *args: None):
                mod = root_module_when_exporting_non_strict(flat_fn)
                if mod is not None:
                    ctx = _detect_attribute_assignment(mod)
                else:
                    ctx = nullcontext()
                with ctx:
                    fw_metadata = run_functionalized_fw_and_collect_metadata(
                        flat_fn,
                        static_input_indices=aot_config.static_input_indices,
                        keep_input_mutations=aot_config.keep_inference_input_mutations,
                        is_train=needs_autograd,
                        pre_dispatch=aot_config.pre_dispatch,
                    )(*_dup_fake_script_obj(fake_flat_args))

                req_subclass_dispatch = requires_subclass_dispatch(
                    fake_flat_args, fw_metadata
                )

                output_and_mutation_safe = not any(
                    x.requires_grad
                    # view-type operations preserve requires_grad even in no_grad.
                    # Do not count aliases of inputs with requires_grad as reason to make a training graph,
                    # as AOTAutograd will perform view-replay to regenerate the view outputs at runtime,
                    # setting their grad_fn properly.
                    and not (
                        x.output_type
                        in (OutputType.alias_of_input, OutputType.is_input)
                        and fw_metadata.input_info[x.base_idx].requires_grad
                    )
                    for x in fw_metadata.output_info
                ) and not any(
                    x.requires_grad
                    and x.mutates_data
                    and not x.mutations_under_no_grad_or_inference_mode
                    and not x.mutations_hidden_from_autograd
                    for x in fw_metadata.input_info
                )

                if needs_autograd and output_and_mutation_safe:
                    # We realized that none of the outputs require grad,
                    # and none of the inputs that require grad are mutated.
                    # so we actually have an inference graph.
                    needs_autograd = False
                    # A bit silly: right now in the subclass codepath, our ViewAndMutationMeta
                    # changes depending on whether we pass in is_train / keep_input_mutations,
                    # so we're forced to recompute the metadata.
                    # TODO: refactor the subclass path of run_functionalized_fw_and_collect_metadata
                    # so that this is unnecessary.
                    if req_subclass_dispatch:
                        fw_metadata = run_functionalized_fw_and_collect_metadata(
                            flat_fn,
                            keep_input_mutations=aot_config.keep_inference_input_mutations,
                            is_train=False,
                            pre_dispatch=aot_config.pre_dispatch,
                            static_input_indices=aot_config.static_input_indices,
                        )(*fake_flat_args)
                    else:
                        fw_metadata = ViewAndMutationMeta(
                            input_info=fw_metadata.input_info,
                            output_info=fw_metadata.output_info,
                            num_intermediate_bases=fw_metadata.num_intermediate_bases,
                            keep_input_mutations=aot_config.keep_inference_input_mutations,
                            traced_tangents=fw_metadata.traced_tangents,
                            traced_tangent_memory_formats=fw_metadata.traced_tangent_memory_formats,
                            subclass_inp_meta=fw_metadata.subclass_inp_meta,
                            subclass_fw_graph_out_meta=fw_metadata.subclass_fw_graph_out_meta,
                            subclass_tangent_meta=fw_metadata.subclass_tangent_meta,
                            is_train=False,
                            tokens=fw_metadata.tokens,
                            static_input_indices=fw_metadata.static_input_indices,
                        )

        if fw_metadata.num_intermediate_bases > 0:
            assert not req_subclass_dispatch, f"""\
torch.compile is currently being used with tensor subclass inputs:
{','.join([str(type(x)) for x in fake_flat_args])}. We are attempting to a compile a graph with two graph outputs
that alias one another, which is currently unsupported in the subclass use case. If you run into this,
please file a github issue"""

        if aot_config.is_export:
            # aot_export: ban input metadata mutations for now to keep shared code paths simpler.
            # Keeping .resize_() in the graph will require some work
            # Allowing it but keeping the graph functional will require some calling convention changes.
            if len([x for x in fw_metadata.input_info if x.mutates_metadata]) != 0:
                raise RuntimeError(
                    f"""\
Found an input that received a metadata mutation, through e.g. a call to `.resize_()` or `.transpose_()`.
This is currently banned in the aot_export workflow. If you need this functionality, please file a github issue.

fw_metadata={str(fw_metadata)}"""
                )
            # In export, banning data mutations on inputs that require grad for now.
            # This should be rare, and is tricky to get right. When we trace the backward,
            # we currently trace with autograd.grad instead of .backward(), which makes it difficult
            # to ensure that we run autograd all the way through the input **before** it saw the mutation.
            if (
                len(
                    [
                        x
                        for x in fw_metadata.input_info
                        if x.requires_grad and x.mutates_data
                    ]
                )
                != 0
            ):
                raise RuntimeError(
                    f"""\
Found a graph input that requires gradients, and received a mutation.
This is currently banned in the aot_export workflow. If you need this functionality, please file a github issue.

fw_metadata={str(fw_metadata)}"""
                )
            if req_subclass_dispatch:
                raise RuntimeError(
                    """\
aot_export is not currently supported with traceable tensor subclass.
If you need this feature, please comment on <CREATE_ISSUE_LINK>"""
                )

            # Need to decide on a strategy for functionalized RNG: toggling via global config seems bad,
            # and turning it on will require a non-trivial calling convention change for any export runtime.
            if config.functionalize_rng_ops:
                raise RuntimeError(
                    """\
Functionalized RNG is not currently supported in the aot_export workflow. Please file a github issue,
or otherwise set torch._functorch.config.functionalize_rng_ops = False."""
                )

        def choose_dispatcher(needs_autograd, aot_config):
            """
            Pick a dispatcher based on the config rules.
            """
            if aot_config.is_export:
                # export uses just the "graph bits", whereas the other
                # two dispatchers include some extra work around handling a runtime epilogue
                return partial(aot_dispatch_export, needs_autograd=needs_autograd)
            elif needs_autograd and not aot_config.pre_dispatch:
                return aot_dispatch_autograd
            else:
                return aot_dispatch_base

        compiler_fn = choose_dispatcher(needs_autograd, aot_config)

        compiled_fn, fw_metadata = compiler_fn(
            flat_fn,
            _dup_fake_script_obj(fake_flat_args),
            aot_config,
            fw_metadata=fw_metadata,
        )
        return compiled_fn, fw_metadata


def aot_function(
    fn: Callable,
    fw_compiler: Callable,
    bw_compiler: Optional[Callable] = None,
    partition_fn: Callable = default_partition,
    decompositions: Optional[Dict] = None,
    num_params_buffers: int = 0,
    keep_inference_input_mutations: bool = False,
    inference_compiler: Optional[Callable] = None,
    *,
    # Whether or not to trace with dynamic shapes
    dynamic=False,
    enable_log=True,
) -> Callable:
    """
    Traces the forward and backward graph of :attr:`fn` using torch dispatch
    mechanism, and then compiles the generated forward and backward graphs
    through :attr:`fw_compiler` and :attr:`bw_compiler`.

    :func:`aot_function` traces the forward and backward graph ahead of time,
    and generates a joint forward and backward graph.  :attr:`partition_fn` is
    then used to separate out forward and backward graphs. The partitioner
    function can be used to perform optimizations such as recomputation. One can
    set `decompositions` dictionary to decompose the operators into a sequence
    of core or simpler operators supported by the backend compilers.

    .. warning::
        This API is experimental and likely to change.

    Args:
        fn (Callable): A Python function that takes one ore more arguments. Must
            return one or more Tensors.
        fw_compiler (Callable): A Python function that accepts an Fx graph with
            Aten ops and input args, and returns a Callable that semantically is
            equivalent to the input Fx graph.
        bw_compiler (Optional[Callable]): A Python function that accepts an
            Fx graph with Aten ops and input args, and returns a Callable that
            semantically is equivalent to the input Fx graph.  Default: None
            (when None, it defaults to the :attr:`fw_compiler`)
        partition_fn (Callable): A Python function that takes a joint forward
            and backward graph, and partitions it into separate forward and
            backward graphs.
        decompositions (Dict): A dictionary to define the decomposition of
            larger Aten ops into simpler or core Aten ops.
        inference_compiler (Optional[Callable]): A Python function that accepts an
            Fx graph with Aten ops and input args, and returns a Callable that
            semantically is equivalent to the input Fx graph. inference_compiler is invoked
            if no autograd is needed. Default: None
            (when None, it defaults to the :attr:`fw_compiler`)
    Returns:
        Returns a ``Callable`` that retains the eager behavior of the original
        :attr:`fn`, but with forward and backward graph compiled via
        :attr:`fw_compile` and :attr:`bw_compile`.

    A simple example usage of :func:`aot_function` is as follows. This example
    will print the forward and backward graphs of the function ``fn``

        >>> fn = lambda x : x.sin().cos()
        >>> def print_compile_fn(fx_module, args):
        >>>     print(fx_module)
        >>>     return fx_module
        >>> aot_fn = aot_function(fn, print_compile_fn)
        >>> x = torch.randn(4, 5, requires_grad=True)
        >>> aot_fn(x)
    """

    if bw_compiler is None:
        bw_compiler = fw_compiler
    if inference_compiler is None:
        inference_compiler = fw_compiler
    aot_config = AOTConfig(
        fw_compiler=fw_compiler,
        bw_compiler=bw_compiler,
        inference_compiler=inference_compiler,
        partition_fn=partition_fn,
        decompositions=decompositions,
        num_params_buffers=num_params_buffers,
        aot_id=next(AOT_COUNTER),
        keep_inference_input_mutations=keep_inference_input_mutations,
        dynamic_shapes=dynamic,
        aot_autograd_arg_pos_to_source=None,
        is_export=False,
        no_tangents=False,
        enable_log=enable_log,
    )
    cached_res = None

    @wraps(fn)
    def returned_function(*args, **kwargs):
        nonlocal cached_res
        # Now flatten the tensor args
        flat_args = pytree.arg_tree_leaves(*args, **kwargs)

        # Compile the function and save it in the cache
        if cached_res is None:
            flat_fn, out_spec = create_tree_flattened_fn(fn, args, kwargs)
            (fake_mode, shape_env) = construct_fake_mode(flat_args, aot_config)
            fake_flat_args: FakifiedFlatArgs = process_inputs(
                flat_args, aot_config, fake_mode, shape_env
            )
            compiled_fn, _ = create_aot_dispatcher_function(
                flat_fn,
                fake_flat_args,
                aot_config,
                fake_mode,
                shape_env,
            )
            cached_res = (compiled_fn, out_spec)

        cached_fn, out_spec = cached_res
        out = cached_fn(flat_args)
        return out_spec.unflatten(out)

    return returned_function


def aot_module(mod: nn.Module, *args, **kwargs) -> nn.Module:
    """
    Traces the forward and backward graph of :attr:`mod` using torch dispatch
    tracing mechanism. It is wrapper function, that underneath uses
    :func:`aot_function` to perform tracing and compilation.

    :func:`aot_module` lifts the parameters and buffers of ``nn.Module`` as inputs
    to a new callable which is then compiled through :func:`aot_function`.

    .. warning::
        This API is experimental and likely to change.

    Args:
        mod (Callable): A ``nn.Module`` module.
        args : args to be passed to :func:`aot_function`
        kwargs : kwargs to be passed to :func:`aot_function`

    Returns:
        Returns a ``nn.Module`` that retains the eager behavior of the original
        :attr:`mod`, but with forward and backward graph compiled.

    """
    # See Note: [Fake Modules and AOTAutograd]
    torch._dynamo.utils.assert_no_fake_params_or_buffers(mod)

    def functional_call(named_params, named_buffers, *args, **kwargs):
        params_and_buffers = {**named_params, **named_buffers}
        return torch.func.functional_call(mod, params_and_buffers, args, kwargs)

    named_params = dict(mod.named_parameters(remove_duplicate=False))
    named_buffers = dict(mod.named_buffers(remove_duplicate=False))
    num_params_buffers = len(named_params) + len(named_buffers)
    compiled_f = aot_function(
        functional_call, *args, num_params_buffers=num_params_buffers, **kwargs
    )

    class AOTModule(nn.Module):
        def __init__(self) -> None:
            super().__init__()
            self.orig_module = mod

        def forward(self, *args, **kwargs):
            return compiled_f(
                named_params,
                named_buffers,
                *args,
                **kwargs,
            )

    return AOTModule()


def aot_module_simplified(
    mod: nn.Module,
    args,
    fw_compiler: Callable,
    bw_compiler: Optional[Callable] = None,
    partition_fn: Callable = default_partition,
    decompositions: Optional[Dict] = None,
    keep_inference_input_mutations=False,
    inference_compiler: Optional[Callable] = None,
    cudagraphs: Optional[BoxedBool] = None,
) -> nn.Module:
    """
    This is the simplified or low overhead version of aot_module. For frontends
    like TorchDynamo, the input functions/modules to AOT are static and have
    unpacked inputs/outputs. This gives us an opportunity to remove the
        (1) pytree overhead to parse inputs/outputs,
        (2) AOT Autograd cache,
        (3) Reading of params/buffers in every forward call

    :func:`aot_module_simplified` removes these overheads.
    """
    params = {
        **dict(mod.named_parameters(remove_duplicate=False)),
        **dict(mod.named_buffers(remove_duplicate=False)),
    }
    params_flat, params_spec = pytree.tree_flatten(params)
    params_flat = list(params_flat)
    params_len = len(params_flat)

    if cudagraphs is None:
        cudagraphs = BoxedBool(torch._inductor.config.triton.cudagraphs)

    if bw_compiler is None:
        bw_compiler = fw_compiler
    if inference_compiler is None:
        inference_compiler = fw_compiler

    seen_sources = set()

    full_args = []
    # First, the params
    full_args.extend(params_flat)

    if tracing_context := torch._guards.TracingContext.try_get():
        tracing_context.params_flat = params_flat
        (
            tracing_context.params_flat_unwrap_subclasses,
            tracing_context.params_unwrapped_to_flat_index,
        ) = unwrap_tensor_subclasses_with_indices_to_original(params_flat)

    aot_autograd_arg_pos_to_source = None
    # Then, the params 1:1 mapped sources, if relevant.
    if hasattr(mod, "_param_name_to_source"):
        aot_autograd_arg_pos_to_source = []
        # We now know this came from dynamo, and (1) we care about guards,
        # so setting up aot_autograd_arg_pos_to_source for downstream dedup guards
        # can now be done safely. (2) Dynamo logic protects the 1:1 sizing below.
        for name in params.keys():
            assert name in mod._param_name_to_source, f"{name} not found."
            source = mod._param_name_to_source[name]
            assert source not in seen_sources, source
            seen_sources.add(source)
            aot_autograd_arg_pos_to_source.append(source)

    # Next, the input args
    full_args.extend(args)

    static_input_indices = []
    if hasattr(mod, "graph"):
        # Non dynamo entrypoints can get to here...
        for pos, node in enumerate(mod.graph.find_nodes(op="placeholder")):
            if hasattr(node, "_dynamo_source"):
                # ... but not here!
                if aot_autograd_arg_pos_to_source is None:
                    aot_autograd_arg_pos_to_source = []
                source = node._dynamo_source
                assert source not in seen_sources, source
                seen_sources.add(source)
                aot_autograd_arg_pos_to_source.append(source)
                source_name = source.name() if source else str(source)

                if "tensor_dict" in node.meta and node.meta["tensor_dict"].get(
                    "_dynamo_static_input_type", None
                ):
                    static_inputs_log.debug(
                        "Adding static input pos %s for source %s", pos, source_name
                    )
                    static_input_indices.append(pos)
                else:
                    static_inputs_log.debug(
                        "Non-static input pos %s for source %s", pos, source_name
                    )

    if aot_autograd_arg_pos_to_source is not None:
        assert len(full_args) == len(aot_autograd_arg_pos_to_source)

    dynamic_shapes = False
    for x in full_args:
        if isinstance(x, FakeTensor):
            dynamic_shapes = x.fake_mode.shape_env is not None
            break

    aot_config = AOTConfig(
        fw_compiler=fw_compiler,
        bw_compiler=bw_compiler,
        inference_compiler=inference_compiler,
        partition_fn=partition_fn,
        decompositions=decompositions,
        num_params_buffers=params_len,
        aot_id=next(AOT_COUNTER),
        keep_inference_input_mutations=keep_inference_input_mutations,
        dynamic_shapes=dynamic_shapes,
        aot_autograd_arg_pos_to_source=aot_autograd_arg_pos_to_source,
        static_input_indices=static_input_indices,
        is_export=False,
        no_tangents=False,
        cache_info=None,
    )
    fake_mode, shape_env = construct_fake_mode(full_args, aot_config)
    fake_flat_args = process_inputs(full_args, aot_config, fake_mode, shape_env)

    def dispatch_and_compile():
        functional_call = create_functional_call(mod, params_spec, params_len)
        with compiled_autograd.disable():
            compiled_fn, _ = create_aot_dispatcher_function(
                functional_call,
                fake_flat_args,
                aot_config,
                fake_mode,
                shape_env,
            )
        return compiled_fn

    # Autograd cache stuff
<<<<<<< HEAD
    if config.enable_autograd_cache:
=======
    remote = should_use_remote_autograd_cache()
    local = should_use_local_autograd_cache()

    if local or remote:
>>>>>>> 47a515d2
        compiled_fn = AOTAutogradCache.load(
            dispatch_and_compile,
            mod,
            fake_flat_args,
            aot_config,
            cudagraphs,
            local,
            remote,
        )
    else:
        compiled_fn = dispatch_and_compile()

    if isinstance(mod, torch._dynamo.utils.GmWrapper):
        # This function is called by the flatten_graph_inputs wrapper, which boxes
        # the inputs so that they can be freed before the end of this scope.
        # For overhead reasons, this is not the default wrapper, see comment:
        # https://github.com/pytorch/pytorch/pull/122535/files#r1560096481
        def boxed_forward(runtime_args: List[Any]):
            flat_args = []
            flat_args.extend(params_flat)
            flat_args.extend(runtime_args)
            runtime_args.clear()
            return compiled_fn(flat_args)

        # Just for convenience
        boxed_forward.zero_grad = mod.zero_grad
        boxed_forward.named_parameters = mod.named_parameters
        boxed_forward.named_buffers = mod.named_buffers
        return boxed_forward

    # TODO: There is something deeply wrong here; compiled_fn running with
    # the boxed calling convention, but aot_module_simplified somehow
    # historically returned a function that was not the boxed calling
    # convention.  This should get fixed...
    # NB: GraphModule/nn.Module rely on the non-boxed calling convention here
    def forward(*runtime_args: Tuple[Any]):
        full_args = []
        full_args.extend(params_flat)
        full_args.extend(runtime_args)
        return compiled_fn(full_args)

    # Just for convenience
    forward.zero_grad = mod.zero_grad
    forward.named_parameters = mod.named_parameters
    forward.named_buffers = mod.named_buffers

    return forward


def aot_export_module(
    mod: nn.Module,
    args,
    *,
    decompositions: Optional[Dict] = None,
    # If true, we'll return a joint forward-backward graph,
    # As well as metadata on the loss + gradients in the backward.
    trace_joint: bool,
    # If trace_joint is True, we expect your module to return a scalar loss.
    # Your module can return multiple outputs, so you must specify which output the loss is.
    output_loss_index: Optional[int] = None,
    pre_dispatch: bool = False,
    # If None, will be infered from inputs and mod.graph.nodes if mod is a graph module, but the inferred result might be wrong.
    dynamic_shapes: Optional[bool] = None,
    kwargs=None,
) -> Tuple[torch.fx.GraphModule, GraphSignature]:
    """
    This function takes in a module, and returns:
    (1) an FX graph that can be exported
    (2) some metadata about the graph

    If `trace_joint=True` we will return a joint graph of the forward + backward.

    The traced FX graph will have the following properties compared to the original module:
    (1) Inputs and outputs to the module will be pytree-flattened
    (2) Parameters and buffers on the module will be lifted into graph inputs,
        graph_inputs = (*parameters, *buffers, *user_inputs)
    (3) The graph will be fully functionalized
    (4) Any input mutations will be converted into additional outputs in the graph,
        meaning whoever calls this graph is responsible for applying the mutations
        back to the original inputs.
    (5) If is_joint is provided the graph will return parameter gradients in addition to user outputs.
        The graph output will look like:
        graph_outputs = (*updated_inputs, *user_outputs, *param_gradients)

    There are also several restrictions on what modules can use this API. In particular:
    (1) If trace_joint is specified, we expect the loss function to be **fused**
        into the module forward. One of the outputs to the forward must be a scalar loss,
        which is specified with `output_loss_index`.
        All other outputs to the forward are presumed to not require gradients.
    (2) This API cannot capture optimizers (although in theory we could build an API for this).
    (3) Metadata mutations on params/buffers/inputs are banned.
    (4) Data mutations on anything that requires gradients are banned (parameters)
    (5) If an input is mutated, it is not allowed to alias any other inputs.
    (6) Parameters must not be duplicated.
    """
    if pre_dispatch and trace_joint:
        raise RuntimeError("pre_dispatch is not supported when trace_joint is True.")
    named_parameters = dict(mod.named_parameters(remove_duplicate=False))
    named_buffers = dict(mod.named_buffers(remove_duplicate=False))

    params_and_buffers = {
        **dict(named_parameters),
        **dict(named_buffers),
    }
    params_and_buffers_flat, params_spec = pytree.tree_flatten(params_and_buffers)
    params_and_buffers_flat = tuple(params_and_buffers_flat)
    params_len = len(params_and_buffers_flat)

    kwargs = kwargs or {}

    functional_call = create_functional_call(
        mod, params_spec, params_len, store_orig_mod=True
    )

    num_fw_outs = None

    if trace_joint:
        # This helper effectively just adds some extra asserts about what the backward will look like:
        # Outputs must include a scalar loss, that we compute gradients w.r.t.
        # We don't compute gradients w.r.t. anything else: so just in case we detach()
        # and other output tensors.
        def fn_to_trace(*args):
            nonlocal num_fw_outs
            out = functional_call(*args)
            if output_loss_index is None:
                raise RuntimeError(
                    """\
If trace_joint=Trueit is required that one of your forward outputs must be a scalar loss.
You must specify the which (index) output is the loss with output_loss_index."""
                )
            if isinstance(out, (torch.Tensor)):
                out = (out,)
            if not isinstance(out, (tuple, list)):
                raise RuntimeError(
                    f"Expected forward output to be either a tensor or a list/tuple of tensors. found {type(out)}"
                )

            for i, o in enumerate(out):
                # We only want to create a backward graph w.r.t. the loss that the user passed in.
                # This implies that every other output should not require gradients.
                # Instead of making this an error (and forcing the user to detach all other outputs
                # of their forward),
                # we'll automatically detach them here.
                if o.requires_grad and i != output_loss_index:
                    raise RuntimeError(
                        f"""\
Found an output of the forward that requires gradients, that was not the scalar loss.
We require all outputs to the forward that are not the scalar loss to not require gradient,
because we will only compute a backward graph against the scalar loss.
You can fix this by calling .detach() on each of your forward outputs that is not the loss.
You specified that output index {output_loss_index} is the loss, but we found that
the output at index {i} requires gradients."""
                    )
            out_loss = out[output_loss_index]
            num_fw_outs = len(out)
            if not out_loss.requires_grad:
                raise RuntimeError(
                    f"""\
The output at index {output_loss_index} was marked as the loss, but it does not require gradients"""
                )
            if out_loss.numel() != 1:
                raise RuntimeError(
                    f"""\
We require the output marked as the loss (at index {output_loss_index}) to be a scalar, but it has shape {out_loss.shape}"""
                )
            return out

        ctx = nullcontext
    else:
        # Run under no_grad, so our tracing machinery only traces an inference graph.
        # However if pre_dispatch=True, we want to correctly trace set_grad_enabled calls for training.
        ctx = nullcontext if pre_dispatch else torch.no_grad
        fn_to_trace = functional_call

    full_args = []
    # First, the params
    # NB: It is REQUIRED that parameters come first, Inductor infers "fixed"
    # parameters by looking at the difference in parameter count outside
    # and inside AOTAutograd, and assumes the prefix of arguments are fixed
    # arguments
    full_args.extend(params_and_buffers_flat)
    # Next, the input args
    full_args.extend(args)

    with ctx():
        fx_g, metadata, in_spec, out_spec = _aot_export_function(
            fn_to_trace,
            full_args,
            decompositions=decompositions,
            num_params_buffers=params_len,
            no_tangents=True,
            pre_dispatch=pre_dispatch,
            dynamic_shapes=dynamic_shapes,
            kwargs=kwargs,
        )
    if trace_joint:

        @wraps(functional_call)
        def flattened_joint(*args):
            # The idea here is that the joint graph that AOTAutograd creates has some strict properties:
            # (1) It accepts two arguments (primals, tangents), and pytree_flattens them
            # (2) It returns a tuple of (fw_outs, gradients)
            # This is a very useful convention for anyone who wants to partition the joint graph
            # into a separate forward and backward graph.
            # However,
            # (1) for people exporting a single joint graph, it would be preferable not to have
            #     any pytrees in the graph.
            # (2) We are guaranteed in the aot_export_module case that the forward outputs a loss,
            #     and there are therefore no tangents that are needed to run the joint graph.
            # (3) AOTAutograd creates a grad_input for every input in the forward,
            #     including None's for inputs that are not grad-requiring tensors.
            #     we don't want these in our export graph.
            #     and there are therefore no tangents that are needed to run the joint graph.
            # This function "fixes" both of the above by removing any tangent inputs,
            # and removing pytrees from the original FX graph.
            fake_tangents = [
                None
                for _ in range(
                    metadata.num_outputs + metadata.num_mutated_inp_runtime_indices
                )
            ]
            fw_outs, gradients = fx_g(args, fake_tangents)
            assert len(gradients) == len(args)
            output_gradients = []
            for i, (a, grad) in enumerate(zip(args, gradients)):
                if isinstance(a, torch.Tensor) and a.requires_grad:
                    assert (
                        grad is not None
                    ), """\
Found a parameter that did not receive a gradient.
"This is most likely a bug, but if this needs to be supported please comment on this Github issue:
https://github.com/pytorch/pytorch/issues/101192
"""
                    output_gradients.append(grad)
                else:
                    assert grad is None
            return *fw_outs, *output_gradients

        fx_g = make_fx(flattened_joint, record_module_stack=True)(*full_args)

    user_args_flat = pytree.arg_tree_leaves(*args, **kwargs)
    return fx_g, create_graph_signature(
        fx_g,
        metadata,
        in_spec,
        out_spec,
        user_args_flat=user_args_flat,
        params_and_buffers_flat=params_and_buffers_flat,
        param_names=list(named_parameters.keys()),
        buffer_names=list(named_buffers.keys()),
        trace_joint=trace_joint,
        num_user_fw_outs=num_fw_outs,
        loss_index=output_loss_index,
    )


def aot_export_joint_simple(
    func: Callable,
    args,
    *,
    trace_joint: bool,
    # It looks like the main consequence of this API is that for dynamic shapes,
    # it will assume that parms/buffers are static.
    # With the new inferred dynamic shapes API, maybe this doesn't matter?
    num_params_buffers: int = 0,
    decompositions: Optional[Dict] = None,
) -> torch.fx.GraphModule:
    """
    A simplified version of export. Used by higher order operators.

    This function makes a high-level "no calling convention changes" guarantee:
    - If no inputs require grad (so we export an inference graph),
      there are *no* calling convention change between the exported graph, and "func".
    - If at least one input requires grad (so we trace out and export a joint fw-bw graph),
      Then if you were partition the graph into a separate forward and backward graph,
      The forward graph will have no calling convention changes compared to "func".

    The above also relies on some strong restrictions around which functions this API accepts:
    (1) `args` cannot contain any pytrees (they must have been pytree_flattened already)
    (2) `func` cannot mutate any inputs
    (3) The outputs of `func` cannot alias any inputs.

    Note: this function is only lightly tested today. It will probably be tested more heavily by higher order ops.
    """
    if trace_joint:
        ctx = nullcontext
    else:
        # Run under no_grad, so our tracing machinery only traces an inference graph.
        ctx = torch.no_grad

    with ctx():
        fx_g, metadata, in_spec, out_spec = _aot_export_function(
            func,
            args,
            decompositions=decompositions,
        )
        in_spec, _kw_in_spec = in_spec.children_specs
    # At this point, we can just directly return the (joint or inference graph) that we traced.
    # First though: a bunch of assertions to make sure that our graph doesn't require
    # any calling convention changes compared to the original function.
    # These restrictions are *in addition to* the general restrictions on export.

    # No input mutations
    if (
        len([x for x in metadata.input_info if x.mutates_data or x.mutates_metadata])
        != 0
    ):
        raise RuntimeError(
            f"aot_export_joint_simple does not support input mutations. {str(metadata)}"
        )
    # No output aliasing
    if (
        len([x for x in metadata.output_info if x.output_type != OutputType.non_alias])
        != 0
    ):
        raise RuntimeError(
            f"aot_export_joint_simple does not support outputs that alias inputs. {str(metadata)}"
        )
    # No pytrees
    if in_spec.is_leaf():
        raise RuntimeError(
            f"aot_export_joint_simple requires inputs to be a single list/tuple. in_spec={str(in_spec)}"
        )
    if not all(child.is_leaf() for child in in_spec.children_specs):
        raise RuntimeError(
            f"aot_export_joint_simple requires individual inputs not to be pytrees. in_spec={str(in_spec)}"
        )
    if out_spec.is_leaf():
        raise RuntimeError(
            f"aot_export_joint_simple requires outputs to be a single list/tuple. out_spec={str(out_spec)}"
        )
    if not all(child.is_leaf() for child in out_spec.children_specs):
        raise RuntimeError(
            f"aot_export_joint_simple requires individual outputs not to be pytrees. out_spec={str(out_spec)}"
        )
    # TODO: we might have to temporarily patch config.functionalize_rng
    # so that it doesn't run when we're exporting a higher order op.

    if config.debug_assert:
        # Smoke test that after partitioning, we can run the forward without any calling convention changes.
        fw_module, bw_module = aot_config.default_partition(  # noqa: F821
            fx_g, args, num_fwd_outputs=len(fw_metadata.output_infos)  # noqa: F821
        )
        # Attempt to run the fw_module with the original user inputs
        fake_mode = detect_fake_mode(args)
        if fake_mode is None:
            fake_mode = FakeTensorMode()
        with fake_mode:
            fw_module(*args)
    return fx_g


# Private for now because we aren't providing a contract on what to return
# for joint graphs (we could when there's a clearer use case)
# In the future, we may need to add more export API's that provide their own strong guarantees.
# This is meant as a general helper function for handling various export-y use cases.
def _aot_export_function(
    func: Callable,
    args,
    *,
    num_params_buffers: int = 0,
    decompositions: Optional[Dict] = None,
    # If we're exporting a joint graph and we don't want any tangent inputs in the graph
    # (because we are backpropping through a scalar 1 loss),
    # we need to explicitly specify not to include tangents in the graph.
    # It's not enough just to check that our tangent is a scalar, since we also
    # need to know if it is a 1 (no need to make it a graph input), or something else
    # (requiring it to be a graph input).
    # We don't know this info at trace time though, so we need to make it an explicit config.
    no_tangents: bool = False,
    pre_dispatch: bool = False,
    # If None, `dynamic_shapes` will be infered from inputs, but the inferred result might be wrong.
    dynamic_shapes: Optional[bool] = None,
    kwargs=None,
) -> Tuple[torch.fx.GraphModule, ViewAndMutationMeta, pytree.TreeSpec, pytree.TreeSpec]:
    kwargs = kwargs or {}

    flat_fn, out_spec = create_tree_flattened_fn(func, args, kwargs)
    flat_args, in_spec = pytree.tree_flatten((args, kwargs))

    if dynamic_shapes is None:
        # Try to infer `dynamic_shapes from inputs and graph nodes
        fake_mode = detect_fake_mode(flat_args)
        if (
            fake_mode is None
            and hasattr(func, "_orig_mod")
            and isinstance(func._orig_mod, torch.fx.GraphModule)
        ):
            vals = [
                node.meta["val"]
                for node in func._orig_mod.graph.nodes
                if "val" in node.meta
            ]
            fake_mode = detect_fake_mode(vals)
        dynamic_shapes = fake_mode is not None and fake_mode.shape_env is not None

    # The export use case doesn't care about several bits of AOTConfig
    # (1) compilers (we just export the graph)
    # (2) partitioners (export is only full graph, user can partition themselves)
    aot_config = AOTConfig(
        fw_compiler=None,
        bw_compiler=None,
        inference_compiler=None,
        partition_fn=None,
        decompositions=decompositions,
        num_params_buffers=num_params_buffers,
        aot_id=next(AOT_COUNTER),
        # For now there's no use case involving keeping input mutations in the graph
        # (which we can only do in the inference case anyway).
        # We can add this later if we need to.
        keep_inference_input_mutations=False,
        dynamic_shapes=dynamic_shapes,
        aot_autograd_arg_pos_to_source=None,
        is_export=True,
        no_tangents=no_tangents,
        pre_dispatch=pre_dispatch,
    )
    fake_mode, shape_env = construct_fake_mode(flat_args, aot_config)
    fake_flat_args = process_inputs(flat_args, aot_config, fake_mode, shape_env)

    fx_g, meta = create_aot_dispatcher_function(
        flat_fn,
        fake_flat_args,
        aot_config,
        fake_mode,
        shape_env,
    )
    return fx_g, meta, in_spec, out_spec.spec


@contextmanager
def _detect_attribute_assignment(mod: torch.nn.Module):
    # Do not allow assignment of tensor attributes during export unless
    # the attribute is registered as a buffer.

    STD_ATTRS = {
        "_backward_hooks",
        "_backward_pre_hooks",
        "_buffers",
        "_forward_hooks",
        "_forward_hooks_always_called",
        "_forward_hooks_with_kwargs",
        "_forward_pre_hooks",
        "_forward_pre_hooks_with_kwargs",
        "_is_full_backward_hook",
        "_load_state_dict_post_hooks",
        "_load_state_dict_pre_hooks",
        "_modules",
        "_non_persistent_buffers_set",
        "_parameters",
        "_state_dict_hooks",
        "_state_dict_pre_hooks",
        "training",
    }

    def _get_attributes(mod):
        # return any attributes of a module that are not standard attributes
        return {k: v for k, v in mod.__dict__.items() if k not in STD_ATTRS}

    def is_leaf(x):
        # Ideally is_leaf should not be needed when mapping, but it seems that
        # subclasses of a standard container X may sometimes map to X, which
        # destroys information and can cause future mapping to fail.
        known_subclasses_that_lose_info = (
            torch.Size,
            # add more here if needed
        )
        return isinstance(x, known_subclasses_that_lose_info)

    # save state of attributes before enter
    snapshot = pytree.tree_map(lambda x: x, _get_attributes(mod), is_leaf=is_leaf)
    try:
        yield
    finally:
        # after exit, compare state of attributes with snapshot
        # to detect which tensor attributes were assigned
        assigned_tensor_attributes = []

        def _collect_assigned_tensor_attributes(kp, v, _v):
            if _v is not v:
                attr, *rest = kp
                if isinstance(v, torch.Tensor):
                    assigned_tensor_attributes.append(
                        f"self.{attr.key}{pytree.keystr(rest)}"
                    )
                # TODO(avik): Assigning all other types are allowed right now.
                # Maybe in the future we want to limit this to primitive types?

        pytree.tree_map_with_path(
            _collect_assigned_tensor_attributes, snapshot, _get_attributes(mod)
        )
        # restore state of all attributes (including, e.g., of primitive types)
        mod.__dict__.update(snapshot)

        if assigned_tensor_attributes:
            if len(assigned_tensor_attributes) > 1:
                noun, verb = "attributes", "were"
            else:
                noun, verb = "attribute", "was"
            raise ValueError(
                f"The tensor {noun} {', '.join(assigned_tensor_attributes)} {verb} assigned during export. "
                "Such attributes must be registered as buffers using the `register_buffer` API "
                "(https://pytorch.org/docs/stable/generated/torch.nn.Module.html#torch.nn.Module.register_buffer)."
            )


compiled_function = aot_function
compiled_module = aot_module<|MERGE_RESOLUTION|>--- conflicted
+++ resolved
@@ -1070,14 +1070,10 @@
         return compiled_fn
 
     # Autograd cache stuff
-<<<<<<< HEAD
-    if config.enable_autograd_cache:
-=======
     remote = should_use_remote_autograd_cache()
     local = should_use_local_autograd_cache()
 
     if local or remote:
->>>>>>> 47a515d2
         compiled_fn = AOTAutogradCache.load(
             dispatch_and_compile,
             mod,
