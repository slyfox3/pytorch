# mypy: allow-untyped-defs
import functools
import itertools
import logging
import multiprocessing
import os
import pickle
import struct
import subprocess
import sys
import threading
import traceback
import typing
from concurrent.futures import Future, ProcessPoolExecutor
from concurrent.futures.process import BrokenProcessPool
from typing import Any, Callable, Dict

from torch._inductor import config
from torch._inductor.compile_worker.watchdog import _async_compile_initializer

log = logging.getLogger(__name__)


<<<<<<< HEAD
class Pipe(typing.Protocol):
    def write(self, data: bytes): ...

    def read(self, n: int) -> bytes: ...

    def close(self): ...

    def flush(self): ...


=======
>>>>>>> 3c43fe06
def _pack_msg(job_id, length):
    return struct.pack("nn", job_id, length)


def _unpack_msg(data):
    if not data:
        return -1, -1
    return struct.unpack("nn", data)


msg_bytes = len(_pack_msg(0, 0))


def _send_msg(write_pipe, job_id, job_data=b""):
    length = len(job_data)
    write_pipe.write(_pack_msg(job_id, length))
    if length > 0:
        write_pipe.write(job_data)
    write_pipe.flush()


def _recv_msg(read_pipe):
    job_id, length = _unpack_msg(read_pipe.read(msg_bytes))
    data = read_pipe.read(length) if length > 0 else b""
    return job_id, data


def _get_ld_library_path():
    path = os.environ.get("LD_LIBRARY_PATH", "")
    if config.is_fbcode():
        from libfb.py.parutil import get_runtime_path

        runtime_path = get_runtime_path()
        if runtime_path:
            lib_path = os.path.join(runtime_path, "runtime", "lib")
            path = os.pathsep.join([lib_path, path]) if path else lib_path

    return path


class _SubprocExceptionInfo:
    """
    Carries exception info from subprocesses across the wire. traceback
    objects are not pickleable, so we store the trace as a string and
    use it for the message in the exception thrown in the main process.
    """

    def __init__(self, details):
        self.details = details


class SubprocException(Exception):
    """
    Thrown when a job in a subprocess raises an Exception.
    """

    def __init__(self, details):
        super().__init__(f"An exception occurred in a subprocess:\n\n{details}")


class SubprocPool:
    """
    Mimic a concurrent.futures.ProcessPoolExecutor, but wrap it in
    a subprocess.Popen() to try to avoid issues with forking/spawning
    """

    def __init__(self, nprocs: int):
        entry = os.path.join(os.path.dirname(__file__), "__main__.py")

        subproc_read_fd, write_fd = os.pipe()
        read_fd, subproc_write_fd = os.pipe()
        self.write_pipe = os.fdopen(write_fd, "wb")
        self.read_pipe = os.fdopen(read_fd, "rb")

        cmd = [
            sys.executable,
            entry,
            f"--workers={nprocs}",
            f"--parent={os.getpid()}",
            f"--read-fd={str(subproc_read_fd)}",
            f"--write-fd={str(subproc_write_fd)}",
        ]
        self.process = subprocess.Popen(
            cmd,
            env={
                **os.environ,
                # We need to set the PYTHONPATH so the subprocess can find torch.
                "PYTHONPATH": os.pathsep.join(sys.path),
                # We don't want to re-warm the pool when the subprocess imports
                # torch._inductor.codecache since the warming process is what
                # creates the SubprocPool in the first place.
                "TORCH_WARM_POOL": "0",
                # Some internal usages need a modified LD_LIBRARY_PATH.
                "LD_LIBRARY_PATH": _get_ld_library_path(),
            },
            pass_fds=(subproc_read_fd, subproc_write_fd),
        )
        self.write_lock = threading.Lock()
        self.read_thread = threading.Thread(target=self._read_thread, daemon=True)

        self.futures_lock = threading.Lock()
        self.pending_futures: Dict[int, Future[Any]] = {}
        self.job_id_count = itertools.count()

        self.running = True

        # Start thread last to ensure all member variables are initialized
        # before any access.
        self.read_thread.start()

    def submit(self, job_fn: Callable[..., Any], *args):
        if args:
            job_fn = functools.partial(job_fn, *args)
        job_data = pickle.dumps(job_fn, pickle.HIGHEST_PROTOCOL)
        future: Future[Any]
        with self.futures_lock:
            job_id = next(self.job_id_count)
            self.pending_futures[job_id] = future = Future()
        future.set_running_or_notify_cancel()
        with self.write_lock:
            if not self.running:
                raise RuntimeError("submit() on closed pool")
            _send_msg(self.write_pipe, job_id, job_data)
        return future

    def _read_thread(self):
        try:
            while True:
                job_id, data = _recv_msg(self.read_pipe)
                if job_id < 0:
                    if self.running:
                        log.warning("SubprocPool unclean exit")
                    self.read_pipe.close()
                    return
                result = pickle.loads(data)
                with self.futures_lock:
                    if not self.running:
                        return
                    if isinstance(result, _SubprocExceptionInfo):
                        # An exception occurred in the submitted job
                        self.pending_futures[job_id].set_exception(
                            SubprocException(result.details)
                        )
                    elif isinstance(result, Exception):
                        # An exception occurred in some of our subprocess machinery.
                        self.pending_futures[job_id].set_exception(result)
                    else:
                        self.pending_futures[job_id].set_result(result)
                    del self.pending_futures[job_id]
        except Exception:
            log.exception("failure in SubprocPool._read_thread")

    def shutdown(self):
        try:
            with self.write_lock:
                if not self.running:
                    return
                self.running = False
                _send_msg(self.write_pipe, -1)
                self.write_pipe.close()
            self.process.wait(10)
        except OSError as e:
            log.warning("Ignored OSError in pool shutdown:  %s", e)
        finally:
            with self.futures_lock:
                for future in self.pending_futures.values():
                    if not future.cancel():
                        future.set_exception(RuntimeError("SubprocPool closed"))
                self.pending_futures.clear()


class SubprocMain:
    """Communicates with a SubprocPool in the parent process, called by __main__.py"""

    def __init__(self, nprocs, read_pipe, write_pipe):
        self.read_pipe = read_pipe
        self.write_pipe = write_pipe
        self.write_lock = threading.Lock()
        self.nprocs = nprocs
        self.pool = self._new_pool(nprocs, True)
        self.running = True

    def _new_pool(self, nprocs, warm):
        pool = ProcessPoolExecutor(
            nprocs,
            mp_context=multiprocessing.get_context("fork"),
            initializer=functools.partial(_async_compile_initializer, os.getpid()),
        )
        multiprocessing.util.Finalize(None, pool.shutdown, exitpriority=sys.maxsize)
        if warm:
            _warm_process_pool(pool, nprocs)
        return pool

    def main(self):
        while True:
            job_id, data = _recv_msg(self.read_pipe)
            if job_id < 0:
                return self._shutdown()
            self.submit(job_id, data)

    def _shutdown(self):
        with self.write_lock:
            self.running = False
            try:
                _send_msg(self.write_pipe, -1)
                self.write_pipe.close()
            except BrokenPipeError:
                pass  # parent process already shutdown
            self.read_pipe.close()
        self.pool.shutdown()

    def submit(self, job_id, data):
        while self.running:
            try:
                self._submit_inner(job_id, data)
                return
            except BrokenProcessPool:
                # If any subprocess in the pool crashes, we get a BrokenProcessPool
                # exception and the whole pool becomes unusable. Handle crashes by
                # recreating the pool and resubmitting.
                self.pool = self._new_pool(self.nprocs, False)

    def _submit_inner(self, job_id, data):
        future = self.pool.submit(functools.partial(SubprocMain.do_job, data))

        def callback(_):
            if not self.running:
                return
            try:
                result = future.result()
            except Exception as e:
                log.exception("Error in subprocess")
                result = pickle.dumps(e, pickle.HIGHEST_PROTOCOL)
            assert isinstance(result, bytes)
            with self.write_lock:
                if self.running:
                    _send_msg(self.write_pipe, job_id, result)

        future.add_done_callback(callback)

    @staticmethod
    def do_job(data):
        # do the pickle/unpickle in the sub-subproc
        job = pickle.loads(data)
        try:
            result = job()
        except Exception as e:
            result = _SubprocExceptionInfo(traceback.format_exc())
        return pickle.dumps(result, pickle.HIGHEST_PROTOCOL)


AnyPool = typing.Union[ProcessPoolExecutor, SubprocPool]


def _warm_process_pool(pool: AnyPool, n: int):
    if isinstance(pool, SubprocPool):
        return  # no need
    assert isinstance(pool, ProcessPoolExecutor)

    # We have to fork processes for compiler workers, but the more memory and other resources that are loaded, the
    # slower the os.fork time is, quite drastically. It also holds the GIL so we can't put it on another thread.

    # Examples:
    # A simple x + x + x script: 10ms seconds in the middle of the program, 2ms at startup
    # tf_efficientnet_b0 benchmark: 50ms! in the middle of the program , 3ms at startup

    # So we want to start the workers early when it is still cheap, and also to allow the workers to get
    # ready before we have work for them.

    # ProcessPoolExecutor also does not launch the workers until it finds a point when all the workers are idle.
    # But if we waited until then fork time will be long and we will be waiting for the processes to initialize.

    # We force them to start here with some YOLOing of the internal methods.

    # TODO(masnesral): Are these still relevant?
    if hasattr(pool, "_start_queue_management_thread"):
        pool._start_queue_management_thread()
    else:
        for _ in range(n):
            pool._adjust_process_count()
        if hasattr(pool, "_start_executor_manager_thread"):
            pool._start_executor_manager_thread()


class TestException(RuntimeError):
    pass


def raise_testexc():
    raise TestException<|MERGE_RESOLUTION|>--- conflicted
+++ resolved
@@ -21,19 +21,6 @@
 log = logging.getLogger(__name__)
 
 
-<<<<<<< HEAD
-class Pipe(typing.Protocol):
-    def write(self, data: bytes): ...
-
-    def read(self, n: int) -> bytes: ...
-
-    def close(self): ...
-
-    def flush(self): ...
-
-
-=======
->>>>>>> 3c43fe06
 def _pack_msg(job_id, length):
     return struct.pack("nn", job_id, length)
 
