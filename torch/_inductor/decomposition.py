import functools
import logging
import math
import sys
import typing
from typing import Optional

import torch
import torch._decomp as decomp
import torch._prims_common as utils
import torch.ao.quantization.fx._decomposed
from torch._decomp import (
    core_aten_decompositions,
    get_decompositions,
    remove_decompositions,
)
from torch._decomp.decompositions import (
    _grid_sampler_2d as decomp_grid_sampler_2d,
    pw_cast_for_opmath,
)
from torch._decomp.decompositions_for_rng import extra_random_decomps
from torch._higher_order_ops.out_dtype import out_dtype
from torch._prims_common import (
    elementwise_dtypes,
    ELEMENTWISE_TYPE_PROMOTION_KIND,
    type_to_dtype,
)

from . import config, inductor_prims

log = logging.getLogger(__name__)
aten = torch.ops.aten
prims = torch.ops.prims
quantized_decomposed = torch.ops.quantized_decomposed

inductor_decompositions = get_decompositions(
    [
        aten._adaptive_avg_pool2d_backward,
        aten.arange,
        aten.bitwise_and_,
        aten.bitwise_or_,
        aten.clamp_min_,
        aten.dist,
        aten.empty_like,
        aten.flip,
        aten.gelu,
        aten.hardtanh,
        aten.index_select,
        aten.lcm,
        aten.leaky_relu,
        aten.linalg_vector_norm,
        aten._log_softmax,
        aten.max_pool2d_with_indices_backward,
        aten._native_batch_norm_legit,
        aten._native_batch_norm_legit_functional,
        aten._native_batch_norm_legit_no_training,
        aten.native_batch_norm,
        aten.native_group_norm,
        aten.native_layer_norm,
        aten._softmax,
        aten.sin_,
        aten.sqrt_,
        out_dtype,
        aten._to_copy,
        aten.tril_indices,
        aten.triu_indices,
        aten.upsample_bilinear2d.vec,
    ]
)
decompositions = {**core_aten_decompositions(), **inductor_decompositions}

# Remove unwanted decompositions included via the core ATen decompositions from
# the Inductor decomp table.
decomps_to_exclude = [
    aten._unsafe_index,
<<<<<<< HEAD
    aten._unsafe_masked_index,
    aten._scaled_dot_product_flash_attention.default,  # See comments in torch/_decomp/decompositions.py
=======
    aten._scaled_dot_product_flash_attention_for_cpu.default,  # See comments in torch/_decomp/decompositions.py
>>>>>>> 21469bd3
    aten.clamp_max,
    aten.clamp_min,
    aten.glu,  # inductor lowers this directly
    aten.split.Tensor,  # inductor lowers this directly
    aten.squeeze,  # inductor lowers this directly
    aten.sum,  # inductor lowers this directly
    aten.unbind,  # inductor lowers this directly
]

remove_decompositions(decompositions, decomps_to_exclude)


def register_decomposition(ops):
    for op in [ops] if callable(ops) else ops:
        if op in decompositions:
            log.warning("duplicate decomp: %s", ops)
    return decomp.register_decomposition(ops, decompositions)


# TODO: for now, inductor doesn't handle asserts
# because the condition is symbool -> tensor in the graph.
@register_decomposition([aten._assert_async.msg])
def assert_async_msg_decomp(tensor, msg):
    return


# Following `assert_async_msg_decomp` and implement as non-op.
@register_decomposition([aten._functional_assert_async.msg])
def functional_assert_async_msg_decomp(tensor, msg):
    return


@register_decomposition([aten.sym_constrain_range_for_size.default])
def sym_constrain_range_for_size(symbol, *, min=None, max=None):
    return


@register_decomposition([aten.clamp])
@pw_cast_for_opmath
def clamp(x, min=None, max=None):
    if min is not None:
        x = x.clamp_min(min)
    if max is not None:
        x = x.clamp_max(max)
    return x


@register_decomposition([aten.full])
def full(size, fill_value, **kwargs):
    dtype = kwargs.get("dtype")
    if dtype is None:
        kwargs["dtype"] = type_to_dtype(type(fill_value))
        return aten.full(size, fill_value, **kwargs)
    return NotImplemented


# Not really sure how to put this into the main library.  PrimTorch wants
# empty_permuted to go to the prim, and typically users don't really want
# to decompose to empty_strided (but inductor is OK with it, because we are
# cool with strides and everything goes to empty_strided)
@register_decomposition([aten.empty_permuted.default])
def empty_permuted(size, physical_layout, **kwargs):
    perm = [0] * len(size)
    for p, l in enumerate(physical_layout):
        perm[l] = p
    return torch.empty([size[l] for l in physical_layout], **kwargs).permute(perm)


@register_decomposition([aten.convolution_backward])
def convolution_backward(
    grad_output,
    input,
    weight,
    bias_sizes,
    stride,
    padding,
    dilation,
    transposed,
    output_padding,
    groups,
    output_mask,
):
    if not output_mask[2] or grad_output.device.type != "cuda":
        return NotImplemented
    grad_bias = aten.sum(grad_output, [0] + list(range(2, grad_output.dim())))
    grad_inp, grad_weight, _ = aten.convolution_backward(
        grad_output,
        input,
        weight,
        bias_sizes,
        stride,
        padding,
        dilation,
        transposed,
        output_padding,
        groups,
        [output_mask[0], output_mask[1], False],
    )
    return (grad_inp, grad_weight, grad_bias)


@register_decomposition([aten.log2])
def log2(x):
    return torch.log(x) * (1.0 / math.log(2.0))


@register_decomposition([aten.round.decimals])
def round_dec(x, decimals=0):
    ten_pow_decimals = 10.0**decimals
    return aten.round(x * ten_pow_decimals) * (1.0 / ten_pow_decimals)


@register_decomposition([aten.bmm])
@pw_cast_for_opmath
def bmm(self, batch2):
    if config.coordinate_descent_tuning:
        if self.shape[1] == 1 or batch2.shape[2] == 1:
            out = (self.unsqueeze(-1) * batch2.unsqueeze(1)).sum(dim=2)
            return out
    if self.device.type == "cpu":
        if self.size(1) == 1 and batch2.size(-1) == 1:
            return torch.sum(
                self.squeeze(1) * batch2.squeeze(-1), dim=1, keepdim=True
            ).unsqueeze(1)
    return NotImplemented


@register_decomposition([aten.addmm])
@pw_cast_for_opmath
def addmm(self, mat1, mat2, beta=1, alpha=1):
    if self.device.type == "cpu":
        if mat1.size(0) == 1 and mat2.size(-1) == 1:
            out = torch.sum(
                mat1.squeeze(0) * mat2.squeeze(-1), dim=0, keepdim=True
            ).unsqueeze(0)
            return alpha * out + beta * self
        if mat1.size(0) == 1 and mat2.size(0) <= 16 and mat2.size(1) <= 16:
            out = (mat1.T * mat2).sum(dim=0, keepdim=True)
            return alpha * out + beta * self
    return NotImplemented


@register_decomposition([aten.mm])
@pw_cast_for_opmath
def mm(self, input2):
    from torch.fx.experimental.symbolic_shapes import (
        definitely_true,
        guard_size_oblivious,
    )

    # Our matrix vector multiplies only achieve peak bandwidth with coordinate descent tuning.
    # todo: Look into why and fix it (hopefully)
    if config.coordinate_descent_tuning:
        if self.shape[0] == 1 or input2.shape[1] == 1:
            return (self.unsqueeze(2) * input2.unsqueeze(0)).sum(dim=1)
    if self.device.type == "cpu":
        if (
            guard_size_oblivious(self.size(-1) == 1)
            and guard_size_oblivious(self.size(0) > 0)
            and guard_size_oblivious(input2.size(0) == 1)
            and (self.dtype == input2.dtype)
            and definitely_true((torch.numel(self) + torch.numel(input2)) <= 32)
        ):
            return torch.cat([self[i, :] * input2 for i in range(self.size(0))])
        if guard_size_oblivious(self.size(0) == 1) and guard_size_oblivious(
            input2.size(-1) == 1
        ):
            return torch.sum(
                self.squeeze(0) * input2.squeeze(-1), dim=0, keepdim=True
            ).unsqueeze(0)
    return NotImplemented


# This pass does two things:
# - Eliminate cat when there is only one tensor input
# - Normalize cat calls, so that legacy empty 1-D tensors are removed (NB: we
#   don't remove ALL empty tensors, only the naughty ones)
@register_decomposition([aten.cat.default])
def cat(tensors, dim=0):
    from torch.fx.experimental.symbolic_shapes import guard_size_oblivious

    def non_empty_tensor(x):
        # For better or worse, this is a valid cat:
        #
        #   torch.cat([torch.randn(2, 2, 4), torch.randn(0), torch.randn(3, 2, 4)])
        #
        # We'd like to eliminate naughtiness like this for downstream passes
        # like split_cat.  The easiest way is to just drop such inputs
        # (guarding that they are non-zero).
        #
        # Is it permissible for this filtering to be size-oblivious?  A case
        # where this could matter is cat([(2, 2), (u0,)], dim=0); if u0
        # happened to be zero, we would have liked to have filtered it out.
        # But actually, the ONLY way this could have passed is if u0 == 0,
        # so by the time we get here we have already installed a deferred
        # runtime assert forcing u0 to be zero.  So if this hasn't happened,
        # we know that the unbacked SymInt has appropriate size and there are
        # no problems.
        return len(x.shape) != 1 or guard_size_oblivious(x.shape[0] > 0)

    filtered_tensors = list(filter(non_empty_tensor, tensors))

    if len(filtered_tensors) == 1:
        return filtered_tensors[0].clone()
    elif 1 < len(filtered_tensors) < len(tensors):
        # on the first call, when we remove empty tensors, we redispatch recursively
        return aten.cat.default(filtered_tensors, dim)
    # when no 'filtering' has occurred, we raise to prevent infinite recursion (no more decomposition needed)
    return NotImplemented


@register_decomposition([aten.angle])
def angle(x):
    if x.is_complex():
        return torch.where(
            torch.isnan(x.real), float("nan"), torch.atan2(x.imag, x.real)
        )

    # when x is real number
    #   if x >= 0, return 0
    #   if x < 0, return pi
    #   if x is nan, return nan
    _, dtype = elementwise_dtypes(
        x,
        type_promotion_kind=ELEMENTWISE_TYPE_PROMOTION_KIND.INT_TO_FLOAT,
    )
    pi = torch.scalar_tensor(math.pi, dtype=dtype, device=x.device)
    ret = torch.where(x < 0, pi, 0.0)
    return torch.where(torch.isnan(x), float("nan"), ret)


@register_decomposition([aten.add])
def add(x, y, *, alpha=None):
    x_is_complex_tensor = torch.is_tensor(x) and x.is_complex()
    y_is_complex_tensor = torch.is_tensor(y) and y.is_complex()
    if not x_is_complex_tensor or not y_is_complex_tensor:
        return NotImplemented
    z = y
    if alpha is not None:
        z = alpha * y
    complex_type = torch.promote_types(x.dtype, y.dtype)
    return (x.view(x.real.dtype) + z.view(y.real.dtype)).view(complex_type)


@register_decomposition([aten.conj_physical])
def conj_physical(self):
    assert not self.is_complex(), "TODO: implement this"
    return self


@register_decomposition([aten.lift, aten.detach_])
def lift(self):
    return self


@register_decomposition([aten.bernoulli.default])
def bernoulli(self, *, generator=None):
    assert generator is None
    return (torch.rand_like(self, dtype=torch.float32) < self).to(self.dtype)


@register_decomposition([aten.fmin, prims.fmin])
def fmin(self, other):
    return torch.where(torch.isnan(other) | (other > self), self, other)


@register_decomposition([aten.fmax, prims.fmax])
def fmax(self, other):
    return torch.where(torch.isnan(other) | (other < self), self, other)


@register_decomposition(aten.amax)
def amax(self, dim=None, keepdim=False):
    if self.dtype == torch.bool:
        return torch.any(self, dim=dim, keepdim=keepdim)
    return NotImplemented


@register_decomposition(aten.amin)
def amin(self, dim=None, keepdim=False):
    if self.dtype == torch.bool:
        return torch.all(self, dim=dim, keepdim=keepdim)
    return NotImplemented


@register_decomposition([aten.narrow_copy])
def narrow_copy(self, dim, start, length):
    return torch.narrow(self, dim, start, length).clone()


@register_decomposition([aten.expand_copy])
def expand_copy(self, size, *, implicit=False):
    return aten.expand(self, size, implicit=implicit).clone()


@register_decomposition([aten.view_copy.default])
def view_copy_default(self, size):
    return aten.view(self, size).clone()


@register_decomposition([aten.view_copy.dtype])
def view_copy_dtype(self, dtype):
    return self.to(dtype).clone()


def get_like_layout(
    tensor: torch.Tensor, memory_format: Optional[torch.memory_format]
) -> torch.memory_format:
    # TODO: _to_copy tensor to stride permutation
    if memory_format is torch.preserve_format or memory_format is None:
        return utils.suggest_memory_format(tensor)
    else:
        return memory_format


@register_decomposition(aten.rand_like)
def rand_like(self, *, dtype=None, device=None, memory_format=None, **kwargs):
    return torch.rand(
        [*self.size()],
        dtype=dtype or self.dtype,
        device=device or self.device,
        **kwargs,
    ).to(memory_format=get_like_layout(self, memory_format))


@register_decomposition(aten.randn_like)
def randn_like(self, *, dtype=None, device=None, memory_format=None, **kwargs):
    return torch.randn(
        [*self.size()],
        dtype=dtype or self.dtype,
        device=device or self.device,
        **kwargs,
    ).to(memory_format=get_like_layout(self, memory_format))


@register_decomposition(aten.full_like)
def full_like(
    self,
    fill_value,
    *,
    dtype=None,
    layout=None,
    device=None,
    pin_memory=False,
    requires_grad=False,
    memory_format=torch.preserve_format,
):
    return torch.full(
        [*self.size()],
        fill_value,
        dtype=dtype or self.dtype,
        layout=layout or self.layout,
        device=device or self.device,
        requires_grad=requires_grad,
    ).to(memory_format=get_like_layout(self, memory_format))


@register_decomposition(aten.randint_like.default)
def randint_like(self, high, *, dtype=None, device=None, memory_format=None, **kwargs):
    return aten.randint.low(
        0,
        high,
        [*self.size()],
        dtype=dtype or self.dtype,
        device=device or self.device,
        **kwargs,
    ).to(memory_format=get_like_layout(self, memory_format))


@register_decomposition(aten.randint_like.low_dtype)
def randint_like_low(
    self, low, high, *, dtype=None, device=None, memory_format=None, **kwargs
):
    return aten.randint.low(
        low,
        high,
        [*self.size()],
        dtype=dtype or self.dtype,
        device=device or self.device,
        **kwargs,
    ).to(memory_format=get_like_layout(self, memory_format))


@register_decomposition(aten.randint.default)
def randint(high, size, **kwargs):
    return aten.randint.low(0, high, size, **kwargs)


# The difference between quantize_per_tensor.default and quantize_per_tensor.tensor is
# scale and zero_point is scalar or scalar tensor
@register_decomposition(quantized_decomposed.quantize_per_tensor.default)
def quantize_per_tensor_default_decomp_impl(
    input: torch.Tensor,
    scale: float,
    zero_point: int,
    quant_min: int,
    quant_max: int,
    dtype: torch.dtype,
) -> torch.Tensor:
    if input.dtype == torch.bfloat16:
        input = input.to(torch.float32)
    inv_scale = 1.0 / scale
    return torch.clamp(
        torch.round(input * inv_scale) + zero_point, quant_min, quant_max
    ).to(dtype)


# The difference between dequantize_per_tensor.default and dequantize_per_tensor.tensor is
# scale and zero_point is scalar or scalar tensor
@register_decomposition(quantized_decomposed.dequantize_per_tensor.default)
def dequantize_per_tensor_default_decomp_impl(
    input: torch.Tensor,
    scale: float,
    zero_point: int,
    quant_min: int,
    quant_max: int,
    dtype: torch.dtype,
) -> torch.Tensor:
    return (input.to(torch.float32) - zero_point) * scale


@register_decomposition(quantized_decomposed.quantize_per_tensor.tensor)
def quantize_per_tensor_tensor_decomp_impl(
    input: torch.Tensor,
    scale: torch.Tensor,
    zero_point: torch.Tensor,
    quant_min: int,
    quant_max: int,
    dtype: torch.dtype,
) -> torch.Tensor:
    if input.dtype == torch.bfloat16:
        input = input.to(torch.float32)
    inv_scale = 1.0 / scale
    return torch.clamp(
        torch.round(input * inv_scale) + zero_point, quant_min, quant_max
    ).to(dtype)


@register_decomposition(quantized_decomposed.dequantize_per_tensor.tensor)
def dequantize_per_tensor_tensor_decomp_impl(
    input: torch.Tensor,
    scale: torch.Tensor,
    zero_point: torch.Tensor,
    quant_min: int,
    quant_max: int,
    dtype: torch.dtype,
) -> torch.Tensor:
    return (input.to(torch.float32) - zero_point) * scale


@register_decomposition(torch.ops.quantized.embedding_bag_byte_unpack)
def q_embedding_bag_byte_unpack_decomp(packed):
    def bitcast_u8_to_f32(u8):
        x, y, z, w = (u8[..., n].to(torch.int32) for n in (0, 1, 2, 3))
        if sys.byteorder == "little":
            return (x + (y << 8) + (z << 16) + (w << 24)).view(torch.float32)[..., None]
        else:
            return ((x << 24) + (y << 16) + (z << 8) + w).view(torch.float32)[..., None]

    scales = bitcast_u8_to_f32(packed[..., -8:-4])
    offsets = bitcast_u8_to_f32(packed[..., -4:])
    return packed[..., :-8].to(torch.float32) * scales + offsets


@register_decomposition([aten.grid_sampler_2d])
@pw_cast_for_opmath
def grid_sampler_2d(
    a: torch.Tensor,
    grid: torch.Tensor,
    interpolation_mode: int = 0,
    padding_mode: int = 0,
    align_corners: bool = False,
) -> torch.Tensor:
    # We do not expand the grid (_expand_grid=False) on cpu for performance reasons
    # Experimenting locally it was found that compiled CUDA code is accelerated by ~5x
    # and CPU code by ~2x on bicubic mode, if we expand the grid from (N, H, W, 2) into (N, C, H, W, 2)
    # However, this leads to a slowdown around ~0.8x on CPU bilinear mode, channels first.
    # Thus we apply this hack to not expand the grid for this case.
    _expand_grid = not (
        a.device == torch.device("cpu")
        and interpolation_mode == 0
        and a.is_contiguous(memory_format=torch.contiguous_format)
    )

    output = decomp_grid_sampler_2d(
        a,
        grid=grid,
        interpolation_mode=interpolation_mode,
        padding_mode=padding_mode,
        align_corners=align_corners,
        _expand_grid=_expand_grid,
    )
    return output


@register_decomposition(aten._foreach_addcmul.Scalar)
def _foreach_addcmul_scalar(self, left_tensors, right_tensors, scalar=1):
    return aten._foreach_add.List(
        self, aten._foreach_mul.List(left_tensors, right_tensors), alpha=scalar
    )


@register_decomposition(aten._foreach_addcdiv.Scalar)
def _foreach_addcdiv_scalar(self, left_tensors, right_tensors, scalar=1):
    return aten._foreach_add.List(
        self, aten._foreach_div.List(left_tensors, right_tensors), alpha=scalar
    )


@register_decomposition(aten._foreach_lerp.Scalar)
def _foreach_lerp_scalar(start_tensors, end_tensors, weight):
    return aten._foreach_add.List(
        start_tensors,
        aten._foreach_mul.Scalar(
            aten._foreach_sub.List(end_tensors, start_tensors), weight
        ),
    )


@aten.miopen_batch_norm.default.py_impl(torch._C.DispatchKey.Autograd)
@register_decomposition(aten.miopen_batch_norm)
def miopen_batch_norm(
    input: torch.Tensor,
    weight: torch.Tensor,
    bias: typing.Optional[torch.Tensor],
    running_mean: typing.Optional[torch.Tensor],
    running_var: typing.Optional[torch.Tensor],
    training: bool,
    exponential_average_factor: float,
    epsilon: float,
):
    a, b, c = aten.native_batch_norm(
        input,
        weight,
        bias,
        running_mean,
        running_var,
        training,
        exponential_average_factor,
        epsilon,
    )

    if training:
        return (a, b, c)
    return (
        a,
        weight.new_zeros((0,)),
        weight.new_zeros((0,)),
    )


@functools.lru_cache(None)
def fast_random_decomps():
    return {**decompositions, **extra_random_decomps}


def select_decomp_table():
    """decomps can change based on config"""
    if config.fallback_random:
        return decompositions
    return fast_random_decomps()


@register_decomposition(aten.masked_scatter)
def masked_scatter(self, mask, source):
    if self.device.type == "cuda":
        # This two-step algorithm is the same as eager CUDA, for eager CPU we
        # use a 1-shot serial iteration.
        self, mask = aten.broadcast_tensors([self, mask])
        source_idx = mask.reshape(-1).cumsum(0) - 1
        return inductor_prims.masked_scatter_with_index(self, mask, source_idx, source)
    return NotImplemented<|MERGE_RESOLUTION|>--- conflicted
+++ resolved
@@ -73,12 +73,8 @@
 # the Inductor decomp table.
 decomps_to_exclude = [
     aten._unsafe_index,
-<<<<<<< HEAD
     aten._unsafe_masked_index,
-    aten._scaled_dot_product_flash_attention.default,  # See comments in torch/_decomp/decompositions.py
-=======
     aten._scaled_dot_product_flash_attention_for_cpu.default,  # See comments in torch/_decomp/decompositions.py
->>>>>>> 21469bd3
     aten.clamp_max,
     aten.clamp_min,
     aten.glu,  # inductor lowers this directly
