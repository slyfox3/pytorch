from __future__ import annotations

import base64
import copyreg
import dataclasses
import functools
import hashlib
import importlib
import io
import json
import logging
import os
import pickle
import pkgutil
import re
import shlex
import shutil
import struct
import subprocess
import sys
import sysconfig
import tempfile
import textwrap
import threading
import warnings
from bisect import bisect_right
from copy import copy
from ctypes import c_void_p, CDLL, cdll
from datetime import timedelta
from functools import partial
from pathlib import Path
from time import time, time_ns
from types import ModuleType
from typing import (
    Any,
    Callable,
    cast,
    Counter,
    Dict,
    Generator,
    List,
    NoReturn,
    Optional,
    Sequence,
    Set,
    Tuple,
    TYPE_CHECKING,
    TypeVar,
    Union,
)
from typing_extensions import TypeAlias

import torch
import torch.distributed as dist
from torch import SymInt, Tensor
from torch._dynamo.utils import counters, dynamo_timed, get_chromium_event_logger
from torch._inductor import config, exc, metrics
from torch._inductor.codegen.cuda import cuda_env
from torch._inductor.codegen.rocm.compile_command import (
    rocm_compile_command,
    rocm_compiler,
)
from torch._utils_internal import log_cache_bypass

from .utils import _align


T = TypeVar("T")


if TYPE_CHECKING:
    from collections.abc import KeysView

    from .remote_cache import JsonDataTy, RemoteCache


"""
codecache.py, cpp_builder.py and cpu_vec_isa.py import rule:
https://github.com/pytorch/pytorch/issues/124245#issuecomment-2197778902
"""
from torch._inductor.cpp_builder import (
    _set_gpu_runtime_env,
    _transform_cuda_paths,
    CppBuilder,
    CppOptions,
    CppTorchCudaOptions,
    get_compiler_version_info,
    get_cpp_compiler,
    get_name_and_dir_from_output_file_path,
    normalize_path_separator,
)
from torch._inductor.cpu_vec_isa import pick_vec_isa
from torch._inductor.cudagraph_utils import (
    BoxedDeviceIndex,
    CudagraphCachedInfo,
    log_cudagraph_skip_and_bump_counter,
)
from torch._inductor.runtime.compile_tasks import (
    _module_to_triton_kernel,
    _reload_python_module,
    _reload_python_module_in_subproc,
)
from torch._inductor.runtime.runtime_utils import cache_dir, default_cache_dir
from torch._inductor.utils import (
    ALIGN_BYTES,
    align_inputs_from_check_idxs,
    BoxedBool,
    clear_on_fresh_inductor_cache,
    is_linux,
    is_windows,
    set_tracing_context_output_strides,
)
from torch._logging import trace_structured
from torch._subclasses.fake_tensor import (
    extract_tensor_metadata,
    FakeTensor,
    TensorMetadata,
)
from torch.fx.experimental.symbolic_shapes import has_hint, hint_int, ShapeEnv


if TYPE_CHECKING:
    from concurrent.futures import Future

    from torch._inductor.graph import GraphLowering
    from torch._inductor.ir import ChoiceCaller
    from torch._inductor.runtime.hints import HalideInputSpec, HalideMeta


_HERE = os.path.abspath(__file__)
_TORCH_PATH = os.path.dirname(os.path.dirname(_HERE))
_LINKER_SCRIPT = os.path.join(_TORCH_PATH, "_inductor/script.ld")

_IS_WINDOWS = sys.platform == "win32"

if config.is_fbcode():
    from triton.fb import build_paths
    from triton.fb.build import _run_build_command

    from torch._inductor.fb.utils import (
        log_global_cache_errors,
        log_global_cache_stats,
        log_global_cache_vals,
        use_global_cache,
    )
else:

    def log_global_cache_errors(*args: Any, **kwargs: Any) -> None:  # type: ignore[misc]
        pass

    def log_global_cache_stats(*args: Any, **kwargs: Any) -> None:  # type: ignore[misc]
        pass

    def log_global_cache_vals(*args: Any, **kwargs: Any) -> None:  # type: ignore[misc]
        pass

    def use_global_cache() -> bool:  # type: ignore[misc]
        return False


output_code_log = torch._logging.getArtifactLogger(__name__, "output_code")

LOCK_TIMEOUT = 600

_IS_WINDOWS = sys.platform == "win32"


log = logging.getLogger(__name__)


def cpp_wrapper_cache_dir(name: str) -> str:
    cu_str = (
        "cpu"
        if torch.version.cuda is None
        else f'cu{torch.version.cuda.replace(".", "")}'
    )
    python_version = f"py{sys.version_info.major}{sys.version_info.minor}"
    build_folder = f"{python_version}_{cu_str}"

    cpp_wrapper_dir = os.path.join(cache_dir(), build_folder)
    cpp_wrapper_build_directory = os.path.join(cpp_wrapper_dir, name)
    os.makedirs(cpp_wrapper_build_directory, exist_ok=True)
    return cpp_wrapper_build_directory


def get_cpp_wrapper_cubin_path_name() -> str:
    return "cubin_path" if torch.version.hip is None else "hsaco_path"


class CacheBase:
    @staticmethod
    @functools.lru_cache(None)
    def get_system() -> Dict[str, Any]:
        try:
            from triton.compiler.compiler import triton_key

            # Use triton_key instead of triton.__version__ as the version
            # is not updated with each code change
            triton_version = triton_key()
        except ModuleNotFoundError:
            triton_version = None

        try:
            system: Dict[str, Any] = {
                "device": {"name": None},
                "version": {
                    "triton": triton_version,
                },
            }
            device_properties = torch.cuda.get_device_properties(
                torch.cuda.current_device()
            )
            if torch.version.cuda is not None:
                system["device"]["name"] = device_properties.name
                system["version"]["cuda"] = torch.version.cuda
            else:
                system["device"]["name"] = device_properties.gcnArchName
                system["version"]["hip"] = torch.version.hip
        except (AssertionError, RuntimeError):
            # If cuda is not installed, none of the above config is relevant.
            system = {}

        system["hash"] = hashlib.sha256(
            json.dumps(system, sort_keys=True).encode("utf-8")
        ).hexdigest()

        return system

    @staticmethod
    @clear_on_fresh_inductor_cache
    @functools.lru_cache(None)
    def get_local_cache_path() -> Path:
        return Path(os.path.join(cache_dir(), "cache", CacheBase.get_system()["hash"]))

    @staticmethod
    @functools.lru_cache(None)
    def get_global_cache_path() -> Optional[Path]:
        return (
            Path(os.path.join(config.global_cache_dir, CacheBase.get_system()["hash"]))
            if config.global_cache_dir is not None
            else None
        )

    def __init__(self) -> None:
        self.system = CacheBase.get_system()

    def get_local_cache(self) -> Dict[str, Any]:
        local_cache_path = self.get_local_cache_path()
        if not local_cache_path.is_file():
            return {}
        with open(local_cache_path) as local_cache_fp:
            local_cache = json.load(local_cache_fp)
        return local_cache["cache"]

    def update_local_cache(self, local_cache: Dict[str, Any]) -> None:
        local_cache_path = self.get_local_cache_path()
        write_atomic(
            str(local_cache_path),
            json.dumps({"system": self.system, "cache": local_cache}, indent=4),
            make_dirs=True,
        )


class LocalCache(CacheBase):
    def lookup(self, *keys: str) -> Optional[Dict[str, Any]]:
        cache = self.get_local_cache()

        sub_cache = cache
        for key in keys:
            if key in cache:
                sub_cache = cache[key]
            else:
                return None

        return sub_cache

    def set_value(self, *keys: str, value: Any) -> None:
        cache = self.get_local_cache()

        sub_cache = cache
        for key in keys[0:-1]:
            sub_cache.setdefault(key, {})
            sub_cache = sub_cache[key]
        sub_cache[keys[-1]] = value

        self.update_local_cache(cache)


class PersistentCache(CacheBase):
    @functools.lru_cache(None)  # noqa: B019
    def get_global_cache(self) -> Dict[str, Any]:
        global_cache_path = self.get_global_cache_path()
        if global_cache_path is None or not global_cache_path.is_file():
            return {}
        with open(global_cache_path) as global_cache_fp:
            global_cache = json.load(global_cache_fp)
        return global_cache["cache"]

    def lookup(
        self,
        choices: List[ChoiceCaller],
        op: str,
        inputs: str,
        benchmark: Optional[Callable[[Any], Dict[ChoiceCaller, float]]],
    ) -> Dict[ChoiceCaller, float]:
        """
        Check to see if we have benchmarked the given choice callers. For each
        choice caller:

            1. Check global_cache[op][inputs][choice][precision], return benchmark if cached.
            2. Check local_cache[op][inputs][choice][precision], return benchmark if cached.
            3. If benchmark is not None:
                a. `max_autotune_gemm=True`: benchmark the choice, update
                    local_cache[op][inputs][choice], and return the benchmark.
                b. `max_autotune_gemm=False`: don't benchmark the choice, return nothing.
        """
        precision = torch.get_float32_matmul_precision()

        log_stats = partial(log_global_cache_stats, self.system, op, inputs, precision)
        log_vals = partial(log_global_cache_vals, self.system, op, inputs, precision)
        log_errors = partial(
            log_global_cache_errors, self.system, op, inputs, precision
        )
        timings = {}

        def check_cache(cache: Dict[str, Any], callback: Any = None) -> bool:
            """Check if `cache` contains data for all the choices"""
            hit = True
            for choice in choices:
                choice_hash = choice.hash_key()
                if choice_hash in cache.get(op, {}).get(inputs, {}).get(precision, {}):
                    # cache hit
                    timings[choice] = cache[op][inputs][precision][choice_hash]
                else:
                    # cache miss
                    hit = False
                    break
            if callback:
                callback(cached=hit)
            return hit

        if config.max_autotune or config.max_autotune_gemm:
            local_cache = self.get_local_cache() if config.autotune_local_cache else {}
            # check local cache first since it is data specific to the current machine
            if (
                not check_cache(local_cache)
                and not (
                    use_global_cache()
                    and check_cache(self.get_global_cache(), callback=log_stats)
                )
                and benchmark is not None
            ):
                try:
                    # re-benchmark everything to try to get consistent numbers from the same machine
                    timings = benchmark(choices)
                    assert all(choice in timings for choice in choices)
                    local_cache.setdefault(op, {})
                    local_cache[op].setdefault(inputs, {}).setdefault(precision, {})
                    for choice, timing in timings.items():
                        local_cache[op][inputs][precision][choice.hash_key()] = timing
                except RuntimeError as e:
                    # catch and log autotuning failures
                    log_errors(e)
                    raise e

                self.update_local_cache(local_cache)

                timings_to_log = {
                    choice.hash_key(): timings[choice] for choice in choices
                }
                log_vals(timings_to_log)
        elif use_global_cache():
            # only check global cache, not local one
            check_cache(self.get_global_cache(), callback=log_stats)
            # may have a partial cache hit, where not everything is benchmarked

        return timings


def get_lock_dir() -> str:
    lock_dir = os.path.join(cache_dir(), "locks")
    if not os.path.exists(lock_dir):
        os.makedirs(lock_dir, exist_ok=True)
    return lock_dir


def sha256_hash(data: bytes) -> str:
    # [:51] to strip off the "Q====" suffix common to every hash value.
    return base64.b32encode(hashlib.sha256(data).digest())[:51].decode("utf-8").lower()


def code_hash(code: Union[str, bytes], extra: str = "") -> str:
    hashing_str = code if isinstance(code, bytes) else code.encode("utf-8")
    if extra != "":
        hashing_str = hashing_str + b"||" + extra.encode("utf-8")
    return "c" + sha256_hash(hashing_str)


def get_path(
    basename: str, extension: str, specified_dir: str = ""
) -> Tuple[str, str, str]:
    if specified_dir:
        if os.path.isabs(specified_dir):
            subdir = specified_dir
        else:
            subdir = os.path.join(cache_dir(), specified_dir)
    else:
        subdir = os.path.join(cache_dir(), basename[1:3])
    path = os.path.join(subdir, f"{basename}.{extension}")
    return basename, subdir, path


def get_hash(
    content: Union[str, bytes], extra: str = "", hash_type: str = "code"
) -> str:
    if hash_type == "code":
        return code_hash(content, extra)
    if hash_type in ["cubin", "hsaco", "spv"]:
        return code_hash(repr(content))
    raise AssertionError(f"Unknown hash type {hash_type}")


def write(
    content: Union[str, bytes],
    extension: str,
    extra: str = "",
    hash_type: str = "code",
    specified_dir: str = "",
) -> Tuple[str, str]:
    # use striped content to compute hash so we don't end up with different
    # hashes just because the content begins/ends with different number of
    # spaces.
    key: str = get_hash(content.strip(), extra, hash_type)
    basename, subdir, path = get_path(key, extension, specified_dir)
    encode_utf_8: bool = hash_type == "code"
    if not os.path.exists(path):
        write_atomic(path, content, make_dirs=True)
    return basename, path


def write_text(text: str) -> str:
    """
    Write the `text` to a file and return the path computed based on the hash.
    """
    return write(text, "txt")[1]


def write_atomic(
    path_: str,
    content: Union[str, bytes],
    make_dirs: bool = False,
    encode_utf_8: bool = False,
) -> None:
    # Write into temporary file first to avoid conflicts between threads
    # Avoid using a named temporary file, as those have restricted permissions
    assert isinstance(
        content, (str, bytes)
    ), "Only strings and byte arrays can be saved in the cache"
    path = Path(path_)
    if make_dirs:
        path.parent.mkdir(parents=True, exist_ok=True)
    tmp_path = path.parent / f".{os.getpid()}.{threading.get_ident()}.tmp"
    write_mode = "w" if isinstance(content, str) else "wb"
    with tmp_path.open(write_mode, encoding="utf-8" if encode_utf_8 else None) as f:
        f.write(content)
    tmp_path.rename(path)


@dataclasses.dataclass
class TensorMetadataAndValues:
    """
    TensorMetadata plus the elements as a list of raw values.
    Used for hashing inlined constants.
    """

    tensor_metadata: TensorMetadata
    values: List[Any]


def _ident(x: T) -> T:
    return x


def extract_tensor_metadata_for_cache_key(
    device_map: Dict[torch.device, torch.device], t: Tensor
) -> TensorMetadata:
    """
    Extracts the tensor metadata and removes fields of the TensorMetadata
    that are not needed for caching
    """
    meta = extract_tensor_metadata(t)
    if not hasattr(t, "_is_inductor_static"):
        meta = dataclasses.replace(meta, storage_offset=0, storage_bytes=None)

    # The pickle implementation avoids serializing the same object more than once.
    # That behavior means the byte stream we create to hash will vary if, for example,
    # we see two tensor objects with the same device, but the torch.device object is
    # actually the same object vs. merely equivalent. We want to produce the same hash
    # value in either situation, so we memoize the device objects and always reference
    # the same object for a given device. It's possible other metadata fields deserve
    # the same treatment, but so far we've only observed this issue with the device.
    if meta.device not in device_map:
        device_map[meta.device] = meta.device
    meta = dataclasses.replace(meta, device=device_map[meta.device])

    return meta


def _reduce_fake_tensor(
    device_map: Dict[torch.device, torch.device], t: Tensor
) -> Tuple[Callable[[T], T], Tuple[TensorMetadata]]:
    """
    See FxGraphCachePickler. Custom reducer to pickle FakeTensors.
    """
    metadata = extract_tensor_metadata_for_cache_key(device_map, t)
    return (_ident, (metadata,))


def _reduce_tensor(
    device_map: Dict[torch.device, torch.device], t: Tensor
) -> Tuple[Callable[[T], T], Tuple[TensorMetadataAndValues]]:
    """
    See FxGraphCachePickler. Custom reducer to pickle Tensors.
    If we see tensors, we know they're constants stored as attributes on
    the GraphModule. Include the values in the key calculation. Small
    tensors will be inlined, so we can't serve the same cache entry for
    different values anyway. Large constants are treated as parameters,
    so we could conceivably reuse a cache entry. To do that, however,
    PyCodeCache would need more complexity to create a new module from its
    cache, but with the right constants attached as attributes.
    """
    if t.is_mkldnn:
        # TODO: These tensors don't currently pickle, so we can't cache a
        # compiled graph containing them. Just fail now. If mkldnn tensors
        # get pickling support, we can remove this.
        raise BypassFxGraphCache("mkldnn tensors unpickleable.")

    # Very large tensors could be expensive to copy to cpu and hash. Let's
    # at least report if we find slowness.
    start = time()
    values = t.tolist()
    elapsed = time() - start
    if elapsed > 1.0:
        warnings.warn(
            f"FX graph cache handling of a large constant took {elapsed:.1}s. Please file an issue."
        )

    metadata = extract_tensor_metadata_for_cache_key(device_map, t)
    return (_ident, (TensorMetadataAndValues(metadata, values),))


def _reduce_symint(s: SymInt) -> Tuple[Callable[[T], T], Tuple[str]]:
    """
    See FxGraphCachePickler. Custom reducer to pickle SymInts.
    """
    # For hashing purposes, we only care about the name of the symbol and
    # not the backed value. We evaluate guards stored with a cached graph
    # to ensure a cached entity with SymInt args is safe to reuse.
    return (_ident, (str(s),))


def _reduce_unsupported(s: Any) -> NoReturn:
    """
    See FxGraphCachePickler. Custom reducer to handle any objects that we don't
    support and therefore raise to bypass caching.
    """
    raise BypassFxGraphCache("Reduce unsupported.")


class FxGraphCachePickler(pickle.Pickler):
    """
    Custom pickler to customize the pickling of some objects (Tensors), only for the
    purpose of computing a hash for keying into the FxGraphCache. Tensors contain
    objects that don't pickle and/or vary between runs, and we want to capture the
    data that allow us to compute a stable, but safe hash.
    """

    # See extract_tensor_metadata_for_cache_key. Whenever we extract metadata during
    # pickling, we make sure devices always reference the same torch.device object.
    _device_map: Dict[torch.device, torch.device] = {}

    dispatch_table = copyreg.dispatch_table.copy()
    dispatch_table[FakeTensor] = functools.partial(_reduce_fake_tensor, _device_map)
    dispatch_table[torch.Tensor] = functools.partial(_reduce_tensor, _device_map)
    dispatch_table[torch.SymInt] = _reduce_symint
    dispatch_table[
        torch.fx.experimental._backward_state.BackwardState
    ] = _reduce_unsupported

    @classmethod
    def dumps(cls, obj: Any) -> bytes:
        """
        Pickle an object using the FxGraphCachePickler.
        """
        with io.BytesIO() as stream:
            pickler = cls(stream)
            # TODO: pickler.fast is technically deprecated. Will this work on new python versions?
            pickler.fast = True  # Run with pickler.fast so it doesn't intern strings, making the hash result more predictable
            try:
                pickler.dump(obj)
            except (TypeError, AttributeError) as e:
                # Some configs options are callables, e.g., post_grad_custom_pre_pass,
                # and may not pickle.
                log.warning("Can't pickle", exc_info=True)
                raise BypassFxGraphCache("Config options may be unpickleable.") from e
            return stream.getvalue()

    @classmethod
    def get_hash(cls, obj: Any) -> str:
        """
        Serialize an object using the FxGraphCachePickler and return a hash
        of the pickled object.
        """
        serialized_data = cls.dumps(obj)
        return sha256_hash(serialized_data)

    @classmethod
    def debug_lines(cls, inp: FxGraphHashDetails) -> List[str]:
        """
        Get a printable string describing in more detail all the attributes
        comprising an object. Useful for debugging when one graph hashes
        to a different value than another.
        """

        def get_str(obj: Any) -> str:
            if isinstance(obj, torch.Tensor):
                return str(extract_tensor_metadata_for_cache_key(cls._device_map, obj))
            elif isinstance(obj, bytes):
                return "<bytes>"
            elif type(obj) in cls.dispatch_table:
                # Run the reducer on the object
                return str(cls.dispatch_table[type(obj)](obj)[1])
            else:
                return str(obj)

        lines = []
        for attr, obj in vars(inp).items():
            if isinstance(obj, list):
                for ii in range(len(obj)):
                    h = cls.get_hash(obj[ii])
                    lines.append(f"[{h}] {attr}[{ii}]: {get_str(obj[ii])}")
            elif isinstance(obj, dict):
                for k, v in obj.items():
                    h = cls.get_hash(v)
                    lines.append(f"[{h}] {attr}[{k}]: {get_str(v)}")
            else:
                h = cls.get_hash(obj)
                lines.append(f"[{h}] {attr}: {get_str(obj)}")
        return lines


def build_code_hash(
    roots: List[str] | None, prefix: str, hasher: hashlib._Hash
) -> None:
    for lib in sorted(pkgutil.iter_modules(roots, prefix), key=lambda x: x.name):
        spec = lib.module_finder.find_spec(lib.name, None)
        assert spec is not None
        module = spec.origin
        assert module is not None
        with open(module, "rb") as f:
            hasher.update(spec.name.encode("utf-8"))
            hasher.update(f.read())
        if lib.ispkg:
            # need to also hash submodules
            build_code_hash(spec.submodule_search_locations, f"{spec.name}.", hasher)


@functools.lru_cache(None)
def torch_key() -> bytes:
    """
    Compute a key that contains relevant information about torch source files
    """
    if not config.is_fbcode():

        def get_code_hash(root: str) -> bytes:
            # This function isn't meant to be used outside of torch_key, just a
            # helper for clarity. Instead, use torch_key() directly when you need
            # a hash representing the state of the source code.
            extra_files = (
                "codegen/aoti_runtime/interface.cpp",
                "codegen/aoti_runtime/implementation.cpp",
                "codegen/cpp_prefix.h",
                "script.ld",
            )
            inductor_root = os.path.dirname(__file__)
            extra_files = [os.path.join(inductor_root, x) for x in extra_files]
            hasher = hashlib.sha256()
            hasher.update(torch.__version__.encode("utf-8"))
            build_code_hash([root], "", hasher)
            for path in extra_files:
                if os.path.exists(path):
                    with open(path, "rb") as f:
                        hasher.update(f.read())
            return hasher.digest()

        return get_code_hash(_TORCH_PATH)

    from libfb.py import parutil

    return parutil.get_file_contents("torch/src_hash.txt").rstrip().encode("ascii")


def get_inductor_root() -> str:
    return os.path.dirname(__file__)


@dataclasses.dataclass
class OrderedSetHolder:
    """
    See FxGraphHashDetails. Holds a sorted list to support stable hashing
    of set kwargs.
    """

    items: List[Any]


class BypassFxGraphCache(Exception):
    """
    Exception to indicate that the FxGraphCache should be bypassed.
    """


class FxGraphHashDetails:
    """
    Object to capture all the details for a compiled FX graph relevant to computing
    a safe and stable cache key.
    """

    # Excluded kwargs param that are not stable between runs
    EXCLUDED_KWARGS = ["graph_id"]

    def __init__(
        self,
        gm: torch.fx.GraphModule,
        example_inputs: List[torch.Tensor],
        fx_kwargs: Dict[str, Any],
        inputs_to_check: Sequence[int],
    ) -> None:
        self.gm = gm
        self.example_inputs = example_inputs

        # Order kwargs so hashing is stable to changes in kwarg order.
        self.fx_kwargs = {}
        for k in sorted(fx_kwargs):
            if k not in self.EXCLUDED_KWARGS:
                if type(fx_kwargs[k]) is set:
                    # Special case to handle set params. Python sets can't be
                    # ordered, so sort the elements and store them in a proxy.
                    self.fx_kwargs[k] = OrderedSetHolder(sorted(fx_kwargs[k]))
                else:
                    self.fx_kwargs[k] = fx_kwargs[k]

        # Alignment checks
        self.inputs_to_check = inputs_to_check

        # 'Deterministic algorithms' can affect codegen via lowering to cuda kernels.
        self.deterministic_algorithms_settings = (
            torch.are_deterministic_algorithms_enabled(),
            torch.is_deterministic_algorithms_warn_only_enabled(),
            torch.utils.deterministic.fill_uninitialized_memory,  # type: ignore[attr-defined]
        )

        # Global settings affecting matmul codegen.
        self.cuda_matmul_settings = (
            torch.backends.cuda.matmul.allow_tf32,
            torch.backends.cuda.matmul.allow_fp16_reduced_precision_reduction,
            torch.backends.cuda.matmul.allow_bf16_reduced_precision_reduction,
        )

        # Also hash on various system info (including the triton compiler version).
        self.torch_version = torch_key()
        self.system_info = CacheBase.get_system()
        self.inductor_config = config.save_config_portable()

    def debug_lines(self) -> List[str]:
        """
        Get a printable string describing in more detail all the attributes
        comprising this object. Useful for debugging when one graph hashes
        to a different value than another.
        """
        return FxGraphCachePickler.debug_lines(self)


def compiled_fx_graph_hash(
    gm: torch.fx.GraphModule,
    example_inputs: List[torch.Tensor],
    fx_kwargs: Dict[str, Any],
    inputs_to_check: Sequence[int],
) -> Tuple[str, List[str]]:
    """
    Generate a unique hash of the FX graph for caching.
    """
    details = FxGraphHashDetails(gm, example_inputs, fx_kwargs, inputs_to_check)
    # The prefix distinguishes among the other kinds of objects we
    # cache in this module.
    key = "f" + FxGraphCachePickler.get_hash(details)
    debug_lines = details.debug_lines()
    debug_str = "\n".join(debug_lines)
    log.debug(f"FX graph cache hash details for key {key}:\n{debug_str}")  # noqa: G004
    return key, debug_lines


def cudagraph_post_compile(
    example_inputs: List[Any],
    compiled_graph: CompiledFxGraph,
    cudagraphs: BoxedBool,
) -> None:
    """
    Checks for any reasons not to run cudagraphs and then
    runs it on compiled_graph.
    Mutates the `compiled_graph.current_callable` and `cudagraphs`
    """
    assert compiled_graph.current_callable is not None
    assert compiled_graph.cudagraph_info is not None
    cached_info = compiled_graph.cudagraph_info
    cudagraph_fail_reasons = cached_info.cudagraph_fail_reasons
    inputs_to_check = compiled_graph.inputs_to_check
    boxed_forward_device_index = compiled_graph.boxed_forward_device_index
    is_inference = compiled_graph.fx_kwargs["is_inference"]
    is_backward = compiled_graph.fx_kwargs["is_backward"]

    if not cudagraph_fail_reasons:
        fx_kwargs = compiled_graph.fx_kwargs
        static_input_idxs = fx_kwargs["static_input_idxs"]

        placeholders = cached_info.placeholders
        stack_traces = cached_info.stack_traces
        if not config.triton.cudagraph_trees:
            # Force specialize all inputs so that CUDA graphs will work
            for t in example_inputs:
                if isinstance(t, torch.SymInt):
                    int(t)  # guard

        if (
            boxed_forward_device_index is not None
            and not is_inference
            and not is_backward
        ):
            boxed_forward_device_index.set(next(iter(compiled_graph.device_idxs)))

        from .compile_fx import cudagraphify

        current_callable = compiled_graph.current_callable
        assert current_callable is not None
        compiled_graph.current_callable = cudagraphify(
            current_callable,
            static_input_idxs=static_input_idxs,
            device_index=next(iter(compiled_graph.device_idxs)),
            stack_traces=stack_traces,
            is_backward=is_backward,
            is_inference=is_inference,
            constants=tuple(compiled_graph.constants.values()),
            placeholders=placeholders,
            mutated_input_idxs=tuple(compiled_graph.mutated_input_idxs),
        )

    else:
        BoxedBool.disable(cudagraphs)

        # See [Backward Generation Handling]
        # if cudagraph'd the forward and set the device, we need to let the cudagraph manager
        # know we are we running the backward even if we will not run it in cudagraphs
        if is_backward and config.triton.cudagraph_trees:
            assert boxed_forward_device_index is not None
            assert boxed_forward_device_index.value is not None
            compiled_graph_callable = compiled_graph.current_callable

            manager = torch._inductor.cudagraph_trees.get_manager(
                boxed_forward_device_index.value, create_if_none_exists=False
            )
            # should already exist from forward
            assert manager is not None

            def compiled_artifact(new_inputs: List[Any]) -> Callable[..., Any]:
                manager.set_to_running_backward()  # type: ignore[union-attr]
                return compiled_graph_callable(new_inputs)

            compiled_graph.current_callable = compiled_artifact

        if "cuda" in compiled_graph.device_types:
            # prefer better disable_cudagraphs_reason bc stack trace
            # TODO: migrate all disable reasons to stack trace, refactor
            if compiled_graph.disabled_cudagraphs_reason:
                log_cudagraph_skip_and_bump_counter(
                    compiled_graph.disabled_cudagraphs_reason
                )
            else:
                log_cudagraph_skip_and_bump_counter(
                    f"skipping cudagraphs due to {cudagraph_fail_reasons}"
                )


def maybe_realign_inputs(
    ran_cudagraphs: BoxedBool,
    compiled_graph: CompiledFxGraph,
    inputs_to_check: Sequence[int],
) -> None:
    """
    Realigns input strides from inputs_to_check if
    we didn't end up running cudagraphs. Mutates
    `compiled_graph.current_callable` if cudagraphs
    was run. Otherwise, does nothing.
    """
    if not ran_cudagraphs:
        assert compiled_graph.current_callable is not None
        new_callable = align_inputs_from_check_idxs(
            compiled_graph.current_callable, inputs_to_check
        )
        if new_callable is not compiled_graph.current_callable:
            compiled_graph.current_callable = new_callable


def add_ephemeral_timeout_increase_for_distributed(time_saved_ns: int) -> int:
    """
    Ephemerally increases the NCCL timeout when compiling for a distributed job
    Returns amount of seconds increased
    """
    if not torch.distributed.is_available() or not torch.distributed.is_initialized():
        return 0

    increased_timeout_sec = int(time_saved_ns // 1e9)  # convert to seconds

    if config.is_fbcode():
        fudge_factor = torch._utils_internal.justknobs_getval_int(
            "pytorch/remote_cache:ephemeral_timeout_fudge_factor_percentage"
        )
        log.info(
            "Ephemeral NCCL timeout increase fudge factor %d and original increase value %d",
            fudge_factor,
            increased_timeout_sec,
        )
        increased_timeout_sec += int(increased_timeout_sec * fudge_factor / 100)

    log.info("Increasing NCCL timeout by %d", increased_timeout_sec)
    dist.distributed_c10d._add_ephemeral_timeout_for_all_pgs(
        timedelta(seconds=increased_timeout_sec)
    )
    return increased_timeout_sec


class FxGraphCache:
    """
    Supports caching and reusing compiled Fx graphs.

    The overall strategy is as follows:
    - This cache stores entries on disk. When saving an entry, we can't
      serialize callables (that could be C++, Triton, etc.), so we serialize
      their own disk cache location. We then recreate the compiled artifact
      after fetching from disk.
    - For indexing the cache, we gather the fields relevant to identifying an
      FxGraph (the graph module, graph inputs, system settings etc.) into an
      FxGraphCacheDetails object, pickle it, and compute a hash for the key.
      See FxGraphCachePickler.
    - Among the metadata we store, we also include a guards expression that's
      appropriate for validating any symbols for Tensor arguments that have
      symbolic bounds. On cache lookup then, we evaluate those guards in the
      current context to validate that a cached entry can be served.
    - A given graph could have multiple compiled versions, corresponding to
      different sets of guards. Therefore, we store cache entries in the form:
          <temp dir>/<fx graph hash>/<serialized metatdata>
    - On lookup, we compute the key from the graph details, iterate over all
      leaf files in the corresponding subdirectory, deserialize the entry, and
      evaluate its guards expression. If the evaluation succeeds, we have a
      cache hit. If it fails, we compile the graph and store a new entry.
    - Finally, on a cache hit, we need to make sure any guards that would
      have been created during compilation are added to the current context.
    """

    # TODO(masnesral): Investigate whether it's beneficial to store compiled graphs
    # in an in-memory cache after loading from disk.
    @staticmethod
    def _get_tmp_dir() -> str:
        """
        Get the toplevel temporary directory for storing compiled graphs.
        """
        return os.path.join(cache_dir(), "fxgraph")

    @staticmethod
    def _get_tmp_dir_for_key(key: str) -> str:
        """
        Return the disk location for a given cache key.
        """
        return os.path.join(FxGraphCache._get_tmp_dir(), key[1:3], key)

    @staticmethod
    def _filter_backed_symints(inputs: List[Any]) -> List[torch.SymInt]:
        """
        Get the backed SymInt objects from the input list. Note that we can never
        have guards that depend on unbacked symint.
        """
        return [s for s in inputs if isinstance(s, torch.SymInt) and has_hint(s)]

    @staticmethod
    def _get_shape_env() -> Optional[ShapeEnv]:
        """
        Helper to get the shape env from the tracing context.
        """
        ctx = torch._guards.TracingContext.try_get()
        if not ctx:
            return None
        return ctx.fake_mode.shape_env

    @staticmethod
    def _lookup_graph(
        key: str,
        example_inputs: List[torch.Tensor],
        local: bool,
        remote_cache: Optional[RemoteCache[JsonDataTy]],
    ) -> Optional[CompiledFxGraph]:
        """
        Lookup a compiled graph in the cache by key. On a hit, return the
        deserialized CompiledFxGraph object. On a miss, return None.
        """
        shape_env = FxGraphCache._get_shape_env()
        assert shape_env is not None

        symints = FxGraphCache._filter_backed_symints(example_inputs)
        hints = [hint_int(s) for s in symints]

        def iterate_over_candidates() -> Generator[CompiledFxGraph, None, None]:
            if local:
                subdir = FxGraphCache._get_tmp_dir_for_key(key)
                if os.path.exists(subdir):
                    for path in sorted(os.listdir(subdir)):
                        try:
                            with open(os.path.join(subdir, path), "rb") as f:
                                yield pickle.load(f)
                        except Exception:
                            log.warning(
                                "fx graph cache unable to load compiled graph",
                                exc_info=True,
                            )

            if remote_cache:
                try:
                    if (cache_data := remote_cache.get(key)) is not None:
                        assert isinstance(cache_data, dict)
                        data = cache_data["data"]
                        assert isinstance(data, (str, bytes))
                        content = base64.b64decode(data)
                        yield pickle.loads(content)
                except Exception:
                    log.warning(
                        "fx graph cache unable to load compiled graph", exc_info=True
                    )

        # Iterate over any entries in the subdir for this key and evaluate
        # their guards to determine whether there's a hit.
        graph = None

        for candidate in iterate_over_candidates():
            if not candidate.guards_expr:
                # No guards to evaluate, so this is a hit.
                graph = candidate
                break

            # Evaluate the guard expression in the current context.
            # If there's not a cache hit, we don't want the evaluation to
            # affect the current env, e.g., cause the creation of new guards,
            # so we evaluate with the hints instead of the symbols.
            hit = bool(
                shape_env.evaluate_guards_expression(candidate.guards_expr, hints)
            )
            log.debug(
                "fx graph cache key %s evaluating guards [%s] with values %s => hit=%s",
                key,
                candidate.guards_expr,
                hints,
                hit,
            )
            if hit:
                graph = candidate
                break

        if graph is None:
            return None

        # See _save_graph(); we don't store the callable in the cache entry so
        # recreate it here from the PyCodeCache disk cache.
        artifact_path = get_path(graph.cache_key, "py")[2]
        code = graph.source_code
        if not os.path.exists(artifact_path):
            counters["inductor"]["fxgraph_lookup_write_file"] += 1
            Path(os.path.dirname(artifact_path)).mkdir(parents=True, exist_ok=True)
            cpp_pp = cpp_prefix_path()
            if os.path.basename(cpp_pp) in code:
                if cpp_pp in code:
                    # Great the name is correct
                    pass
                else:
                    # Old dir name is included, replace it
                    pattern = rf'#include\s*"[^"]+{os.path.basename(cpp_pp)}"'
                    code = re.sub(pattern, f'#include "{cpp_pp}"', code)

            write_atomic(artifact_path, code, make_dirs=True)

        try:
            graph.current_callable = PyCodeCache.load_by_key_path(
                graph.cache_key,
                artifact_path,
                graph.cache_linemap,
                graph.constants,
            ).call
        except OSError:
            # Not expected, but in case the PyCodeCache entry is removed from
            # underneath us, treat it as a cache miss and recompile.
            log.error("Failed to load cached artifact: %s", artifact_path)
            return None

        # Now re-evaluate with the symints to add any guards to the current env.
        if graph.guards_expr:
            check = bool(
                shape_env.evaluate_guards_expression(graph.guards_expr, symints)
            )
            assert check is True
            log.debug(
                "fx graph cache key %s post-load guards: %s", key, shape_env.guards
            )

        # Increment the cached metrics/counters by the amounts recorded when the FX
        # graph was compiled for this cache entry. Pretending these counters
        # were incremented normally is useful for testing with the cache enabled.
        metrics.CachedMetricsHelper.apply_deltas(graph.metrics_deltas)
        counters["inductor"] += graph.counter_deltas

        from .graph import GraphLowering

        GraphLowering.save_output_code(code)
        output_code_log.debug("Output code written to: %s", artifact_path)
        output_code_log.debug("Output code: \n%s", code)
        # On cache hit, use artifact path as filename
        trace_structured(
            "inductor_output_code",
            lambda: {"filename": artifact_path},
            payload_fn=lambda: code,
        )
        return graph

    @staticmethod
    def post_compile(
        compiled_graph: CompiledFxGraph,
        example_inputs: List[torch.Tensor],
        cudagraphs: BoxedBool,
    ) -> CompiledFxGraph:
        """
        Run a set of post processing steps after loading from the cache. These involve:
         - Setting the tracing context output strides
         - Running cudagraphs if enabled
         - Realigning inputs

        This runs whether or not we have a cache hit, and always runs directly after we get a CompiledFxGraph.
        The results of this function are *not* saved in the cache itself.
        """
        set_tracing_context_output_strides(example_inputs, compiled_graph)

        if cudagraphs:
            # It's possible that cudagraphs is enabled, but was disabled
            # during a previous compilation we're loading from the cache.
            # If so, we need to disable it on this new process too.
            if compiled_graph.disabled_cudagraphs_reason:
                if "cuda" in compiled_graph.device_types:
                    log_cudagraph_skip_and_bump_counter(
                        f"skipping cudagraphs due to {compiled_graph.disabled_cudagraphs_reason}"
                    )
                else:
                    counters["inductor"]["cudagraph_skips"] += 1
                BoxedBool.disable(cudagraphs)
            else:
                cudagraph_post_compile(
                    example_inputs,
                    compiled_graph,
                    cudagraphs,
                )
        inputs_to_check = compiled_graph.inputs_to_check
        # cudagraphs could have been disabled from the earlier conditions
        # so we still need to realign inputs if that happens
        maybe_realign_inputs(
            cudagraphs,
            compiled_graph,
            inputs_to_check,
        )

        return compiled_graph

    @staticmethod
    def _save_graph(
        key: str,
        compiled_graph: CompiledFxGraph,
        example_inputs: List[torch.Tensor],
        local: bool,
        remote_cache: Optional[RemoteCache[JsonDataTy]],
    ) -> None:
        """
        Store a serialized CompiledFxGraph on disk.
        """
        disk_compiled_graph = copy(compiled_graph)
        # We can't really serialize callables that may be C++/Triton/etc.,
        # so we serialize their PyCodeCache disk cache location instead.
        # TODO: This could be better if we're ever able to serialize compiled
        # models to disk.
        disk_compiled_graph.current_callable = None

        # Before serializing, compute the guard expression that will be used to
        # ensure that a CompiledFxGraph is valid when loaded from the cache. It's
        # sufficient to consider only the SymInt args to the fx graph since the
        # Tensor shapes are already captured in the hash for the cache key. Any
        # Tensor arg with a symbolic shape will have a SymInt arg for the graph.
        shape_env = FxGraphCache._get_shape_env()
        assert shape_env is not None
        symints = FxGraphCache._filter_backed_symints(example_inputs)
        guards = shape_env.get_pruned_guards(symints)
        disk_compiled_graph.guards_expr = shape_env.produce_guards_expression(
            placeholders=symints, guards=guards
        )

        try:
            content = pickle.dumps(disk_compiled_graph)
        except Exception:
            log.warning(
                "fx graph cache unable to serialize compiled graph", exc_info=True
            )
            counters["inductor"]["fxgraph_cache_pickle_error"] += 1
            return

        try:
            if local:
                subdir = FxGraphCache._get_tmp_dir_for_key(key)
                if not os.path.exists(subdir):
                    os.makedirs(subdir, exist_ok=True)

                # Use a hash of the serialized CompiledFxGraph to get a unique file
                # name. The specific name doesn't matter since a lookup involves
                # iterating over all entries in the parent subdir.
                path = os.path.join(subdir, sha256_hash(content))
                write_atomic(path, content, make_dirs=True)

            if remote_cache:
                time_taken_ms = int((disk_compiled_graph._time_taken_ns or 0) // 1e6)
                cache_data: JsonDataTy = {
                    "data": base64.b64encode(content).decode("ascii"),
                    "time_taken_ms": time_taken_ms,
                }
                remote_cache.put(key, cache_data)
        except Exception:
            log.warning("fx graph unable to write to cache", exc_info=True)
            counters["inductor"]["fxgraph_cache_write_error"] += 1

    @staticmethod
    def _check_can_cache(gm: torch.fx.GraphModule) -> None:
        """
        Check some conditions that would preclude caching and raise BypassFxGraphCache
        to bypass in case caching is not possible.
        """
        # Freezing can embed constants that wouldn't be static across runs.
        if config.freezing or config.aot_inductor.use_runtime_constant_folding:
            raise BypassFxGraphCache(
                "Freezing may introduce constants that aren't static across runs."
            )

        # The treatment of guards in the caching implementation requires that
        # we have a shape env.
        if FxGraphCache._get_shape_env() is None:
            log.debug("fx graph cache no shape env")
            raise BypassFxGraphCache("No shape env.")

        # HigherOrderOperators should be handled on a case-by-case basis.
        # Currently, we just skip caching if we have any.
        # We also skip if there are any torchbind objects.
        for node in gm.graph.nodes:
            if isinstance(node.target, torch._ops.HigherOrderOperator):
                raise BypassFxGraphCache("Can't cache HigherOrderOperators.")
            if node.op == "getattr" and isinstance(
                getattr(gm, node.target), torch._C.ScriptObject
            ):
                raise BypassFxGraphCache("Can't cache torchbind objects.")

    @staticmethod
    def load(  # type: ignore[no-untyped-def]
        compile_fx_fn: Callable[..., Any],
        gm: torch.fx.GraphModule,
        example_inputs: List[torch.Tensor],
        fx_kwargs: Dict[str, Any],
        inputs_to_check: Sequence[int],
        local: bool,
        remote: bool,
    ):
        """
        Load a compiled graph from the cache. If a cached entry does not exist,
        compile the graph and save it to the cache.
        """
        assert local or remote, "at least one of them needs to be enabled"
        compiled_graph = None
        cache_state = None
        cache_event_time = None
        cache_info: Dict[str, Any] = {}
        try:
            FxGraphCache._check_can_cache(gm)
            key, debug_lines = compiled_fx_graph_hash(
                gm, example_inputs, fx_kwargs, inputs_to_check
            )
            cache_info["key"] = key
            cache_info["components"] = debug_lines

            remote_cache: Optional[RemoteCache[JsonDataTy]] = None
            if remote:
                cache_id = "fx-graph-v1"
                try:
                    if config.is_fbcode():
                        from torch._inductor.fb.remote_cache import FbRemoteFxGraphCache

                        remote_cache = FbRemoteFxGraphCache(cache_id)
                    else:
                        from torch._inductor.remote_cache import RemoteFxGraphCache

                        remote_cache = RemoteFxGraphCache(cache_id)
                except ModuleNotFoundError as e:
                    # No need for a stack trace on this error
                    remote_cache = None
                    log.warning("Unable to create a remote cache: %s", e)
                except Exception:
                    remote_cache = None
                    log.warning("Unable to create a remote cache", exc_info=True)

            compiled_graph = FxGraphCache._lookup_graph(
                key, example_inputs, local, remote_cache
            )

            if compiled_graph is None:
                log.debug("fx graph cache miss for key %s", key)
                counters["inductor"]["fxgraph_cache_miss"] += 1
                cache_state = "miss"
                start_time = time_ns()
                cache_event_time = start_time
                compiled_graph = compile_fx_fn(
                    gm, example_inputs, inputs_to_check, fx_kwargs
                )
                compiled_graph._time_taken_ns = time_ns() - start_time
                cache_info["time_taken_ns"] = compiled_graph._time_taken_ns
                FxGraphCache._save_graph(
                    key,
                    compiled_graph,
                    example_inputs,
                    local,
                    remote_cache,
                )
            else:
                log.debug("fx graph cache hit for key %s", key)
                counters["inductor"]["fxgraph_cache_hit"] += 1
                cache_state = "hit"
                cache_event_time = time_ns()
                if (time_saved_ns := compiled_graph._time_taken_ns) is not None:
                    cache_info["time_saved_ns"] = time_saved_ns
                    if (
                        ephemeral_increase := add_ephemeral_timeout_increase_for_distributed(
                            time_saved_ns
                        )
                    ) != 0:
                        cache_info["ephemeral_timeout_increase"] = ephemeral_increase
            compiled_graph._fx_graph_cache_key = key
        except BypassFxGraphCache as e:
            counters["inductor"]["fxgraph_cache_bypass"] += 1
            cache_state = "bypass"
            log.info("Bypassing FX Graph Cache because '%s'", e)
            cache_info["cache_bypass_reason"] = str(e)
            if remote:
                log_cache_bypass("bypass_fx_graph", str(e))
            cache_event_time = time_ns()

        if not compiled_graph:
            compiled_graph = compile_fx_fn(
                gm, example_inputs, inputs_to_check, fx_kwargs
            )
        assert compiled_graph is not None
        cache_info["cache_state"] = cache_state
        chromium_log = get_chromium_event_logger()
        chromium_log.log_instant_event(
            f"fx_graph_cache_{cache_state}", cache_event_time, metadata=cache_info
        )
        torch._logging.trace_structured(
            "artifact",
            metadata_fn=lambda: {
                "name": "fx_graph_cache_hash",
                "encoding": "json",
            },
            payload_fn=lambda: json.dumps(cache_info),
        )
        # Use the passed in cudagraphs so that we mutate the BoxedBool correctly
        FxGraphCache.post_compile(
            compiled_graph, example_inputs, fx_kwargs["cudagraphs"]
        )
        return compiled_graph

    @staticmethod
    def clear() -> None:
        """
        Clear out the on-disk cache.
        """
        try:
            shutil.rmtree(FxGraphCache._get_tmp_dir())
        except FileNotFoundError:
            pass


_StrideExprStr: TypeAlias = str


@dataclasses.dataclass
class CompiledFxGraph:
    """
    Class holding a compiled FX graph. This is the object serialized on disk
    to support FxGraph caching.
    """

    current_callable: Optional[Callable[..., Any]]
    cache_key: str
    source_code: str = dataclasses.field(repr=False)  # Do not display source_code
    cache_linemap: Optional[List[Tuple[int, str]]]
    device_types: Set[str]
    device_idxs: Set[int]
    mutated_inputs: Set[str]
    mutated_input_idxs: Set[int]
    constants: Dict[str, torch.Tensor]
    torchbind_constants: Dict[str, torch._C.ScriptObject]
    output_strides: Optional[List[Optional[Tuple[_StrideExprStr, ...]]]]
    disabled_cudagraphs_reason: Optional[str]
    metrics_deltas: metrics.CachedMetricsDeltas
    counter_deltas: Counter[str]
    # This is a string representation of an expression we serialize
    # with the object so the guards can be evaluated in a different
    # context in order to verify the validity of serving a cached
    # fx graph. The expression must be generated by:
    # ShapeEnv.produce_guards_expression()
    guards_expr: Optional[str]

    cudagraph_info: Optional[CudagraphCachedInfo]
    fx_kwargs: Dict[str, Any]
    inputs_to_check: Sequence[int]
    boxed_forward_device_index: Optional[BoxedDeviceIndex]

    _time_taken_ns: Optional[int] = None
    _boxed_call: Optional[bool] = None
    _fx_graph_cache_key: Optional[str] = None

    def __init__(
        self,
        current_callable: Optional[Callable[..., Any]],
        graph: GraphLowering,
        output_strides: List[Optional[Tuple[_StrideExprStr, ...]]],
        disabled_cudagraphs_reason: Optional[str],
        metrics_deltas: metrics.CachedMetricsDeltas,
        counter_deltas: Counter[str],
    ) -> None:
        self.current_callable = current_callable
        self.cache_key = graph.cache_key
        if graph.cache_path:
            with open(graph.cache_path) as f:
                self.source_code = f.read()
        self.cache_linemap = graph.cache_linemap
        # TODO - ordered set
        self.device_types = set(graph.device_types)
        self.device_idxs = set(graph.device_idxs)
        self.mutated_inputs = set(graph.mutated_inputs)
        self.mutated_input_idxs = set(graph.mutated_input_idxs)
        self.constants = graph.constants
        self.torchbind_constants = graph.torchbind_constants
        self.output_strides = output_strides
        self.disabled_cudagraphs_reason = disabled_cudagraphs_reason
        self.metrics_deltas = metrics_deltas
        self.counter_deltas = counter_deltas
        self.guards_expr = None
        self.cudagraph_info = None
        self.fx_kwargs = {}
        self.inputs_to_check = ()
        self.boxed_forward_device_index = None

    def __call__(self, inputs: List[Any]) -> Any:
        assert self.current_callable is not None
        return self.current_callable(inputs)


<<<<<<< HEAD
def cpp_compiler() -> str:
    if config.is_fbcode():
        return build_paths.cc() if torch.version.hip is None else build_paths.clang()
    if isinstance(config.cpp.cxx, (list, tuple)):
        search = tuple(config.cpp.cxx)
    else:
        search = (config.cpp.cxx,)
    return cpp_compiler_search(search)


@functools.lru_cache(1)
def cpp_compiler_search(search: str) -> str:
    for cxx in search:
        try:
            if cxx is None:
                # gxx package is only available for Linux
                # according to https://anaconda.org/conda-forge/gxx/
                if sys.platform != "linux":
                    continue
                # Do not install GXX by default
                if not os.getenv("TORCH_INDUCTOR_INSTALL_GXX"):
                    continue
                from filelock import FileLock

                lock_dir = get_lock_dir()
                lock = FileLock(
                    os.path.join(lock_dir, "g++.lock"), timeout=LOCK_TIMEOUT
                )
                with lock:
                    cxx = install_gcc_via_conda()
            subprocess.check_output([cxx, "--version"])
            return cxx
        except (subprocess.SubprocessError, FileNotFoundError, ImportError):
            continue
    raise exc.InvalidCxxCompiler


def install_gcc_via_conda() -> str:
    """On older systems, this is a quick way to get a modern compiler"""
    prefix = os.path.join(cache_dir(), "gcc")
    cxx_path = os.path.join(prefix, "bin", "g++")
    if not os.path.exists(cxx_path):
        log.info("Downloading GCC via conda")
        conda = os.environ.get("CONDA_EXE", "conda")
        if conda is None:
            conda = shutil.which("conda")
        if conda is not None:
            subprocess.check_call(
                [
                    conda,
                    "create",
                    f"--prefix={prefix}",
                    "--channel=conda-forge",
                    "--quiet",
                    "-y",
                    "python=3.8",
                    "gxx",
                ],
                stdout=subprocess.PIPE,
            )
    return cxx_path


def is_gcc() -> bool:
    if sys.platform == "darwin" and is_apple_clang():
        return False
    return bool(re.search(r"(gcc|g\+\+)", cpp_compiler()))


@functools.lru_cache(None)
def is_apple_clang() -> bool:
    cxx = cpp_compiler()
    version_string = subprocess.check_output([cxx, "--version"]).decode("utf8")
    return "Apple" in version_string.splitlines()[0]


def is_clang() -> bool:
    # Mac OS apple clang maybe named as gcc, need check compiler info.
    if sys.platform == "darwin":
        return is_apple_clang()
    return bool(re.search(r"(clang|clang\+\+)", cpp_compiler()))


def get_compiler_version_info(compiler):
    SUBPROCESS_DECODE_ARGS = ("oem",) if _IS_WINDOWS else ()
    env = os.environ.copy()
    env["LC_ALL"] = "C"  # Don't localize output
    try:
        version_string = subprocess.check_output(
            [compiler, "-v"], stderr=subprocess.STDOUT, env=env
        ).decode(*SUBPROCESS_DECODE_ARGS)
    except Exception as e:
        try:
            version_string = subprocess.check_output(
                [compiler, "--version"], stderr=subprocess.STDOUT, env=env
            ).decode(*SUBPROCESS_DECODE_ARGS)
        except Exception as e:
            return ""
    # Mutiple lines to one line string.
    version_string = version_string.replace("\r", "_")
    version_string = version_string.replace("\n", "_")
    return version_string


def _get_isa_dry_compile_fingerprint(isa_flags: str) -> str:
    # ISA dry compile will cost about 1 sec time each startup time.
    # Please check the issue: https://github.com/pytorch/pytorch/issues/100378
    # Actually, dry compile is checking compile capability for ISA.
    # We just record the compiler version, isa options and pytorch version info,
    # and generated them to output binary hash path.
    # It would optimize and skip compile existing binary.
    compiler_info = get_compiler_version_info(cpp_compiler())
    torch_version = torch.__version__
    fingerprint = f"{compiler_info}={isa_flags}={torch_version}"
    return fingerprint


class VecISA:
    _bit_width: int
    _macro: str
    _arch_flags: str
    _dtype_nelements: Dict[torch.dtype, int]

    # Note [Checking for Vectorized Support in Inductor]
    # TorchInductor CPU vectorization reuses PyTorch vectorization utility functions
    # Hence, TorchInductor would depend on Sleef* to accelerate mathematical functions
    # like exp, pow, sin, cos and etc.
    # But PyTorch and TorchInductor might use different compilers to build code. If
    # PyTorch uses gcc-7/g++-7 to build the release package, the libtorch_cpu.so
    # will not expose the Sleef* AVX512 symbols since gcc-7/g++-7 cannot pass
    # avx512 check in CMake - FindAVX.cmake. But TorchInductor install the latest
    # gcc/g++ compiler by default while it could support the AVX512 compilation.
    # Therefore, there would be a conflict sleef version between PyTorch and
    # TorchInductor. Hence, we dry-compile the following code to check whether current
    # HW platform and PyTorch both could support AVX512 or AVX2. And suppose ARM
    # also needs the logic
    # In fbcode however, we are using the same compiler for pytorch and for inductor codegen,
    # making the runtime check unnecessary.
    _avx_code = """
#if defined(CPU_CAPABILITY_AVX512) || defined(CPU_CAPABILITY_AVX2) || defined(CPU_CAPABILITY_ZVECTOR) || defined(CPU_CAPABILITY_NEON)
#include <ATen/cpu/vec/functional.h>
#include <ATen/cpu/vec/vec.h>
#endif

__attribute__((aligned(64))) float in_out_ptr0[16] = {0.0};

extern "C" void __avx_chk_kernel() {
    auto tmp0 = at::vec::Vectorized<float>(1);
    auto tmp1 = tmp0.exp();
    tmp1.store(in_out_ptr0);
}
"""  # noqa: B950

    _avx_py_load = """
import torch
from ctypes import cdll
cdll.LoadLibrary("__lib_path__")
"""

    def bit_width(self) -> int:
        return self._bit_width

    def nelements(self, dtype: torch.dtype = torch.float) -> int:
        return self._dtype_nelements[dtype]

    def build_macro(self) -> str:
        return self._macro

    def build_arch_flags(self) -> str:
        return self._arch_flags

    def __hash__(self) -> int:
        return hash(str(self))

    @functools.lru_cache(None)  # noqa: B019
    def __bool__(self) -> bool:
        if config.cpp.vec_isa_ok is not None:
            return config.cpp.vec_isa_ok

        if config.is_fbcode():
            return True

        key, input_path = write(
            VecISA._avx_code,
            "cpp",
            extra=_get_isa_dry_compile_fingerprint(self._arch_flags),
        )
        from filelock import FileLock

        lock_dir = get_lock_dir()
        lock = FileLock(os.path.join(lock_dir, key + ".lock"), timeout=LOCK_TIMEOUT)
        with lock:
            output_path = input_path[:-3] + "so"
            build_cmd = shlex.split(
                cpp_compile_command(
                    input_path, output_path, warning_all=False, vec_isa=self
                )
            )
            try:
                # Check if the output file exist, and compile when not.
                if not os.path.isfile(output_path):
                    compile_file(input_path, output_path, build_cmd)

                # Check build result
                subprocess.check_call(
                    [
                        sys.executable,
                        "-c",
                        VecISA._avx_py_load.replace("__lib_path__", output_path),
                    ],
                    stderr=subprocess.DEVNULL,
                    env={**os.environ, "PYTHONPATH": ":".join(sys.path)},
                )
            except Exception as e:
                return False

            return True


@dataclasses.dataclass
class VecNEON(VecISA):
    _bit_width = 256  # This is required to leverage the compute implemented in aten/src/ATen/cpu/vec/vec256/vec256_float_neon.h
    _macro = "-DCPU_CAPABILITY_NEON"
    if sys.platform == "darwin" and platform.processor() == "arm":
        _macro += " -DAT_BUILD_ARM_VEC256_WITH_SLEEF"
    _arch_flags = ""  # Unused
    _dtype_nelements = {torch.float: 8, torch.bfloat16: 16, torch.float16: 16}

    def __str__(self) -> str:
        return "asimd"  # detects the presence of advanced SIMD on armv8-a kernels

    __hash__: Callable[[VecISA], Any] = VecISA.__hash__


@dataclasses.dataclass
class VecAVX512(VecISA):
    _bit_width = 512
    _macro = "-DCPU_CAPABILITY_AVX512"
    _arch_flags = "-mavx512f -mavx512dq -mavx512vl -mavx512bw -mfma"
    _dtype_nelements = {torch.float: 16, torch.bfloat16: 32, torch.float16: 32}

    def __str__(self) -> str:
        return "avx512"

    __hash__: Callable[[VecISA], Any] = VecISA.__hash__


@dataclasses.dataclass
class VecAVX2(VecISA):
    _bit_width = 256
    _macro = "-DCPU_CAPABILITY_AVX2"
    _arch_flags = "-mavx2 -mfma"
    _dtype_nelements = {torch.float: 8, torch.bfloat16: 16, torch.float16: 16}

    def __str__(self) -> str:
        return "avx2"

    __hash__: Callable[[VecISA], Any] = VecISA.__hash__


@dataclasses.dataclass
class VecZVECTOR(VecISA):
    _bit_width = 256
    _macro = "-DCPU_CAPABILITY_ZVECTOR -DCPU_CAPABILITY=ZVECTOR -DHAVE_ZVECTOR_CPU_DEFINITION"
    _arch_flags = "-mvx -mzvector"
    _dtype_nelements = {torch.float: 8, torch.bfloat16: 16, torch.float16: 16}

    def __str__(self) -> str:
        return "zvector"

    __hash__: Callable[[VecISA], Any] = VecISA.__hash__


class InvalidVecISA(VecISA):
    _bit_width = 0
    _macro = ""
    _arch_flags = ""
    _dtype_nelements = {}

    def __str__(self) -> str:
        return "INVALID_VEC_ISA"

    def __bool__(self) -> bool:  # type: ignore[override]
        return False

    __hash__: Callable[[VecISA], Any] = VecISA.__hash__


invalid_vec_isa = InvalidVecISA()
supported_vec_isa_list = [VecAVX512(), VecAVX2(), VecNEON()]


def get_isa_from_cpu_capability(
    capability: str | None, vec_isa_list: List[VecISA], invalid_vec_isa: InvalidVecISA
):
    # VSX is not supported in inductor
    capability_to_isa_str = {
        "default": "INVALID_VEC_ISA",
        "neon": "asimd",
        "zvector": "zvector",
        "avx2": "avx2",
        "avx512": "avx512",
    }
    if capability in capability_to_isa_str.keys():
        isa_str = capability_to_isa_str[capability]
        if isa_str == "INVALID_VEC_ISA":
            return invalid_vec_isa
        for vec_isa in vec_isa_list:
            if isa_str == str(vec_isa):
                return vec_isa

    if capability:
        warnings.warn(f"ignoring invalid value for ATEN_CPU_CAPABILITY {capability}")

    return vec_isa_list[0]


# Cache the cpuinfo to avoid I/O overhead. Meanwhile, the cpuinfo content
# might have too much redundant content that is useless for ISA check. Hence,
# we only cache some key isa information.
@functools.lru_cache(None)
def valid_vec_isa_list() -> List[VecISA]:
    if sys.platform == "darwin" and platform.processor() == "arm":
        return [VecNEON()]

    if sys.platform != "linux":
        return []

    if platform.machine() == "s390x":
        with open("/proc/cpuinfo") as _cpu_info:
            while True:
                line = _cpu_info.readline()
                if not line:
                    break
                # process line
                featuresmatch = re.match(r"^features\s*:\s*(.*)$", line)
                if featuresmatch:
                    for group in featuresmatch.groups():
                        if re.search(r"[\^ ]+vxe[\$ ]+", group):
                            return [VecZVECTOR()]
        return []

    isa_list = []
    with open("/proc/cpuinfo") as _cpu_info:
        _cpu_info_content = _cpu_info.read()
        for isa in supported_vec_isa_list:
            if str(isa) in _cpu_info_content and isa:
                isa_list.append(isa)
        return isa_list


def pick_vec_isa() -> VecISA:
    if config.is_fbcode():
        return VecAVX2()

    _valid_vec_isa_list: List[VecISA] = valid_vec_isa_list()
    if not _valid_vec_isa_list:
        return invalid_vec_isa

    # If the simdlen is None, set simdlen based on the environment ATEN_CPU_CAPABILITY
    # to control CPU vec ISA

    if config.cpp.simdlen is None:
        return get_isa_from_cpu_capability(
            os.getenv("ATEN_CPU_CAPABILITY"), _valid_vec_isa_list, invalid_vec_isa
        )

    for isa in _valid_vec_isa_list:
        if config.cpp.simdlen == isa.bit_width():
            return isa

    return invalid_vec_isa


def get_compile_only(compile_only: bool = True) -> str:
    return "-c" if compile_only else ""


def get_shared(shared: bool = True, compile_only: bool = False) -> str:
    if not shared:
        return ""
    if compile_only:
        return "-fPIC"
    if platform.system() == "Darwin" and "clang" in cpp_compiler():
        # This causes undefined symbols to behave the same as linux
        return "-shared -fPIC -undefined dynamic_lookup"
    else:
        return "-shared -fPIC"


def get_warning_all_flag(warning_all: bool = True) -> str:
    return "-Wall" if warning_all else ""


def get_glibcxx_abi_build_flags() -> str:
    return "-D_GLIBCXX_USE_CXX11_ABI=" + str(int(torch._C._GLIBCXX_USE_CXX11_ABI))


def cpp_flags() -> str:
    flags = ["-std=c++17", "-Wno-unused-variable", "-Wno-unknown-pragmas"]
    if is_clang():
        flags.append("-Werror=ignored-optimization-argument")
    return " ".join(flags)


def cpp_wrapper_flags() -> str:
    return "-DTORCH_INDUCTOR_CPP_WRAPPER"


def optimization_flags() -> str:
    base_flags = "-O0 -g" if config.aot_inductor.debug_compile else "-O3 -DNDEBUG"
    base_flags += " -ffast-math -fno-finite-math-only"
    if not config.cpp.enable_unsafe_math_opt_flag:
        base_flags += " -fno-unsafe-math-optimizations"
    if not config.cpp.enable_floating_point_contract_flag:
        base_flags += " -ffp-contract=off"

    if config.is_fbcode():
        # FIXME: passing `-fopenmp` adds libgomp.so to the generated shared library's dependencies.
        # This causes `ldopen` to fail in fbcode, because libgomp does not exist in the default paths.
        # We will fix it later by exposing the lib path.
        return base_flags

    if sys.platform == "darwin":
        # Per https://mac.r-project.org/openmp/ right way to pass `openmp` flags to MacOS is via `-Xclang`
        # Also, `-march=native` is unrecognized option on M1
        base_flags += " -Xclang"
    else:
        if platform.machine() == "ppc64le":
            base_flags += " -mcpu=native"
        else:
            base_flags += " -march=native"

    # Internal cannot find libgomp.so
    if not config.is_fbcode():
        base_flags += " -fopenmp"
    return base_flags


def use_custom_generated_macros() -> str:
    return "-D C10_USING_CUSTOM_GENERATED_MACROS"


def use_fb_internal_macros() -> str:
    if config.is_fbcode():
        # TODO: this is to avoid FC breakage for fbcode. When using newly
        # generated model.so on an older verion of PyTorch, need to use
        # the v1 version for aoti_torch_create_tensor_from_blob
        create_tensor_from_blob_v1 = "-D AOTI_USE_CREATE_TENSOR_FROM_BLOB_V1"
        openmp_lib = build_paths.openmp_lib()
        preprocessor_flags = " ".join(
            (
                "-D C10_USE_GLOG",
                "-D C10_USE_MINIMAL_GLOG",
                "-D C10_DISABLE_TENSORIMPL_EXTENSIBILITY",
            )
        )
        return f"-Wp,-fopenmp {openmp_lib} {preprocessor_flags} {create_tensor_from_blob_v1}"
    else:
        return ""


def use_standard_sys_dir_headers() -> str:
    if config.is_fbcode():
        return "-nostdinc"
    else:
        return ""


@functools.lru_cache(None)
def is_conda_llvm_openmp_installed() -> bool:
    try:
        command = "conda list llvm-openmp --json"
        output = subprocess.check_output(command.split()).decode("utf8")
        return len(json.loads(output)) > 0
    except subprocess.SubprocessError:
        return False


@functools.lru_cache(None)
def homebrew_libomp() -> Tuple[bool, str]:
    try:
        # check if `brew` is installed
        subprocess.check_output(["which", "brew"])
        # get the location of `libomp` if it is installed
        # this is the location that `libomp` **would** be installed
        # see https://github.com/Homebrew/brew/issues/10261#issuecomment-756563567 for details
        libomp_path = (
            subprocess.check_output(["brew", "--prefix", "libomp"])
            .decode("utf8")
            .strip()
        )
        # check if `libomp` is installed
        omp_available = os.path.exists(libomp_path)
        return omp_available, libomp_path
    except subprocess.SubprocessError:
        return False, ""


def _set_gpu_runtime_env() -> None:
    if (
        config.is_fbcode()
        and torch.version.hip is None
        and "CUDA_HOME" not in os.environ
        and "CUDA_PATH" not in os.environ
    ):
        os.environ["CUDA_HOME"] = build_paths.cuda()


def _get_python_include_dirs():
    include_dir = Path(sysconfig.get_path("include"))
    # On Darwin Python executable from a framework can return
    # non-existing /Library/Python/... include path, in which case
    # one should use Headers folder from the framework
    if not include_dir.exists() and platform.system() == "Darwin":
        std_lib = Path(sysconfig.get_path("stdlib"))
        include_dir = (std_lib.parent.parent / "Headers").absolute()
    if not (include_dir / "Python.h").exists():
        warnings.warn(f"Can't find Python.h in {str(include_dir)}")
    return [str(include_dir)]


def _transform_cuda_paths(lpaths):
    # This handles two cases:
    # 1. Meta internal cuda-12 where libs are in lib/cuda-12 and lib/cuda-12/stubs
    # 2. Linux machines may have CUDA installed under either lib64/ or lib/
    for i, path in enumerate(lpaths):
        if (
            "CUDA_HOME" in os.environ
            and path.startswith(os.environ["CUDA_HOME"])
            and not os.path.exists(f"{path}/libcudart_static.a")
        ):
            for root, dirs, files in os.walk(path):
                if "libcudart_static.a" in files:
                    lpaths[i] = os.path.join(path, root)
                    lpaths.append(os.path.join(lpaths[i], "stubs"))
                    break


def get_include_and_linking_paths(
    include_pytorch: bool = False,
    vec_isa: VecISA = invalid_vec_isa,
    cuda: bool = False,
    aot_mode: bool = False,
) -> Tuple[List[str], str, str, str, str]:
    _set_gpu_runtime_env()
    from torch.utils import cpp_extension

    macros = vec_isa.build_macro() if vec_isa != invalid_vec_isa else ""
    build_arch_flags = ""
    if sys.platform == "linux" and (
        include_pytorch
        or vec_isa != invalid_vec_isa
        or cuda
        or config.cpp.enable_kernel_profile
    ):
        # Note - We include pytorch only on linux right now. There is more work
        # to do to enable OMP build on darwin where PyTorch is built with IOMP
        # and we need a way to link to what PyTorch links.
        ipaths = cpp_extension.include_paths(cuda) + _get_python_include_dirs()
        lpaths = cpp_extension.library_paths(cuda) + [
            sysconfig.get_config_var("LIBDIR")
        ]

        libs = []

        # No need to manually specify libraries in fbcode.
        if not config.is_fbcode():
            libs += ["torch", "torch_cpu"]
            libs += ["gomp"]
            if not aot_mode:
                libs += ["torch_python"]
        else:
            # internal remote execution is able to find omp, but not gomp
            libs += ["omp"]
            if aot_mode:
                ipaths += [os.path.dirname(cpp_prefix_path())]
                if cuda and torch.version.hip is None:
                    _transform_cuda_paths(lpaths)
        if macros:
            if config.is_fbcode() and vec_isa != invalid_vec_isa:
                cap = str(vec_isa).upper()
                macros = " ".join(
                    [
                        vec_isa.build_arch_flags(),
                        f"-D CPU_CAPABILITY={cap}",
                        f"-D CPU_CAPABILITY_{cap}",
                        f"-D HAVE_{cap}_CPU_DEFINITION",
                    ]
                )

        if cuda:
            if macros is None:
                macros = ""
            macros += " -D USE_ROCM" if torch.version.hip else " -D USE_CUDA"

        if cuda:
            if torch.version.hip is not None:
                if config.is_fbcode():
                    libs += ["amdhip64"]
                else:
                    libs += ["c10_hip", "torch_hip"]
                macros += " -D __HIP_PLATFORM_AMD__"
            else:
                if config.is_fbcode():
                    libs += ["cuda"]
                else:
                    libs += ["c10_cuda", "cuda", "torch_cuda"]
        build_arch_flags = vec_isa.build_arch_flags()
    else:
        # Note - this is effectively a header only inclusion. Usage of some header files may result in
        # symbol not found, if those header files require a library.
        # For those cases, include the lpath and libs command as we do for pytorch above.
        # This approach allows us to only pay for what we use.
        ipaths = cpp_extension.include_paths(cuda) + _get_python_include_dirs()
        if aot_mode:
            ipaths += [os.path.dirname(cpp_prefix_path())]
        lpaths = []
        if sys.platform == "darwin":
            # only Apple builtin compilers (Apple Clang++) require openmp
            omp_available = not is_apple_clang()

            # check the `OMP_PREFIX` environment first
            if os.getenv("OMP_PREFIX") is not None:
                header_path = os.path.join(os.getenv("OMP_PREFIX"), "include", "omp.h")  # type: ignore[arg-type]
                valid_env = os.path.exists(header_path)
                if valid_env:
                    ipaths.append(os.path.join(os.getenv("OMP_PREFIX"), "include"))  # type: ignore[arg-type]
                    lpaths.append(os.path.join(os.getenv("OMP_PREFIX"), "lib"))  # type: ignore[arg-type]
                else:
                    warnings.warn("environment variable `OMP_PREFIX` is invalid.")
                omp_available = omp_available or valid_env

            libs = [] if omp_available else ["omp"]

            # prefer to use openmp from `conda install llvm-openmp`
            if not omp_available and os.getenv("CONDA_PREFIX") is not None:
                omp_available = is_conda_llvm_openmp_installed()
                if omp_available:
                    conda_lib_path = os.path.join(os.getenv("CONDA_PREFIX"), "lib")  # type: ignore[arg-type]
                    ipaths.append(os.path.join(os.getenv("CONDA_PREFIX"), "include"))  # type: ignore[arg-type]
                    lpaths.append(conda_lib_path)
                    # Prefer Intel OpenMP on x86 machine
                    if os.uname().machine == "x86_64" and os.path.exists(
                        os.path.join(conda_lib_path, "libiomp5.dylib")
                    ):
                        libs = ["iomp5"]

            # next, try to use openmp from `brew install libomp`
            if not omp_available:
                omp_available, libomp_path = homebrew_libomp()
                if omp_available:
                    ipaths.append(os.path.join(libomp_path, "include"))
                    lpaths.append(os.path.join(libomp_path, "lib"))

            # if openmp is still not available, we let the compiler to have a try,
            # and raise error together with instructions at compilation error later
        else:
            libs = ["omp"] if config.is_fbcode() else ["gomp"]

        # For AOT mode, the produced library relies on torch cpu to set grad mode
        # like aoti_torch_grad_mode_set_enabled
        if aot_mode and sys.platform == "linux" and not config.is_fbcode():
            libs += ["torch", "torch_cpu"]

    # Unconditionally import c10 for non-abi-compatible mode to use TORCH_CHECK - See PyTorch #108690
    if not config.abi_compatible:
        libs += ["c10"]
        lpaths += [cpp_extension.TORCH_LIB_PATH]

    # third party libs
    if config.is_fbcode():
        # Note that the order of include paths do matter, as a result
        # we need to have several branches interleaved here
        if torch.version.hip is None:
            ipaths.append(build_paths.sleef())
        ipaths.append(build_paths.openmp())
        ipaths.append(build_paths.python())
        if torch.version.hip is not None:
            ipaths.append(build_paths.clang_include())
            ipaths.append(build_paths.gcc_include())
            ipaths.append(build_paths.gcc_install_tools_include())
        else:
            ipaths.append(build_paths.cc_include())
            ipaths.append(build_paths.libgcc())
            ipaths.append(build_paths.libgcc_arch())
        ipaths.append(build_paths.libgcc_backward())
        ipaths.append(build_paths.glibc())
        ipaths.append(build_paths.linux_kernel())
        if torch.version.hip is not None:
            ipaths.append(build_paths.rocm())
        else:
            ipaths.append(os.path.join(build_paths.cuda(), "include"))
        # We also need to bundle includes with absolute paths into a remote directory
        # (later on, we copy the include paths from cpp_extensions into our remote dir)
        ipaths.append("include")

    static_link_libs = []
    if aot_mode and cuda and config.is_fbcode():
        # For Meta internal cuda-12, it is recommended to static link cudart
        if torch.version.hip is None:
            static_link_libs = ["-Wl,-Bstatic", "-lcudart_static", "-Wl,-Bdynamic"]

    lpaths_str = " ".join(["-L" + p for p in lpaths])
    libs_str = " ".join(static_link_libs + ["-l" + p for p in libs])
    return ipaths, lpaths_str, libs_str, macros, build_arch_flags


def cpp_compile_command(
    input: Union[str, List[str]],
    output: str,
    warning_all: bool = True,
    shared: bool = True,
    include_pytorch: bool = False,
    vec_isa: VecISA = invalid_vec_isa,
    cuda: bool = False,
    aot_mode: bool = False,
    compile_only: bool = False,
    use_absolute_path: bool = False,
    use_mmap_weights: bool = False,
    extra_flags: Sequence[str] = (),
) -> str:
    ipaths, lpaths, libs, macros, build_arch_flags = get_include_and_linking_paths(
        include_pytorch, vec_isa, cuda, aot_mode
    )
    if isinstance(input, str):
        input = [input]
    ipaths_str = " ".join(["-I" + p for p in ipaths])
    clang_flags = ""
    if config.is_fbcode():
        if aot_mode and not use_absolute_path:
            inp_name = input
            out_name = output
            linker_script = _LINKER_SCRIPT
        else:
            # We need to copy any absolute-path torch includes
            inp_name = [os.path.basename(i) for i in input]
            out_name = os.path.basename(output)
            linker_script = os.path.basename(_LINKER_SCRIPT)
        assert is_clang()
        # Use clang runtime instead of libgcc
        clang_flags += " --rtlib=compiler-rt"
        clang_flags += " -fuse-ld=lld"
        clang_flags += f" -Wl,--script={linker_script}"
        linker_paths = "-B" + build_paths.glibc_lib()
        linker_paths += " -L" + build_paths.glibc_lib()
    else:
        inp_name = input
        out_name = output
        linker_paths = ""  # let the compiler pick
    if compile_only:
        libs, lpaths = "", ""
    inp_name_str = " ".join(inp_name)
    if use_mmap_weights:
        macros += " -D USE_MMAP_SELF"

    return re.sub(
        r"[ \n]+",
        " ",
        f"""
            {cpp_compiler()} {inp_name_str} {get_shared(shared, compile_only)}
            {get_warning_all_flag(warning_all)} {cpp_flags()}
            {get_glibcxx_abi_build_flags()}
            {ipaths_str} {lpaths} {libs} {build_arch_flags}
            {macros} {linker_paths} {clang_flags}
            {optimization_flags()}
            {use_custom_generated_macros()}
            {use_fb_internal_macros()}
            {use_standard_sys_dir_headers()}
            {get_compile_only(compile_only)}
            {' '.join(extra_flags)}
            -o {out_name}
        """,
    ).strip()


def run_command_and_check(cmd: str):
    cmd = shlex.split(cmd)
=======
def run_command_and_check(cmd_: str) -> None:
    cmd = shlex.split(cmd_)
>>>>>>> 70405310
    try:
        subprocess.check_call(cmd)
    except subprocess.CalledProcessError as e:
        raise exc.CppCompileError(cmd, e.output) from e


@functools.lru_cache(None)
def split_aot_inductor_output_path(path: str) -> Tuple[str, str]:
    """Returns the path where the AOT Inductor compiled kernels are stored."""
    if path.endswith(".so"):
        return os.path.split(path)
    elif path.endswith(".pt2"):
        return os.path.split(path)
    else:
        return path, ""


@clear_on_fresh_inductor_cache
class CudaKernelParamCache:
    cache: Dict[str, Dict[str, str]] = {}
    cache_clear = staticmethod(cache.clear)

    @classmethod
    def set(cls, key: str, params: Dict[str, str], cubin: str, bin_type: str) -> None:
        _, path = write(
            cubin,
            bin_type,
            hash_type=bin_type,
            specified_dir=split_aot_inductor_output_path(
                config.aot_inductor.output_path
            )[0],
        )

        params[get_cpp_wrapper_cubin_path_name()] = path

        cls.cache[key] = params

    @classmethod
    def get(cls, key: str) -> Optional[Dict[str, str]]:
        return cls.cache.get(key, None)

    @classmethod
    def get_keys(cls) -> KeysView[str]:
        return cls.cache.keys()


class AotCodeCompiler:
    @classmethod
    def compile(
        cls,
        graph: GraphLowering,
        source_code: str,
        serialized_extern_kernel_nodes: Optional[str],
        cuda: bool,
    ) -> str:
        if sys.platform == "win32":
            raise RuntimeError("AotCodeCompiler not yet supported for inductor")

        _set_gpu_runtime_env()  # cpp_extension consults the env

        picked_vec_isa = pick_vec_isa()
        vec_isa_cmd_gen = CppBuilder(
            name="o",
            sources="i",
            BuildOption=CppTorchCudaOptions(
                vec_isa=picked_vec_isa,
                cuda=cuda,
                aot_mode=graph.aot_mode,
            ),
        )
        # write function will calc source_code hash, the same source code with different
        # ISA level should be generate different hash.
        # So we need get a command_line which contains isa related parameter as a part of hash key.
        # And then pass the command_line to below write function as extra parameter to
        # guarantee the source code hash contains ISA difference.
        cpp_command = repr(vec_isa_cmd_gen.get_command_line())

        fbcode_aot_cpu_re = False
        use_absolute_path = False
        if config.is_fbcode():
            ld_command = build_paths.ld()
            if not cuda and graph.aot_mode:  # Meta internal AOTInductor CPU
                objcopy_command = build_paths.objcopy_fallback()
                fbcode_aot_cpu_re = True
                use_absolute_path = True
            else:
                objcopy_command = build_paths.objcopy()
        else:
            ld_command = "ld"
            objcopy_command = "objcopy"

        (
            specified_output_path,
            specified_so_name,
        ) = split_aot_inductor_output_path(config.aot_inductor.output_path)
        key, input_path = write(
            source_code,
            "cpp",
            extra=cpp_command,
            specified_dir=specified_output_path,
        )
        output_code_log.info("Output code written to: %s", input_path)
        trace_structured(
            "graph_dump",
            lambda: {
                "name": "inductor_aot_code",
                "type": "cpp",
                "filename": input_path,
            },
            payload_fn=lambda: source_code,
        )

        # We use a file lock below to protect FS operations. The lock file
        # is scoped to the 'key', so make sure the consts_path is protected
        # by the same lock:
        consts_specified_dir = os.path.join(os.path.split(input_path)[0], key)

        def _compile_consts_linux(consts: bytes) -> str:
            _, consts_path = write(
                consts,
                "bin",
                specified_dir=consts_specified_dir,
            )

            consts_o = os.path.splitext(consts_path)[0] + ".o"
            if fbcode_aot_cpu_re:
                cmd = f"{ld_command} -r -b binary -o {os.path.basename(consts_o)} {os.path.basename(consts_path)}"
                compile_file(consts_path, consts_o, cmd.split())
                os.chmod(consts_o, 0o644)
            else:
                cmd = f"{ld_command} -r -b binary -o {consts_o} {consts_path}"
                run_command_and_check(cmd)
            log.debug("aot constant binary command: %s", cmd)

            if graph.mutated_buffers & set(graph.constants.keys()):
                # .data section is between .text and .bss. When the size of .data is large,
                # during the linking, the relocation of .text against .bss may overflow.
                # Rename it to .ldata so that it won't be in between the .text and .bss section
                if len(consts) > 2_000_000_000:
                    raise ValueError(
                        "Models with buffer mutation included doesn't support constants greater than 2GB!"
                    )
                rename_data = " .data=.ldata"
            else:
                # if no buffer mutation is needed, we could instead set the data region
                # as read-only (i.e. .lrodata) which could accomodate larger size of data
                # to be linked.
                rename_data = " .data=.lrodata,alloc,load,readonly,data,contents"

            assert (
                ALIGN_BYTES & (ALIGN_BYTES - 1)
            ) == 0 and ALIGN_BYTES >= 64, "must be power of 2 and >= 64"
            cmd = (
                f"{objcopy_command} --rename-section"
                f"{rename_data}"
                f" --set-section-alignment .data={ALIGN_BYTES}"  # following the gAlignment of CPU in c10/core/alignment.h
                f" {consts_o} {consts_o}"
            )
            log.debug("aot constant rename section command: %s", cmd)
            run_command_and_check(cmd)

            cmd = f"rm {consts_path}"
            log.debug("aot constant bin removal command: %s", cmd)
            run_command_and_check(cmd)

            if fbcode_aot_cpu_re:
                body = re.sub(r"[\W]", "_", os.path.basename(consts_path))
            else:
                body = re.sub(r"[\W]", "_", consts_path)

            symbol_list = []
            symbol_list.append(
                f"{objcopy_command} --redefine-sym _binary_{body}_start=_binary_constants_bin_start {consts_o}"
            )
            symbol_list.append(
                f"{objcopy_command} --redefine-sym _binary_{body}_size=_binary_constants_bin_size {consts_o}"
            )
            symbol_list.append(
                f"{objcopy_command} --redefine-sym _binary_{body}_end=_binary_constants_bin_end {consts_o}"
            )
            log.debug("aot constant binary redefine symbol: %s", " ".join(symbol_list))
            for cmd in symbol_list:
                run_command_and_check(cmd)
            return consts_o

        def _compile_consts_darwin(consts: bytes) -> str:
            if config.aot_inductor.debug_dump_consts_bin:
                _, _binary_constants_path = write(
                    consts,
                    "bin",
                    specified_dir=consts_specified_dir,
                )
                log.debug("binary constants path: %s", _binary_constants_path)

            is_large_consts = len(consts) > 1024
            consts_asm = "\t.section\t__DATA,__data\n"
            consts_asm += "\t.globl\t__binary_constants_bin_start\n"
            consts_asm += "__binary_constants_bin_start:\n"
            if not is_large_consts:
                for c in consts:
                    consts_asm += f"\t.byte {c}\n"
                # Add one element even if constants are empty
                # Otherwise assembler will not put them in data section
                if not consts:
                    consts_asm += "\t.space 1\n"
            else:
                consts_asm += "\t.quad 0x1234567899abcdef\n"
                consts_asm += f"\t.space {len(consts) - 8}\n"
            consts_asm += ".globl\t__binary_constants_bin_end\n"
            consts_asm += "__binary_constants_bin_end:\n"
            _, consts_path = write(
                consts_asm,
                "S",
                specified_dir=consts_specified_dir,
            )
            consts_o = os.path.splitext(consts_path)[0] + ".o"
            cmd = f"{get_cpp_compiler()} -c -o {consts_o} {consts_path}"
            run_command_and_check(cmd)
            if is_large_consts:
                with open(consts_o, "r+b") as f:
                    f.seek(0)
                    hdr = f.read(1024)
                    # Search for magic number and write the actual data over it
                    start_idx = hdr.find(b"\xef\xcd\xab\x99\x78\x56\x34\x12")
                    assert start_idx != -1
                    f.seek(start_idx)
                    pos = 0
                    while pos < len(consts):
                        rc = f.write(consts[pos:])
                        pos += rc
            return consts_o

        from filelock import FileLock

        lock_dir = get_lock_dir()
        lock = FileLock(os.path.join(lock_dir, key + ".lock"), timeout=LOCK_TIMEOUT)
        with lock:
            # Currently, this only support serializing extern nodes in fbcode
            # Eventually, we should also have a serializer for OSS.
            if serialized_extern_kernel_nodes:
                output_json = os.path.splitext(input_path)[0] + ".json"
                with open(output_json, "w") as f:
                    f.write(serialized_extern_kernel_nodes)

            output_so = (
                config.aot_inductor.output_path
                if specified_so_name
                else os.path.splitext(input_path)[0] + ".so"
            )

            output_o = os.path.splitext(input_path)[0] + ".o"

            all_cuda = all(
                graph.get_original_value_of_constant(name).is_cuda
                for name in graph.constants.keys()
                if name not in graph.folded_constants
            )

            def get_nbytes_of_tensor(tensor: torch.Tensor, all_cuda: bool) -> int:
                n_bytes = (
                    torch.ops.mkldnn._nbytes(tensor)
                    if tensor.is_mkldnn
                    else tensor.untyped_storage().nbytes()
                )
                return n_bytes if all_cuda else _align(n_bytes)

            consts_size = sum(
                get_nbytes_of_tensor(tensor, all_cuda)
                for (name, tensor) in graph.constants.items()
                if name not in graph.folded_constants
            )
            # TODO: Fix mmap weights with cuda
            use_mmap_weights = not config.is_fbcode() and consts_size > 2_000_000_000
            if config.aot_inductor.force_mmap_weights:
                use_mmap_weights = True

            if config.aot_inductor.package:
                (
                    object_output_name,
                    object_output_dir,
                ) = get_name_and_dir_from_output_file_path(input_path)
                object_build_options = CppTorchCudaOptions(
                    vec_isa=picked_vec_isa,
                    cuda=cuda,
                    aot_mode=graph.aot_mode,
                    compile_only=True,
                    use_absolute_path=use_absolute_path,
                    use_mmap_weights=use_mmap_weights,
                )
                object_builder = CppBuilder(
                    name=object_output_name,
                    sources=input_path,
                    output_dir=object_output_dir,
                    BuildOption=object_build_options,
                )
                compile_cmd = object_builder.get_command_line()
                output_o = object_builder.get_target_file_path()

                compile_flags = os.path.splitext(input_path)[0] + "_compile_flags.json"
                object_build_options.save_flags_to_file(compile_flags)

            else:
                (
                    object_output_name,
                    object_output_dir,
                ) = get_name_and_dir_from_output_file_path(input_path)
                object_build_options = CppTorchCudaOptions(
                    vec_isa=picked_vec_isa,
                    cuda=cuda,
                    aot_mode=graph.aot_mode,
                    compile_only=True,
                    use_absolute_path=use_absolute_path,
                    use_mmap_weights=use_mmap_weights,
                )
                object_builder = CppBuilder(
                    name=object_output_name,
                    sources=input_path,
                    output_dir=object_output_dir,
                    BuildOption=object_build_options,
                )
                compile_cmd = object_builder.get_command_line()
                output_o = object_builder.get_target_file_path()

                log.debug("aot compilation command: %s", compile_cmd)
                if fbcode_aot_cpu_re:
                    output_o = os.path.splitext(input_path)[0] + ".o"
                    compile_file(input_path, output_o, compile_cmd.split())
                    os.chmod(output_o, 0o644)
                else:
                    run_command_and_check(compile_cmd)

            def _to_bytes(t: torch.Tensor, all_cuda: bool) -> bytes:
                def _pad_to_alignment(raw_bytes: bytes) -> bytes:
                    padded_bytes = raw_bytes.ljust(
                        (len(raw_bytes) + ALIGN_BYTES - 1) // ALIGN_BYTES * ALIGN_BYTES,
                        b"\x00",
                    )
                    return padded_bytes

                # This serializes the tensor's untyped_storage to bytes by accessing
                # the raw data of the underlying structure.
                import ctypes

                if t.numel() == 0:
                    return b""

                if t.is_mkldnn:
                    data_ptr = torch.ops.mkldnn.data_ptr(t)
                    nbytes = torch.ops.mkldnn._nbytes(t)
                else:
                    t_cpu = t.untyped_storage().cpu()
                    data_ptr = t_cpu.data_ptr()
                    nbytes = t_cpu.nbytes()

                raw_array = ctypes.cast(
                    data_ptr,
                    ctypes.POINTER(ctypes.c_ubyte * nbytes),
                )
                raw_bytes = bytes(raw_array.contents)
                return raw_bytes if all_cuda else _pad_to_alignment(raw_bytes)

            serialized_weights = b"".join(
                _to_bytes(graph.get_original_value_of_constant(name), all_cuda)
                for name in graph.constants.keys()
                if name not in graph.folded_constants
            )
            if not use_mmap_weights:
                aot_constants = serialized_weights
                magic_number = 0
            else:
                magic_number = cast(
                    int, torch.randint(0, torch.iinfo(torch.int64).max, (1,)).item()
                )
                aot_constants = struct.pack("qq", consts_size + 8, magic_number)

            consts_o = {
                "linux": _compile_consts_linux,
                "darwin": _compile_consts_darwin,
            }[sys.platform](aot_constants)

            if config.aot_inductor.package:
                output_name, output_dir = get_name_and_dir_from_output_file_path(
                    output_so
                )
                so_build_options = CppTorchCudaOptions(
                    vec_isa=picked_vec_isa,
                    cuda=cuda,
                    aot_mode=graph.aot_mode,
                    use_absolute_path=use_absolute_path,
                )
                so_builder = CppBuilder(
                    name=output_name,
                    sources=[output_o, consts_o],
                    output_dir=output_dir,
                    BuildOption=so_build_options,
                )
                link_cmd = so_builder.get_command_line()
                output_so = so_builder.get_target_file_path()

                linker_flags = os.path.splitext(input_path)[0] + "_linker_flags.json"
                so_build_options.save_flags_to_file(linker_flags)

                from torch._inductor.package import package_aoti

                if use_mmap_weights:
                    weight_file = (
                        os.path.splitext(input_path)[0] + "_serialized_weights.bin"
                    )
                    with open(weight_file, "wb") as f_weights:
                        f_weights.write(serialized_weights)
                        f_weights.write(struct.pack("q", magic_number))

                archive_path = package_aoti(os.path.split(input_path)[0])
                return archive_path
            else:
                output_name, output_dir = get_name_and_dir_from_output_file_path(
                    output_so
                )
                so_build_options = CppTorchCudaOptions(
                    vec_isa=picked_vec_isa,
                    cuda=cuda,
                    aot_mode=graph.aot_mode,
                    use_absolute_path=use_absolute_path,
                )
                so_builder = CppBuilder(
                    name=output_name,
                    sources=[output_o, consts_o],
                    output_dir=output_dir,
                    BuildOption=so_build_options,
                )
                link_cmd = so_builder.get_command_line()
                output_so = so_builder.get_target_file_path()

                log.debug("aot linkage command: %s", link_cmd)
                if fbcode_aot_cpu_re:
                    output_so = (
                        config.aot_inductor.output_path
                        if specified_so_name
                        else os.path.splitext(input_path)[0] + ".so"
                    )
                    compile_file([output_o, consts_o], output_so, link_cmd.split())
                    os.chmod(output_so, 0o755)
                else:
                    run_command_and_check(link_cmd)

                if use_mmap_weights:
                    import resource

                    page_size_ = resource.getpagesize()
                    page_size = max(16384, page_size_)

                    with open(output_so, "a+b") as f_so:
                        so_size = f_so.tell()
                        # Page align the weights
                        f_so.write(b" " * (page_size - so_size % page_size))
                        f_so.write(serialized_weights)
                        f_so.write(struct.pack("q", magic_number))

                # Append cmds to the end of codegen-ed wrapper file
                with open(input_path, "a") as f:
                    f.write("\n")
                    f.write(f"// Compile cmd\n// {compile_cmd}\n")
                    f.write(f"// Link cmd\n// {link_cmd}\n")

        return output_so


# Putting this fn in cpp.py (unfortunately) causes a deadlock, which is why it's in codecache.py.
# Why? importing from cpp.py invokes codecache.pick_vec_isa(), which takes out a lock.
# Cycle goes:
# - CppCodeCache.load()
# - pick_vec_isa()
# - valid_vec_isa_list()
# - VecISA.__bool__() <-- takes out a lock
# - compile_file() <-- imports cpp_prefix_path from cpp, which causes us to try to take out the same lock.
@clear_on_fresh_inductor_cache
@functools.lru_cache
def cpp_prefix_path() -> str:
    path = Path(__file__).parent / "codegen/cpp_prefix.h"
    with path.open() as f:
        content = f.read()
        _, filename = write(
            content,
            "h",
        )
    return normalize_path_separator(filename)


def cpp_prefix() -> str:
    filename = cpp_prefix_path()
    if config.is_fbcode():
        # We need relative paths, since we bundle up
        # everything that we compile into a folder for remote compilation.
        return f'#include "{os.path.basename(filename)}"'
    else:
        return f'#include "{filename}"'


# Given a path to an input cpp file and an output path,
# Attempts to compile the file, storing the output in "output_path"
def compile_file(
    input_path: Union[str, List[str]], output_path: str, cmd: List[str]
) -> None:
    with dynamo_timed("compile_file"):
        return _compile_file(input_path, output_path, cmd)


def _compile_file(
    input_path: Union[str, List[str]], output_path: str, cmd: List[str]
) -> None:
    input_paths = [input_path] if isinstance(input_path, str) else input_path
    input_files = [
        os.path.basename(ip) if config.is_fbcode() else ip for ip in input_paths
    ]
    try:
        if config.is_fbcode():
            # Need to copy our header into the same folder as the sourcecode.
            header_path = cpp_prefix_path()
            header_name = os.path.basename(header_path)
            output_name = os.path.basename(output_path)
            # When we build remotely, we need to make sure to carefully copy any files
            # that are required during the compilation process into our build directly.
            # This is where all of the ATen/c10/Torch includes come from.
            torch_includes_path = os.path.join(_TORCH_PATH, "include")
            with tempfile.TemporaryDirectory() as tmp_dir:
                # Copy everything to tmp compilation folder
                shutil.copy(header_path, os.path.join(tmp_dir, header_name))
                shutil.copy(_LINKER_SCRIPT, os.path.join(tmp_dir, "script.ld"))
                for p, f in zip(input_paths, input_files):
                    shutil.copy(p, os.path.join(tmp_dir, f))
                dest_include_path = os.path.join(tmp_dir, "include")
                shutil.copytree(torch_includes_path, dest_include_path)
                # Run the build
                output_file_path = _run_build_command(cmd, tmp_dir, output_name)
                # Copy output from the build
                if os.path.exists(output_path):
                    os.remove(output_path)
                shutil.copy(output_file_path, output_path)
        else:
            subprocess.check_output(cmd, stderr=subprocess.STDOUT)
    except subprocess.CalledProcessError as e:
        output = e.output.decode("utf-8")
        openmp_problem = "'omp.h' file not found" in output or "libomp" in output
        if openmp_problem and sys.platform == "darwin":
            instruction = (
                "\n\nOpenMP support not found. Please try one of the following solutions:\n"
                "(1) Set the `CXX` environment variable to a compiler other than Apple clang++/g++ "
                "that has builtin OpenMP support;\n"
                "(2) install OpenMP via conda: `conda install llvm-openmp`;\n"
                "(3) install libomp via brew: `brew install libomp`;\n"
                "(4) manually setup OpenMP and set the `OMP_PREFIX` environment variable to point to a path"
                " with `include/omp.h` under it."
            )
            output += instruction
        raise exc.CppCompileError(cmd, output) from e


_libgomp: Optional[CDLL] = None


def custom_op_wrapper(op: str, *args: Any) -> Union[list[c_void_p], c_void_p]:
    # This function will be called from generated cpp wrapper code in the JIT mode.
    # Because tensors will be passed in as AtenTensorHandle, we need to explicitly convert them.
    def convert_arg(arg: Any) -> Any:
        if str(type(arg)) == "<class 'PyCapsule'>":
            # No easy way to do isinstance check on PyCapsule
            return torch._C._aoti.alloc_tensor_by_stealing_from_void_ptr(arg)
        elif isinstance(arg, (list, tuple)):
            return type(arg)(convert_arg(a) for a in arg)
        else:
            return arg

    converted_args = [convert_arg(arg) for arg in args]

    assert op.startswith("torch.ops."), (
        op + " can not be called through custom_op_wrapper"
    )
    func = None
    for i, s in enumerate(op.split(".")):
        if i == 0:
            func = importlib.import_module(s)
        func = getattr(func, s)

    assert callable(func), op + " can not be loaded through custom_op_wrapper"
    result = func(*converted_args)
    if isinstance(result, (list, tuple)):
        for r in result:
            assert isinstance(r, torch.Tensor), op + " returns a list of non-tensors"
        return torch._C._aoti.unsafe_alloc_void_ptrs_from_tensors(result)  # type: ignore[arg-type]
    else:
        assert isinstance(result, torch.Tensor), op + " returns a non-tensor"
        return torch._C._aoti.unsafe_alloc_void_ptr_from_tensor(result)


@clear_on_fresh_inductor_cache
class CppCodeCache:
    cache: Dict[str, Callable[[], Union[CDLL, ModuleType]]] = {}
    cache_clear = staticmethod(cache.clear)
    cpp_compile_command_flags: Dict[str, Any] = {}

    @staticmethod
    def _load_library_inner(path: str, key: str) -> Union[CDLL, ModuleType]:
        return cdll.LoadLibrary(path)

    @classmethod
    def _load_library(cls, path: str, key: str) -> Union[CDLL, ModuleType]:
        try:
            result = cls._load_library_inner(path, key)
            result.key = key  # type: ignore[union-attr]
            return result
        except (ImportError, OSError) as e:
            if "gomp" in str(e) and os.path.exists("/usr/lib64/libgomp.so.1"):
                # hacky workaround for fbcode/buck
                global _libgomp
                _libgomp = cdll.LoadLibrary("/usr/lib64/libgomp.so.1")
                result = cls._load_library_inner(path, key)
                result.key = key  # type: ignore[union-attr]
                return result
            if "failed to map segment from shared object" in str(e):
                raise OSError(
                    f"{e}.  The most common reason this may occur is if the {tempfile.gettempdir()} folder "
                    "is mounted with noexec (e.g., by default Docker mounts tmp file systems "
                    f"as noexec).  Please remount {tempfile.gettempdir()} with exec enabled, or set another "
                    "temporary directory with TORCHINDUCTOR_CACHE_DIR environment variable."
                ) from e
            raise

    @classmethod
    def load_async(
        cls,
        source_code: str,
        cuda: bool = False,
        submit_fn: Any = None,
        extra_flags: Sequence[str] = (),
    ) -> Any:
        compile_command = {
            **cls.cpp_compile_command_flags,
            "cuda": cuda,
            "vec_isa": pick_vec_isa(),
            "extra_flags": extra_flags,
        }

        _set_gpu_runtime_env()  # cpp_extension consults the env

        command_gen = CppBuilder(
            name="o", sources="i", BuildOption=CppTorchCudaOptions(**compile_command)
        )
        # write function will calc source_code hash, the same source code with different
        # ISA level should be generate different hash.
        # So we need get a command_line which contains isa related parameter as a part of hash key.
        # And then pass the command_line to below write function as extra parameter to
        # guarantee the source code hash contains ISA difference.
        vec_isa_cmd = repr(command_gen.get_command_line())
        key, input_path = write(source_code, "cpp", extra=vec_isa_cmd)

        if key not in cls.cache:
            from filelock import FileLock

            lock_path = os.path.join(get_lock_dir(), key + ".lock")
            output_name, output_dir = get_name_and_dir_from_output_file_path(input_path)
            """
            If `fb_code` env, it need to be dispatched to original `compile_file` function.
            So, we still need to prepare parameters for the function: `input_path` and `fb_output_path`.
            """
            fb_output_path = input_path[:-3] + "so"
            future: Optional[Future[Any]] = None
            lib = None

            cpp_build_option = CppTorchCudaOptions(**compile_command)
            cpp_builder = CppBuilder(
                name=output_name,
                sources=input_path,
                output_dir=output_dir,
                BuildOption=cpp_build_option,
            )

            worker_fn = functools.partial(
                _worker_compile_cpp,
                lock_path,
                cpp_builder,
                input_path,
                fb_output_path,
            )

            binary_path = normalize_path_separator(
                fb_output_path
                if config.is_fbcode()
                else cpp_builder.get_target_file_path()
            )

            def load_fn() -> Any:
                nonlocal lib
                if lib is None:
                    if future is not None:
                        future.result()
                    result = worker_fn()
                    assert result is None
                    lib = cls._load_library(binary_path, key)
                    assert lib is not None
                return lib

            if submit_fn is not None:
                with FileLock(lock_path, timeout=LOCK_TIMEOUT):
                    if not os.path.exists(binary_path):
                        future = submit_fn(worker_fn)

            cls.cache[key] = load_fn

        return cls.cache[key]

    @classmethod
    def load(cls, source_code: str, cuda: bool = False) -> Any:
        return cls.load_async(source_code, cuda)()


def _worker_compile_cpp(
    lock_path: str,
    cpp_builder: CppBuilder,
    fb_input_path: str,
    fb_output_path: str,
) -> None:
    from filelock import FileLock

    with FileLock(lock_path, timeout=LOCK_TIMEOUT):
        binary_path = (
            fb_output_path if config.is_fbcode() else cpp_builder.get_target_file_path()
        )
        if not os.path.exists(binary_path):
            if config.is_fbcode():
                compile_file(
                    fb_input_path,
                    fb_output_path,
                    shlex.split(cpp_builder.get_command_line()),
                )
            else:
                cpp_builder.build()


# Customized Python binding for cpp kernels
@clear_on_fresh_inductor_cache
class CppPythonBindingsCodeCache(CppCodeCache):
    cache: Dict[str, Callable[[], Union[CDLL, ModuleType]]] = {}
    cache_clear = staticmethod(cache.clear)
    cpp_compile_command_flags = {
        # kernels have no dependency on libtorch
        "include_pytorch": False,
        "shared": True,
    }
    entry_function = "kernel"
    call_entry_function = "kernel(%s);Py_RETURN_NONE;"
    extra_parse_arg = ""
    suffix_template = textwrap.dedent(
        """
        // Python bindings to call %s():
        #define PY_SSIZE_T_CLEAN
        #include <Python.h>
        #include <sstream>
        #include <cstdlib>

        #ifndef _MSC_VER
        #if __cplusplus < 202002L
        // C++20 (earlier) code
        // https://en.cppreference.com/w/cpp/language/attributes/likely
        #define likely(x)       __builtin_expect(!!(x), 1)
        #define unlikely(x)     __builtin_expect(!!(x), 0)
        #endif
        #else
        #define likely(x) (x)
        #define unlikely(x) (x)
        #endif

        // This is defined in guards.cpp so we don't need to import PyTorch headers that are slooow.
        // We manually link it below to workaround issues with fbcode build.
        static void* (*_torchinductor_pyobject_tensor_data_ptr)(PyObject* obj);

        template <typename T> static inline T parse_arg(PyObject* args, size_t n) {
            static_assert(std::is_pointer<T>::value, "arg type must be pointer or long");
            return static_cast<T>(_torchinductor_pyobject_tensor_data_ptr(PyTuple_GET_ITEM(args, n)));
        }
        template <> inline int64_t parse_arg<int64_t>(PyObject* args, size_t n) {
            auto result = PyLong_AsSsize_t(PyTuple_GET_ITEM(args, n));
            if(unlikely(result == -1 && PyErr_Occurred()))
                throw std::runtime_error("expected int arg");
            return result;
        }
        template <> inline uintptr_t parse_arg<uintptr_t>(PyObject* args, size_t n) {
            auto result = PyLong_AsVoidPtr(PyTuple_GET_ITEM(args, n));
            if(unlikely(result == reinterpret_cast<void*>(-1) && PyErr_Occurred()))
                throw std::runtime_error("expected int arg");
            return reinterpret_cast<uintptr_t>(result);
        }

        %s

        static PyObject* %s_py(PyObject* self, PyObject* args) {
            try {
                if(unlikely(!PyTuple_CheckExact(args)))
                    throw std::runtime_error("tuple args required");
                if(unlikely(PyTuple_GET_SIZE(args) != %s))
                    throw std::runtime_error("requires %s args");
                %s
            } catch(std::exception const& e) {
                PyErr_SetString(PyExc_RuntimeError, e.what());
                return nullptr;
            } catch(...) {
                PyErr_SetString(PyExc_RuntimeError, "unhandled error");
                return nullptr;
            }
        }

        static PyMethodDef py_methods[] = {
            {"%s", %s_py, METH_VARARGS, ""},
            {NULL, NULL, 0, NULL}};

        static struct PyModuleDef py_module =
            {PyModuleDef_HEAD_INIT, "%s", NULL, -1, py_methods};

        PyMODINIT_FUNC PyInit_%s(void) {
            const char* str_addr = std::getenv("_TORCHINDUCTOR_PYOBJECT_TENSOR_DATA_PTR");
            if(!str_addr) {
                PyErr_SetString(PyExc_RuntimeError, "_TORCHINDUCTOR_PYOBJECT_TENSOR_DATA_PTR must be set");
                return nullptr;
            }
            std::istringstream iss(str_addr);
            uintptr_t addr = 0;
            iss >> addr;
            _torchinductor_pyobject_tensor_data_ptr =
                reinterpret_cast<decltype(_torchinductor_pyobject_tensor_data_ptr)>(addr);
            return PyModule_Create(&py_module);
        }
        """
    )

    @classmethod
    def _load_library_inner(cls, path: str, key: str) -> ModuleType:
        os.environ["_TORCHINDUCTOR_PYOBJECT_TENSOR_DATA_PTR"] = str(
            torch._C._dynamo.guards._torchinductor_pyobject_tensor_data_ptr  # type: ignore[attr-defined]
        )
        module_name = f"{key}.{cls.entry_function}"
        try:
            return sys.modules[module_name]
        except KeyError:
            pass
        spec = importlib.util.spec_from_file_location(module_name, path)
        assert spec is not None
        module = importlib.util.module_from_spec(spec)
        sys.modules[module_name] = module
        spec.loader.exec_module(module)  # type: ignore[union-attr]
        return module

    @classmethod
    def load_pybinding_async(
        cls,
        argtypes: List[str],
        source_code: str,
        cuda: bool = False,
        num_outputs: int = -1,
        submit_fn: Any = None,
        extra_flags: Sequence[str] = (),
    ) -> Any:
        """
        Wrap a C++ function in fast Python bindings.

        Args:
            argtypes: The types of args to ENTRY_FUNCTION(), e.g. ["float*", "long"]
            source_code: C++ source code containing a ENTRY_FUNCTION() function

        Returns:
            A python version of ENTRY_FUNCTION()
        """
        parseargs = ", ".join(
            f"parse_arg<{argtype.replace('const ', '')}>(args, {n})"
            for n, argtype in enumerate(argtypes)
        )
        suffix = cls.suffix_template % (
            cls.entry_function,
            cls.extra_parse_arg % num_outputs if cls.extra_parse_arg else "",
            cls.entry_function,
            len(argtypes),
            len(argtypes),
            cls.call_entry_function % parseargs,
            cls.entry_function,
            cls.entry_function,
            cls.entry_function,
            cls.entry_function,
        )
        get_result = cls.load_async(
            source_code + suffix, cuda, submit_fn=submit_fn, extra_flags=extra_flags
        )
        result = None

        def future() -> Any:
            nonlocal result
            if result is None:
                result = get_result()
                assert isinstance(result, ModuleType)
            return getattr(result, cls.entry_function)

        return future

    @classmethod
    def load_pybinding(cls, *args: Any, **kwargs: Any) -> Any:
        return cls.load_pybinding_async(*args, **kwargs)()


@clear_on_fresh_inductor_cache
class CppWrapperCodeCache(CppPythonBindingsCodeCache):
    cache: Dict[str, Callable[[], Union[CDLL, ModuleType]]] = {}
    cache_clear = staticmethod(cache.clear)
    cpp_compile_command_flags = {
        "include_pytorch": True,
        "shared": True,
    }
    entry_function = "inductor_entry_cpp"
    call_entry_function = "return inductor_entry_cpp(%s);"
    extra_parse_arg = textwrap.dedent(
        """
        #include <torch/csrc/inductor/aoti_torch/c/shim.h>

        static inline std::vector<AtenTensorHandle> unpack_tensor_handle_list(PyObject* pyvec) {
            std::vector<AtenTensorHandle> result;
            size_t result_len = PyList_GET_SIZE(pyvec);
            result.reserve(result_len);
            for (size_t i = 0; i < result_len; i++) {
                // AtenTensorHandle is essentially a pointer
                void* elem = PyCapsule_GetPointer(PyList_GET_ITEM(pyvec, i), NULL);
                result.push_back(reinterpret_cast<AtenTensorHandle>(elem));
            }
            return result;
        }

        static inline PyObject* pack_tensor_handle_list(const std::vector<AtenTensorHandle>& cppvec) {
            size_t result_len = cppvec.size();
            PyObject* result = PyList_New(static_cast<Py_ssize_t>(result_len));
            for (size_t i = 0; i < result_len; i++) {
                PyObject *elem =
                    cppvec[i] == nullptr
                        ? Py_None
                        // Store AtenTensorHandle as PyCapsulate
                        : PyCapsule_New(reinterpret_cast<void*>(cppvec[i]), NULL, NULL);
                PyList_SET_ITEM(result, i, elem);
            }
            return result;
        }

        template <> inline std::vector<AtenTensorHandle> parse_arg<std::vector<AtenTensorHandle>>(PyObject* args, size_t n) {
            return unpack_tensor_handle_list(PyTuple_GET_ITEM(args, n));
        }

        PyObject* inductor_entry_cpp(std::vector<AtenTensorHandle>&& input_handles) {
            // For outputs, we only allocate a vector to hold returned tensor handles,
            // not allocating the actual output tensor storage here
            std::vector<AtenTensorHandle> output_handles(%s);
            try {
                inductor_entry_impl(input_handles.data(), output_handles.data());
                return pack_tensor_handle_list(output_handles);
            } catch(std::exception const& e) {
                PyErr_SetString(PyExc_RuntimeError, e.what());
                return {};
            } catch(...) {
                PyErr_SetString(PyExc_RuntimeError, "unhandled error");
                return {};
            }
        }
        """
    )


@clear_on_fresh_inductor_cache
class HalideCodeCache(CppPythonBindingsCodeCache):
    cache: Dict[str, Callable[[], Union[ModuleType, CDLL]]] = {}
    cache_clear = staticmethod(cache.clear)
    _standalone_runtime_path: Optional[str] = None
    prefix = textwrap.dedent(
        """
        #include "{halideruntime_h}"
        #include "{headerfile}"
        #include <stdexcept>
        #include <cmath>

        namespace c10 {{
            inline long div_floor_integer(long a, long b) {{
                if ((a<0) != (b<0)) {{
                    const auto quot = a / b;
                    const auto rem = a % b;
                    return rem ? quot - 1 : quot;
                }}
                return a / b;
            }}
        }}
        """
    )
    glue_template_cpp = prefix + textwrap.dedent(
        """
        void kernel({argdefs}) {{
            {buffers}
            int err = halide_kernel({buffer_names});
            if(err != 0) throw std::runtime_error("halide_kernel failed");
        }}
        """
    )
    glue_template_cuda = prefix + textwrap.dedent(
        """
        #include <cuda.h>
        static const halide_device_interface_t* cuda_interface = halide_cuda_device_interface();

        void kernel({argdefs}, uintptr_t stream) {{
            {buffers}
            int err = halide_kernel(reinterpret_cast<void*>(stream), {buffer_names});
            if(err != 0) throw std::runtime_error("halide_kernel failed");
        }}
        """
    )
    standalone_runtime_cuda_init = textwrap.dedent(
        """
        #include "{}"
        #include <cuda.h>

        static int acquire_context(void* user_context,
                                   void** cuda_context_out,
                                   bool create) {{
            return cuCtxGetCurrent(reinterpret_cast<CUcontext*>(cuda_context_out));
        }}

        static int release_context(void* user_context) {{
            return 0;
        }}

        static int get_stream(void* user_context,
                              void* cuda_context,
                              void** stream_out) {{
            *stream_out = user_context;
            return 0;
        }}

        static int register_halide_hooks() {{
            halide_set_cuda_acquire_context(&acquire_context);
            halide_set_cuda_release_context(&release_context);
            halide_set_cuda_get_stream(&get_stream);
            return 0;
        }}

        int inductor_register_halide_hooks_result = register_halide_hooks();
        """
    )

    @classmethod
    def _codegen_buffer(cls, name: str, arg: HalideInputSpec, cuda: bool) -> List[str]:
        assert arg.shape is not None
        assert arg.stride is not None and len(arg.shape) == len(arg.stride)
        assert arg.offset is not None
        data_ptr = f"{arg.alias_of or arg.name} + {arg.offset}"
        if cuda:
            device = f"reinterpret_cast<uint64_t>({data_ptr})"
            device_interface = "cuda_interface"
            host = "nullptr"
            flags = "halide_buffer_flag_device_dirty"
        else:
            device = "0"
            device_interface = "nullptr"
            host = f"reinterpret_cast<uint8_t*>({data_ptr})"
            flags = "halide_buffer_flag_host_dirty"

        dims = []
        for size, stride in zip(arg.shape, arg.stride):
            dims.append(f"halide_dimension_t(0, {size}, {stride})")

        return [
            f"halide_buffer_t {name};",
            f"halide_dimension_t {name}_dims[] = {{{', '.join(dims)}}};",
            f"{name}.device = {device};",
            f"{name}.device_interface = {device_interface};",
            f"{name}.host = {host};",
            f"{name}.flags = {flags};",
            f"{name}.type = {arg.halide_type()};",
            f"{name}.dimensions = {len(dims)};",
            f"{name}.dim = {name}_dims;",
            f"{name}.padding = nullptr;",
        ]

    @classmethod
    def _codegen_glue(cls, meta: HalideMeta, headerfile: object) -> str:
        is_cuda = meta.is_cuda()
        assert is_cuda is ("user_context" in meta.target)
        assert "no_runtime" in meta.target
        buffers = []
        buffer_names = []
        for i, arg in enumerate(meta.argtypes):
            if arg.is_buffer():
                buffer_names.append(f"&hl_buf_{i}")
                buffers.extend(cls._codegen_buffer(f"hl_buf_{i}", arg, is_cuda))
            else:
                assert "*" not in arg.ctype
                buffer_names.append(arg.name)
        buffers = "\n".join([f"    {line}" for line in buffers]).lstrip()

        glue_template = cls.glue_template_cuda if is_cuda else cls.glue_template_cpp
        glue_code = glue_template.format(
            halideruntime_h=cls.find_header(
                "HalideRuntimeCuda.h" if is_cuda else "HalideRuntime.h"
            ),
            headerfile=headerfile,
            argdefs=", ".join(
                f"{a.bindings_type()} {a.name}"
                for a in meta.argtypes
                if a.alias_of is None
            ),
            buffers=buffers,
            buffer_names=", ".join(buffer_names),
        )
        return glue_code

    @classmethod
    @functools.lru_cache(None)
    def config_hash(cls) -> str:
        command_gen = CppBuilder(
            name="O",
            sources="I",
            BuildOption=CppOptions(),
        )
        command_line = command_gen.get_command_line()
        return sha256_hash(
            "\n".join(
                [
                    cls.glue_template_cpp,
                    cls.glue_template_cuda,
                    cls.standalone_runtime_cuda_init,
                    command_line,
                ]
            ).encode("utf-8")
        )

    @staticmethod
    def _search_for_file(suffix: str, errmsg: str) -> str:
        spec = importlib.machinery.PathFinder.find_spec("halide")
        if spec is None or not spec.submodule_search_locations:
            raise RuntimeError("halide python bindings not installed")
        try:
            search = spec.submodule_search_locations[0]
            for file in os.listdir(search):
                if file.endswith(".so"):
                    try:
                        out = subprocess.check_output(
                            ["ldd", os.path.join(search, file)]
                        )
                    except subprocess.SubprocessError:
                        continue
                    m = re.search(r"(/.*)/libHalide.so", out.decode("utf-8"))
                    if m:
                        path = os.path.join(os.path.abspath(m.group(1)), suffix)
                        if os.path.exists(path):
                            return os.path.abspath(path)
        except Exception as e:
            raise RuntimeError(errmsg) from e
        raise RuntimeError(errmsg)

    @staticmethod
    @functools.lru_cache(None)
    def find_libautoschedule(name: str) -> str:
        sofile = f"libautoschedule_{name.lower()}.so"
        if "HALIDE_LIB" in os.environ:
            path = os.path.join(os.environ["HALIDE_LIB"], sofile)
            if os.path.exists(path):
                return path
        errmsg = (
            f"Can't find {sofile}, set env HALIDE_LIB to the directory containing it"
        )
        return HalideCodeCache._search_for_file(sofile, errmsg)

    @staticmethod
    @functools.lru_cache(None)
    def find_header(name: str) -> str:
        if "HALIDE_INCLUDE" in os.environ:
            path = os.path.join(os.environ["HALIDE_INCLUDE"], name)
            if os.path.exists(path):
                return path
        if "HALIDE_LIB" in os.environ:
            path = os.path.abspath(
                os.path.join(os.environ["HALIDE_LIB"], f"../include/{name}")
            )
            if os.path.exists(path):
                return path
        errmsg = (
            f"Can't find {name}, set env HALIDE_INCLUDE to the directory containing it"
        )
        return HalideCodeCache._search_for_file(f"../include/{name}", errmsg)

    @classmethod
    def generate_halide_async(
        cls, meta: HalideMeta, source_code: str, submit_fn: Any = None
    ) -> Callable[[], Any]:
        dirpath = Path(
            get_path(
                code_hash(
                    source_code,
                    extra=repr((cls.config_hash(), meta)),
                ),
                "halide",
            )[2]
        )
        os.makedirs(dirpath, exist_ok=True)
        wait_for_compile = None
        genfile = str(dirpath / "generate_kernel.py")
        libfile = str(dirpath / "halide_kernel.a")
        headerfile = str(dirpath / "halide_kernel.h")
        donefile = str(dirpath / "done")
        lockfile = str(dirpath / "lock")
        need_compile = not os.path.exists(donefile)
        jobs = []
        if need_compile:
            write_atomic(genfile, source_code)
            cmd = [
                sys.executable,
                genfile,
                "-g",
                "kernel",
                "-o",
                f"{dirpath}",
                "-f",
                "halide_kernel",
                "-e",
                "static_library,h,schedule",
            ]
            if meta.scheduler:
                cmd.extend(["-p", cls.find_libautoschedule(meta.scheduler)])
            cmd.extend(meta.args())
            jobs.append(functools.partial(subprocess.check_call, cmd))

        binding_types = [
            arg.bindings_type() for arg in meta.argtypes if arg.alias_of is None
        ]
        if meta.is_cuda():
            binding_types.append("uintptr_t")  # stream
        bindings_future = cls.load_pybinding_async(
            binding_types,
            cls._codegen_glue(meta, headerfile),
            extra_flags=(libfile, cls.build_standalone_runtime()),
            submit_fn=jobs.append if need_compile else None,
            cuda=meta.is_cuda(),
        )

        if need_compile:
            jobs.append(functools.partial(touch, donefile))
            task = functools.partial(_worker_task_halide, lockfile, jobs)
            if submit_fn:
                wait_for_compile = submit_fn(task).result
            else:
                task()

        def load() -> Callable[[], Any]:
            if wait_for_compile:
                wait_for_compile()
            return bindings_future()

        return load

    @classmethod
    def generate_halide(cls, *args: Any, **kwargs: Any) -> Callable[[], Any]:
        return cls.generate_halide_async(*args, **kwargs)()

    @classmethod
    def build_standalone_runtime(cls) -> str:
        if cls._standalone_runtime_path and os.path.exists(
            cls._standalone_runtime_path
        ):
            return cls._standalone_runtime_path
        is_cuda = torch.cuda.is_available()
        libname = "libStandaloneHalideRuntime.so"
        target = "host-cuda" if is_cuda else "host"
        if cls._standalone_runtime_path:
            assert not os.path.exists(cls._standalone_runtime_path)
            # We hit this case in unittests when we run with fresh_inductor_cache()
            # Generating a fresh runtime over and over causes errors because we initialize
            # cuda hundreds of times in the same process and run out of file descriptors.
            # Workaround by jail breaking the current fresh_inductor_cache().
            base = default_cache_dir()
        else:
            base = cache_dir()
        dirpath = Path(base) / f"halide-runtime-{target}-{cls.config_hash()}"
        os.makedirs(dirpath, exist_ok=True)
        donefile = str(dirpath / "done")
        lockfile = str(dirpath / "lock")
        hookfile = str(dirpath / "hooks.cpp")
        afile = str(dirpath / "standalone_halide_runtime.a")
        sofile = str(dirpath / libname)
        if not os.path.exists(donefile):
            import filelock
            import halide as hl  # type: ignore[import-untyped,import-not-found]

            with filelock.FileLock(lockfile, LOCK_TIMEOUT):
                if not os.path.exists(donefile):
                    with open(hookfile, "w") as f:
                        if is_cuda:
                            f.write(
                                cls.standalone_runtime_cuda_init.format(
                                    cls.find_header("HalideRuntimeCuda.h")
                                )
                            )
                    hl.compile_standalone_runtime(afile, hl.Target(target))

                    name, output_dir = get_name_and_dir_from_output_file_path(sofile)
                    halide_cmd_gen = CppBuilder(
                        name=name,
                        sources=[hookfile, afile],
                        output_dir=output_dir,
                        BuildOption=CppTorchCudaOptions(
                            cuda=is_cuda,
                        ),
                    )

                    subprocess.check_call(
                        shlex.split(halide_cmd_gen.get_command_line())
                    )
                    touch(donefile)
        assert os.path.exists(sofile)
        cls._standalone_runtime_path = sofile
        return sofile


def _worker_task_halide(lockfile: str, jobs: List[partial[Any]]) -> None:
    from filelock import FileLock

    try:
        with FileLock(lockfile, LOCK_TIMEOUT):
            for job in jobs:
                job()
    except subprocess.SubprocessError as e:
        if os.environ.get("HALIDE_REPRO") == "1":
            python, script, *cmd = getattr(e, "cmd", ("", "", ""))
            if os.path.basename(python).startswith("python"):
                code = open(script).read()
                main = "    hl.main()"
                assert code.count(main) == 1

                class Out:
                    def __repr__(self) -> str:
                        return "out"

                cmd[cmd.index("-o") + 1] = Out()  # type: ignore[call-overload]
                repl = textwrap.indent(
                    textwrap.dedent(
                        f"""\
                        import sys, tempfile
                        with tempfile.TemporaryDirectory() as out:
                            sys.argv = {["repro.py", *cmd]!r}
                            hl.main()
                        """
                    ),
                    "    ",
                )
                code = code.replace(main, repl)
                with open("repro.py", "w") as fd:
                    fd.write(code.lstrip())
                raise RuntimeError(f"wrote repro.py: {e}") from e
        raise


def touch(filename: str):  # type: ignore[no-untyped-def]
    open(filename, "a").close()


@clear_on_fresh_inductor_cache
class PyCodeCache:
    cache: Dict[str, ModuleType] = {}
    linemaps: Dict[str, List[Tuple[Any, ...]]] = {}
    cache_clear = staticmethod(cache.clear)

    @classmethod
    def write(cls, source_code: str, extra: str = "") -> Tuple[str, str]:
        return write(source_code, "py", extra=extra)

    @classmethod
    def load(
        cls,
        source_code: str,
        extra: str = "",
        linemap: Optional[List[Tuple[int, str]]] = None,
        attrs: Optional[Dict[str, Any]] = None,
    ) -> ModuleType:
        key, path = write(source_code, "py", extra=extra)
        return cls.load_by_key_path(key, path, linemap, attrs)

    @classmethod
    def load_by_key_path(
        cls,
        key: str,
        path: str,
        linemap: Optional[List[Tuple[int, str]]] = None,
        attrs: Optional[Dict[str, Any]] = None,
    ) -> ModuleType:
        if linemap is None:
            linemap = []
        if key not in cls.cache:
            mod = _reload_python_module(key, path)

            # another thread might set this first
            cls.cache.setdefault(key, mod)
            # unzip into separate lines/nodes lists
            cls.linemaps[path] = list(zip(*linemap))

            if attrs is not None:
                for k, v in attrs.items():
                    setattr(mod, k, v)

            if not (linemap or attrs):
                mod._reload_in_subproc = functools.partial(  # type: ignore[attr-defined]
                    _reload_python_module_in_subproc, key, path
                )

        return cls.cache[key]

    @classmethod
    @functools.lru_cache(None)
    def stack_frames_for_code(
        cls, path: str, lineno: int
    ) -> Optional[List[Dict[str, Any]]]:
        if path not in cls.linemaps:
            return None
        # [(starting_line, <fx node>), ...]
        lines, nodes = cls.linemaps[path]
        p = bisect_right(lines, lineno)
        if p == 0:
            return None
        entry = nodes[p - 1]
        if not entry:
            return None

        def parse_stack_trace(stack_trace: str) -> List[Dict[str, Any]]:
            # ideally fx stores stack traces as data rather than a string
            # but this is not along a performance critical path
            regex = r'File "(.+)", line (\d+), in (.+)\n'
            matches = re.findall(regex, stack_trace)
            return [
                {"filename": f, "line": int(l), "name": n}
                for f, l, n in reversed(matches)
            ]

        return parse_stack_trace(entry)


class TritonCodeCache:
    @classmethod
    def load(cls, kernel_name: str, source_code: str) -> ModuleType:
        return _module_to_triton_kernel(PyCodeCache.load(source_code), kernel_name)


def _cuda_compiler() -> Optional[str]:
    if cuda_env.nvcc_exist(config.cuda.cuda_cxx):
        return config.cuda.cuda_cxx
    if config.is_fbcode():
        return os.path.join(build_paths.cuda(), "bin", "nvcc")
    if cuda_env.nvcc_exist(os.getenv("CUDACXX")):
        return os.getenv("CUDACXX", "")
    if cuda_env.nvcc_exist(os.getenv("CUDA_HOME")):
        return os.path.realpath(os.path.join(os.getenv("CUDA_HOME", ""), "bin/nvcc"))
    return "nvcc"


def _cutlass_include_paths() -> List[str]:
    if config.is_fbcode():
        from libfb.py import parutil

        cutlass_path = parutil.get_dir_path("cutlass-3-headers")
    else:
        cutlass_path = config.cuda.cutlass_dir
    return [
        # Use realpath to get canonical absolute paths, in order not to mess up cache keys
        os.path.realpath(os.path.join(cutlass_path, "include")),
        os.path.realpath(os.path.join(cutlass_path, "tools/library/include")),
        os.path.realpath(os.path.join(cutlass_path, "tools/library/src")),
        os.path.realpath(os.path.join(cutlass_path, "tools/util/include")),
    ]


def _cuda_lib_options() -> List[str]:
    _set_gpu_runtime_env()  # cpp_extension consults the env
    from torch.utils import cpp_extension

    lpaths = cpp_extension.library_paths(cuda=True) + [
        sysconfig.get_config_var("LIBDIR")
    ]
    extra_ldflags: List[str] = []
    if is_linux():
        _transform_cuda_paths(lpaths)
        for path in lpaths:
            # -rpath ensures the DLL can find its dependencies when loaded, even
            # if the library path is non-standard.
            extra_ldflags.extend([f"-L{path}", "-Xlinker", f"-rpath={path}"])
        extra_ldflags.append("-lcuda")
        extra_ldflags.append("-lcudart")
    else:
        raise NotImplementedError(
            "Unsupported env, failed to find cuda libs! Currently only Linux is supported."
        )
    return extra_ldflags


def _nvcc_host_compiler_options() -> List[str]:
    return [
        "-fPIC",
        "-fno-strict-aliasing",
        "-fvisibility=hidden",
        "-Wconversion",
    ]


def _nvcc_compiler_options() -> List[str]:
    arch = cuda_env.get_cuda_arch()
    if arch == "90":
        # Required by cutlass compilation.
        arch = "90a"
    code = [f"sm_{arch}", f"compute_{arch}"]
    if config.cuda.enable_cuda_lto:
        code += [f"lto_{arch}"]
    options = [
        "-t=0",
        "-DCUTLASS_ENABLE_TENSOR_CORE_MMA=1",
        "-w",
        f"-gencode=arch=compute_{arch},code=[{','.join(code)}]",
        config.cuda.compile_opt_level,
        "-std=c++17",
        "--expt-relaxed-constexpr",
        "-DNDEBUG",
    ]
    if config.is_fbcode():
        options.extend(["-ccbin", os.path.dirname(build_paths.gcc())])
    if config.cuda.enable_debug_info:
        options.extend(["-lineinfo", "-g", "-DCUTLASS_DEBUG_TRACE_LEVEL=1"])
    if config.cuda.enable_ptxas_info:
        options.extend(
            [
                "--keep",  # Keep the intermediate files for debugging (including ptx, sass, cubin etc.)
                "--ptxas-options=--warn-on-local-memory-usage",  # warn us if local memory is used in CUDA Kernels
                "--ptxas-options=--warn-on-spills",  # warn us if register spilling happens in CUDA Kernels
                "--resource-usage",  # Report on CUDA resource usage (shared mem, registers etc.)
                "--source-in-ptx",
            ]
        )  # Annotate the ptx file with source information
    if config.cuda.use_fast_math:
        options.extend(
            [
                "--use_fast_math",
                "-DCUTLASS_USE_TANH_FOR_SIGMOID=1",
            ]
        )
    return options


def cuda_compile_command(
    src_files: List[str],
    dst_file: str,
    dst_file_ext: str,
    extra_args: Optional[List[str]] = None,
) -> str:
    if extra_args is None:
        extra_args = []
    include_paths = _cutlass_include_paths()
    cuda_lib_options = _cuda_lib_options()
    nvcc_host_compiler_options = _nvcc_host_compiler_options()
    nvcc_compiler_options = _nvcc_compiler_options()
    options = (
        nvcc_compiler_options
        + extra_args
        + [
            f"-Xcompiler {opt}" if "=" in opt else f"-Xcompiler={opt}"
            for opt in nvcc_host_compiler_options
        ]
        + ["-I" + path for path in include_paths]
        + cuda_lib_options
    )
    src_file = " ".join(src_files)
    res = ""
    if dst_file_ext == "o":
        res = f"{_cuda_compiler()} {' '.join(options)} -c -o {dst_file} {src_file}"
    elif dst_file_ext == "so":
        options.append("-shared")
        res = f"{_cuda_compiler()} {' '.join(options)} -o {dst_file} {src_file}"
    elif dst_file_ext == "exe":
        res = f"{_cuda_compiler()} {' '.join(options)} -o {dst_file} {src_file}"
    else:
        raise NotImplementedError(f"Unsupported output file suffix {dst_file_ext}!")
    log.debug("CUDA command: %s", res)
    return res


class DLLWrapper:
    """A wrapper for a dynamic library."""

    def __init__(
        self,
        lib_path: str,
    ) -> None:
        self.lib_path = lib_path
        self.is_open = False
        self.DLL = cdll.LoadLibrary(lib_path)
        self.is_open = True

    def close(self) -> None:
        if self.is_open:
            self._dlclose()
            self.is_open = False

    def _dlclose(self) -> None:
        f_dlclose = None

        if is_linux():
            syms = CDLL(None)
            if not hasattr(syms, "dlclose"):
                # Apline Linux
                syms = CDLL("libc.so")

            if hasattr(syms, "dlclose"):
                f_dlclose = syms.dlclose
        elif is_windows():
            import ctypes

            kernel32 = ctypes.CDLL("kernel32", use_last_error=True)

            f_dlclose = kernel32.FreeLibrary
        else:
            raise NotImplementedError("Unsupported env, failed to do dlclose!")

        if f_dlclose is not None:
            if is_linux():
                f_dlclose.argtypes = [c_void_p]
                f_dlclose(self.DLL._handle)
            elif is_windows():
                import ctypes
                from ctypes import wintypes

                f_dlclose.argtypes = [wintypes.HMODULE]
                f_dlclose(self.DLL._handle)
        else:
            log.warning(
                "dll unloading function was not found, library may not be unloaded properly!"
            )

    def __getattr__(self, name: str) -> Callable[..., None]:
        if not self.is_open:
            raise RuntimeError(f"Cannot use closed DLL library: {self.lib_path}")

        method = getattr(self.DLL, name)

        def _wrapped_func(*args: Any) -> None:
            err = method(*args)
            if err:
                raise RuntimeError(f"Error in function: {method.__name__}")

        return _wrapped_func

    def __enter__(self) -> DLLWrapper:  # noqa: PYI034
        return self

    def __exit__(self, *args: Any) -> None:
        self.close()

    def __del__(self) -> None:
        self.close()


@clear_on_fresh_inductor_cache
class CUDACodeCache:
    @dataclasses.dataclass
    class CacheEntry:
        input_path: str
        output_path: str

    cache: Dict[str, CacheEntry] = {}
    cache_clear = staticmethod(cache.clear)
    _SOURCE_CODE_SUFFIX = "cu"

    @classmethod
    def write(cls, source_code: str, dst_file_ext: str) -> Tuple[str, str]:
        """
        Writes source code into a file with dst_file_ext as the file extension.
        Returns the hash key of source code, and the path to the file.
        """

        cuda_command = repr(
            cuda_compile_command(["dummy_input"], "dummy_output", dst_file_ext)
        )
        key, input_path = write(
            source_code, cls._SOURCE_CODE_SUFFIX, extra=cuda_command
        )
        return key, input_path

    @classmethod
    def compile(
        cls, source_code: str, dst_file_ext: str, extra_args: Optional[List[str]] = None
    ) -> Tuple[str, str, str]:
        """
        Compiles CUDA source_code into a file with dst_file_ext extension.
        Returns a tuple of dst_file_path, hash_key, source_code_path
        """
        key, input_path = cls.write(source_code, dst_file_ext)
        if key not in cls.cache:
            from filelock import FileLock

            lock_dir = get_lock_dir()
            lock = FileLock(os.path.join(lock_dir, key + ".lock"), timeout=LOCK_TIMEOUT)
            with lock:
                output_path = input_path[: -len(cls._SOURCE_CODE_SUFFIX)] + dst_file_ext
                if not os.path.exists(output_path):
                    cmd = cuda_compile_command(
                        [input_path], output_path, dst_file_ext, extra_args
                    )
                    start_time = time()
                    log.debug("CUDA Compilation: %s", cmd)
                    cmd_parts = cmd.split(" ")
                    try:
                        subprocess.check_output(
                            cmd_parts, stderr=subprocess.STDOUT, env=os.environ
                        )
                    except subprocess.CalledProcessError as error:
                        raise exc.CUDACompileError(cmd_parts, error.output) from error
                    end_time = time()
                    log_duration_msg = f"CUDA Compilation took {end_time - start_time} seconds. Compile command: {cmd}"
                    log.info(log_duration_msg)
                else:
                    log.debug(
                        "CUDA Compilation skipped: %s since output already exists",
                        input_path,
                    )
                cls.cache[key] = CUDACodeCache.CacheEntry(input_path, output_path)

        return (cls.cache[key].output_path, key, input_path)

    @classmethod
    def load(cls, source_code: str, dst_file_ext: str) -> Tuple[DLLWrapper, str, str]:
        """
        Compiles source code and loads the generated .so file.
        Returns a tuple of DLLWrapper, hash_key, source_code_path
        """

        if dst_file_ext != "so":
            raise RuntimeError(
                f"Only support loading a .so file for now. "
                f"Requested file extension: {dst_file_ext}. Source code: {source_code}"
            )
        dst_file_path, hash_key, source_code_path = cls.compile(
            source_code, dst_file_ext
        )
        return (DLLWrapper(dst_file_path), hash_key, source_code_path)


@clear_on_fresh_inductor_cache
class ROCmCodeCache:
    @dataclasses.dataclass
    class CacheEntry:
        input_path: str
        output_path: str

    cache: Dict[str, CacheEntry] = {}
    cache_clear = staticmethod(cache.clear)
    _SOURCE_CODE_SUFFIX = "cpp"
    _logged_compiler_version = False

    @classmethod
    def write(cls, source_code: str, dst_file_ext: str) -> Tuple[str, str]:
        """
        Writes source code into a file with dst_file_ext as the file extension.
        Returns the hash key of source code, and the path to the file.
        """

        cuda_command = repr(
            rocm_compile_command(["dummy_input"], "dummy_output", dst_file_ext)
        )
        key, input_path = write(
            source_code, cls._SOURCE_CODE_SUFFIX, extra=cuda_command
        )
        return key, input_path

    @classmethod
    def compile(
        cls, source_code: str, dst_file_ext: str, extra_args: Optional[List[str]] = None
    ) -> Tuple[str, str, str]:
        """
        Compiles source_code into a file with dst_file_ext extension,
        using the compile command specific for the ROCm platform.
        Returns a tuple of dst_file_path, hash_key, source_code_path
        """
        if not cls._logged_compiler_version:
            cls._logged_compiler_version = True
            log.debug(get_compiler_version_info(str(rocm_compiler())))

        key, input_path = cls.write(source_code, dst_file_ext)
        if key not in cls.cache:
            from filelock import FileLock

            lock_dir = get_lock_dir()
            lock = FileLock(os.path.join(lock_dir, key + ".lock"), timeout=LOCK_TIMEOUT)
            with lock:
                output_path = input_path[: -len(cls._SOURCE_CODE_SUFFIX)] + dst_file_ext
                if not os.path.exists(output_path):
                    cmd = rocm_compile_command(
                        [input_path], output_path, dst_file_ext, extra_args
                    )
                    start_time = time()
                    cmd_parts = cmd.split(" ")
                    try:
                        output = subprocess.check_output(
                            cmd_parts,
                            stderr=subprocess.STDOUT,
                            text=True,
                            env=os.environ,
                        )
                        log.debug("Compilation output: %s", output)
                    except subprocess.CalledProcessError as error:
                        raise exc.CUDACompileError(cmd_parts, error.output) from error
                    end_time = time()
                    log_duration_msg = f"Compilation took {end_time - start_time} seconds. Compile command: {cmd}"
                    log.info(log_duration_msg)
                else:
                    log.debug(
                        "Compilation skipped: %s since output already exists",
                        input_path,
                    )
                cls.cache[key] = ROCmCodeCache.CacheEntry(input_path, output_path)

        return (cls.cache[key].output_path, key, input_path)

    @classmethod
    def load(cls, source_code: str, dst_file_ext: str) -> Tuple[DLLWrapper, str, str]:
        """
        Compiles source code and loads the generated .so file.
        Returns a tuple of DLLWrapper, hash_key, source_code_path
        """

        if dst_file_ext != "so":
            raise RuntimeError(
                f"Only support loading a .so file for now. "
                f"Requested file extension: {dst_file_ext}. Source code: {source_code}"
            )
        dst_file_path, hash_key, source_code_path = cls.compile(
            source_code, dst_file_ext
        )
        return (DLLWrapper(dst_file_path), hash_key, source_code_path)


class CodeCacheFuture:
    def result(self) -> None:
        raise NotImplementedError


class TritonFuture(CodeCacheFuture):
    kernel: ModuleType

    def __init__(
        self,
        kernel: Any,
        future: Optional[Future[Any]],
    ) -> None:
        self.kernel = kernel
        self.future = future

    def result(self) -> ModuleType:  # type: ignore[override]
        if self.future is not None:
            # If the worker failed this will throw an exception.
            result = self.future.result()
            assert result is None
            self.future = None
            self.kernel.precompile()
        return self.kernel


class LambdaFuture(CodeCacheFuture):
    def __init__(self, result_fn: Callable[..., Any]) -> None:
        self.result_fn = result_fn

    def result(self) -> Callable[..., Any]:  # type: ignore[override]
        return self.result_fn()<|MERGE_RESOLUTION|>--- conflicted
+++ resolved
@@ -1478,789 +1478,8 @@
         return self.current_callable(inputs)
 
 
-<<<<<<< HEAD
-def cpp_compiler() -> str:
-    if config.is_fbcode():
-        return build_paths.cc() if torch.version.hip is None else build_paths.clang()
-    if isinstance(config.cpp.cxx, (list, tuple)):
-        search = tuple(config.cpp.cxx)
-    else:
-        search = (config.cpp.cxx,)
-    return cpp_compiler_search(search)
-
-
-@functools.lru_cache(1)
-def cpp_compiler_search(search: str) -> str:
-    for cxx in search:
-        try:
-            if cxx is None:
-                # gxx package is only available for Linux
-                # according to https://anaconda.org/conda-forge/gxx/
-                if sys.platform != "linux":
-                    continue
-                # Do not install GXX by default
-                if not os.getenv("TORCH_INDUCTOR_INSTALL_GXX"):
-                    continue
-                from filelock import FileLock
-
-                lock_dir = get_lock_dir()
-                lock = FileLock(
-                    os.path.join(lock_dir, "g++.lock"), timeout=LOCK_TIMEOUT
-                )
-                with lock:
-                    cxx = install_gcc_via_conda()
-            subprocess.check_output([cxx, "--version"])
-            return cxx
-        except (subprocess.SubprocessError, FileNotFoundError, ImportError):
-            continue
-    raise exc.InvalidCxxCompiler
-
-
-def install_gcc_via_conda() -> str:
-    """On older systems, this is a quick way to get a modern compiler"""
-    prefix = os.path.join(cache_dir(), "gcc")
-    cxx_path = os.path.join(prefix, "bin", "g++")
-    if not os.path.exists(cxx_path):
-        log.info("Downloading GCC via conda")
-        conda = os.environ.get("CONDA_EXE", "conda")
-        if conda is None:
-            conda = shutil.which("conda")
-        if conda is not None:
-            subprocess.check_call(
-                [
-                    conda,
-                    "create",
-                    f"--prefix={prefix}",
-                    "--channel=conda-forge",
-                    "--quiet",
-                    "-y",
-                    "python=3.8",
-                    "gxx",
-                ],
-                stdout=subprocess.PIPE,
-            )
-    return cxx_path
-
-
-def is_gcc() -> bool:
-    if sys.platform == "darwin" and is_apple_clang():
-        return False
-    return bool(re.search(r"(gcc|g\+\+)", cpp_compiler()))
-
-
-@functools.lru_cache(None)
-def is_apple_clang() -> bool:
-    cxx = cpp_compiler()
-    version_string = subprocess.check_output([cxx, "--version"]).decode("utf8")
-    return "Apple" in version_string.splitlines()[0]
-
-
-def is_clang() -> bool:
-    # Mac OS apple clang maybe named as gcc, need check compiler info.
-    if sys.platform == "darwin":
-        return is_apple_clang()
-    return bool(re.search(r"(clang|clang\+\+)", cpp_compiler()))
-
-
-def get_compiler_version_info(compiler):
-    SUBPROCESS_DECODE_ARGS = ("oem",) if _IS_WINDOWS else ()
-    env = os.environ.copy()
-    env["LC_ALL"] = "C"  # Don't localize output
-    try:
-        version_string = subprocess.check_output(
-            [compiler, "-v"], stderr=subprocess.STDOUT, env=env
-        ).decode(*SUBPROCESS_DECODE_ARGS)
-    except Exception as e:
-        try:
-            version_string = subprocess.check_output(
-                [compiler, "--version"], stderr=subprocess.STDOUT, env=env
-            ).decode(*SUBPROCESS_DECODE_ARGS)
-        except Exception as e:
-            return ""
-    # Mutiple lines to one line string.
-    version_string = version_string.replace("\r", "_")
-    version_string = version_string.replace("\n", "_")
-    return version_string
-
-
-def _get_isa_dry_compile_fingerprint(isa_flags: str) -> str:
-    # ISA dry compile will cost about 1 sec time each startup time.
-    # Please check the issue: https://github.com/pytorch/pytorch/issues/100378
-    # Actually, dry compile is checking compile capability for ISA.
-    # We just record the compiler version, isa options and pytorch version info,
-    # and generated them to output binary hash path.
-    # It would optimize and skip compile existing binary.
-    compiler_info = get_compiler_version_info(cpp_compiler())
-    torch_version = torch.__version__
-    fingerprint = f"{compiler_info}={isa_flags}={torch_version}"
-    return fingerprint
-
-
-class VecISA:
-    _bit_width: int
-    _macro: str
-    _arch_flags: str
-    _dtype_nelements: Dict[torch.dtype, int]
-
-    # Note [Checking for Vectorized Support in Inductor]
-    # TorchInductor CPU vectorization reuses PyTorch vectorization utility functions
-    # Hence, TorchInductor would depend on Sleef* to accelerate mathematical functions
-    # like exp, pow, sin, cos and etc.
-    # But PyTorch and TorchInductor might use different compilers to build code. If
-    # PyTorch uses gcc-7/g++-7 to build the release package, the libtorch_cpu.so
-    # will not expose the Sleef* AVX512 symbols since gcc-7/g++-7 cannot pass
-    # avx512 check in CMake - FindAVX.cmake. But TorchInductor install the latest
-    # gcc/g++ compiler by default while it could support the AVX512 compilation.
-    # Therefore, there would be a conflict sleef version between PyTorch and
-    # TorchInductor. Hence, we dry-compile the following code to check whether current
-    # HW platform and PyTorch both could support AVX512 or AVX2. And suppose ARM
-    # also needs the logic
-    # In fbcode however, we are using the same compiler for pytorch and for inductor codegen,
-    # making the runtime check unnecessary.
-    _avx_code = """
-#if defined(CPU_CAPABILITY_AVX512) || defined(CPU_CAPABILITY_AVX2) || defined(CPU_CAPABILITY_ZVECTOR) || defined(CPU_CAPABILITY_NEON)
-#include <ATen/cpu/vec/functional.h>
-#include <ATen/cpu/vec/vec.h>
-#endif
-
-__attribute__((aligned(64))) float in_out_ptr0[16] = {0.0};
-
-extern "C" void __avx_chk_kernel() {
-    auto tmp0 = at::vec::Vectorized<float>(1);
-    auto tmp1 = tmp0.exp();
-    tmp1.store(in_out_ptr0);
-}
-"""  # noqa: B950
-
-    _avx_py_load = """
-import torch
-from ctypes import cdll
-cdll.LoadLibrary("__lib_path__")
-"""
-
-    def bit_width(self) -> int:
-        return self._bit_width
-
-    def nelements(self, dtype: torch.dtype = torch.float) -> int:
-        return self._dtype_nelements[dtype]
-
-    def build_macro(self) -> str:
-        return self._macro
-
-    def build_arch_flags(self) -> str:
-        return self._arch_flags
-
-    def __hash__(self) -> int:
-        return hash(str(self))
-
-    @functools.lru_cache(None)  # noqa: B019
-    def __bool__(self) -> bool:
-        if config.cpp.vec_isa_ok is not None:
-            return config.cpp.vec_isa_ok
-
-        if config.is_fbcode():
-            return True
-
-        key, input_path = write(
-            VecISA._avx_code,
-            "cpp",
-            extra=_get_isa_dry_compile_fingerprint(self._arch_flags),
-        )
-        from filelock import FileLock
-
-        lock_dir = get_lock_dir()
-        lock = FileLock(os.path.join(lock_dir, key + ".lock"), timeout=LOCK_TIMEOUT)
-        with lock:
-            output_path = input_path[:-3] + "so"
-            build_cmd = shlex.split(
-                cpp_compile_command(
-                    input_path, output_path, warning_all=False, vec_isa=self
-                )
-            )
-            try:
-                # Check if the output file exist, and compile when not.
-                if not os.path.isfile(output_path):
-                    compile_file(input_path, output_path, build_cmd)
-
-                # Check build result
-                subprocess.check_call(
-                    [
-                        sys.executable,
-                        "-c",
-                        VecISA._avx_py_load.replace("__lib_path__", output_path),
-                    ],
-                    stderr=subprocess.DEVNULL,
-                    env={**os.environ, "PYTHONPATH": ":".join(sys.path)},
-                )
-            except Exception as e:
-                return False
-
-            return True
-
-
-@dataclasses.dataclass
-class VecNEON(VecISA):
-    _bit_width = 256  # This is required to leverage the compute implemented in aten/src/ATen/cpu/vec/vec256/vec256_float_neon.h
-    _macro = "-DCPU_CAPABILITY_NEON"
-    if sys.platform == "darwin" and platform.processor() == "arm":
-        _macro += " -DAT_BUILD_ARM_VEC256_WITH_SLEEF"
-    _arch_flags = ""  # Unused
-    _dtype_nelements = {torch.float: 8, torch.bfloat16: 16, torch.float16: 16}
-
-    def __str__(self) -> str:
-        return "asimd"  # detects the presence of advanced SIMD on armv8-a kernels
-
-    __hash__: Callable[[VecISA], Any] = VecISA.__hash__
-
-
-@dataclasses.dataclass
-class VecAVX512(VecISA):
-    _bit_width = 512
-    _macro = "-DCPU_CAPABILITY_AVX512"
-    _arch_flags = "-mavx512f -mavx512dq -mavx512vl -mavx512bw -mfma"
-    _dtype_nelements = {torch.float: 16, torch.bfloat16: 32, torch.float16: 32}
-
-    def __str__(self) -> str:
-        return "avx512"
-
-    __hash__: Callable[[VecISA], Any] = VecISA.__hash__
-
-
-@dataclasses.dataclass
-class VecAVX2(VecISA):
-    _bit_width = 256
-    _macro = "-DCPU_CAPABILITY_AVX2"
-    _arch_flags = "-mavx2 -mfma"
-    _dtype_nelements = {torch.float: 8, torch.bfloat16: 16, torch.float16: 16}
-
-    def __str__(self) -> str:
-        return "avx2"
-
-    __hash__: Callable[[VecISA], Any] = VecISA.__hash__
-
-
-@dataclasses.dataclass
-class VecZVECTOR(VecISA):
-    _bit_width = 256
-    _macro = "-DCPU_CAPABILITY_ZVECTOR -DCPU_CAPABILITY=ZVECTOR -DHAVE_ZVECTOR_CPU_DEFINITION"
-    _arch_flags = "-mvx -mzvector"
-    _dtype_nelements = {torch.float: 8, torch.bfloat16: 16, torch.float16: 16}
-
-    def __str__(self) -> str:
-        return "zvector"
-
-    __hash__: Callable[[VecISA], Any] = VecISA.__hash__
-
-
-class InvalidVecISA(VecISA):
-    _bit_width = 0
-    _macro = ""
-    _arch_flags = ""
-    _dtype_nelements = {}
-
-    def __str__(self) -> str:
-        return "INVALID_VEC_ISA"
-
-    def __bool__(self) -> bool:  # type: ignore[override]
-        return False
-
-    __hash__: Callable[[VecISA], Any] = VecISA.__hash__
-
-
-invalid_vec_isa = InvalidVecISA()
-supported_vec_isa_list = [VecAVX512(), VecAVX2(), VecNEON()]
-
-
-def get_isa_from_cpu_capability(
-    capability: str | None, vec_isa_list: List[VecISA], invalid_vec_isa: InvalidVecISA
-):
-    # VSX is not supported in inductor
-    capability_to_isa_str = {
-        "default": "INVALID_VEC_ISA",
-        "neon": "asimd",
-        "zvector": "zvector",
-        "avx2": "avx2",
-        "avx512": "avx512",
-    }
-    if capability in capability_to_isa_str.keys():
-        isa_str = capability_to_isa_str[capability]
-        if isa_str == "INVALID_VEC_ISA":
-            return invalid_vec_isa
-        for vec_isa in vec_isa_list:
-            if isa_str == str(vec_isa):
-                return vec_isa
-
-    if capability:
-        warnings.warn(f"ignoring invalid value for ATEN_CPU_CAPABILITY {capability}")
-
-    return vec_isa_list[0]
-
-
-# Cache the cpuinfo to avoid I/O overhead. Meanwhile, the cpuinfo content
-# might have too much redundant content that is useless for ISA check. Hence,
-# we only cache some key isa information.
-@functools.lru_cache(None)
-def valid_vec_isa_list() -> List[VecISA]:
-    if sys.platform == "darwin" and platform.processor() == "arm":
-        return [VecNEON()]
-
-    if sys.platform != "linux":
-        return []
-
-    if platform.machine() == "s390x":
-        with open("/proc/cpuinfo") as _cpu_info:
-            while True:
-                line = _cpu_info.readline()
-                if not line:
-                    break
-                # process line
-                featuresmatch = re.match(r"^features\s*:\s*(.*)$", line)
-                if featuresmatch:
-                    for group in featuresmatch.groups():
-                        if re.search(r"[\^ ]+vxe[\$ ]+", group):
-                            return [VecZVECTOR()]
-        return []
-
-    isa_list = []
-    with open("/proc/cpuinfo") as _cpu_info:
-        _cpu_info_content = _cpu_info.read()
-        for isa in supported_vec_isa_list:
-            if str(isa) in _cpu_info_content and isa:
-                isa_list.append(isa)
-        return isa_list
-
-
-def pick_vec_isa() -> VecISA:
-    if config.is_fbcode():
-        return VecAVX2()
-
-    _valid_vec_isa_list: List[VecISA] = valid_vec_isa_list()
-    if not _valid_vec_isa_list:
-        return invalid_vec_isa
-
-    # If the simdlen is None, set simdlen based on the environment ATEN_CPU_CAPABILITY
-    # to control CPU vec ISA
-
-    if config.cpp.simdlen is None:
-        return get_isa_from_cpu_capability(
-            os.getenv("ATEN_CPU_CAPABILITY"), _valid_vec_isa_list, invalid_vec_isa
-        )
-
-    for isa in _valid_vec_isa_list:
-        if config.cpp.simdlen == isa.bit_width():
-            return isa
-
-    return invalid_vec_isa
-
-
-def get_compile_only(compile_only: bool = True) -> str:
-    return "-c" if compile_only else ""
-
-
-def get_shared(shared: bool = True, compile_only: bool = False) -> str:
-    if not shared:
-        return ""
-    if compile_only:
-        return "-fPIC"
-    if platform.system() == "Darwin" and "clang" in cpp_compiler():
-        # This causes undefined symbols to behave the same as linux
-        return "-shared -fPIC -undefined dynamic_lookup"
-    else:
-        return "-shared -fPIC"
-
-
-def get_warning_all_flag(warning_all: bool = True) -> str:
-    return "-Wall" if warning_all else ""
-
-
-def get_glibcxx_abi_build_flags() -> str:
-    return "-D_GLIBCXX_USE_CXX11_ABI=" + str(int(torch._C._GLIBCXX_USE_CXX11_ABI))
-
-
-def cpp_flags() -> str:
-    flags = ["-std=c++17", "-Wno-unused-variable", "-Wno-unknown-pragmas"]
-    if is_clang():
-        flags.append("-Werror=ignored-optimization-argument")
-    return " ".join(flags)
-
-
-def cpp_wrapper_flags() -> str:
-    return "-DTORCH_INDUCTOR_CPP_WRAPPER"
-
-
-def optimization_flags() -> str:
-    base_flags = "-O0 -g" if config.aot_inductor.debug_compile else "-O3 -DNDEBUG"
-    base_flags += " -ffast-math -fno-finite-math-only"
-    if not config.cpp.enable_unsafe_math_opt_flag:
-        base_flags += " -fno-unsafe-math-optimizations"
-    if not config.cpp.enable_floating_point_contract_flag:
-        base_flags += " -ffp-contract=off"
-
-    if config.is_fbcode():
-        # FIXME: passing `-fopenmp` adds libgomp.so to the generated shared library's dependencies.
-        # This causes `ldopen` to fail in fbcode, because libgomp does not exist in the default paths.
-        # We will fix it later by exposing the lib path.
-        return base_flags
-
-    if sys.platform == "darwin":
-        # Per https://mac.r-project.org/openmp/ right way to pass `openmp` flags to MacOS is via `-Xclang`
-        # Also, `-march=native` is unrecognized option on M1
-        base_flags += " -Xclang"
-    else:
-        if platform.machine() == "ppc64le":
-            base_flags += " -mcpu=native"
-        else:
-            base_flags += " -march=native"
-
-    # Internal cannot find libgomp.so
-    if not config.is_fbcode():
-        base_flags += " -fopenmp"
-    return base_flags
-
-
-def use_custom_generated_macros() -> str:
-    return "-D C10_USING_CUSTOM_GENERATED_MACROS"
-
-
-def use_fb_internal_macros() -> str:
-    if config.is_fbcode():
-        # TODO: this is to avoid FC breakage for fbcode. When using newly
-        # generated model.so on an older verion of PyTorch, need to use
-        # the v1 version for aoti_torch_create_tensor_from_blob
-        create_tensor_from_blob_v1 = "-D AOTI_USE_CREATE_TENSOR_FROM_BLOB_V1"
-        openmp_lib = build_paths.openmp_lib()
-        preprocessor_flags = " ".join(
-            (
-                "-D C10_USE_GLOG",
-                "-D C10_USE_MINIMAL_GLOG",
-                "-D C10_DISABLE_TENSORIMPL_EXTENSIBILITY",
-            )
-        )
-        return f"-Wp,-fopenmp {openmp_lib} {preprocessor_flags} {create_tensor_from_blob_v1}"
-    else:
-        return ""
-
-
-def use_standard_sys_dir_headers() -> str:
-    if config.is_fbcode():
-        return "-nostdinc"
-    else:
-        return ""
-
-
-@functools.lru_cache(None)
-def is_conda_llvm_openmp_installed() -> bool:
-    try:
-        command = "conda list llvm-openmp --json"
-        output = subprocess.check_output(command.split()).decode("utf8")
-        return len(json.loads(output)) > 0
-    except subprocess.SubprocessError:
-        return False
-
-
-@functools.lru_cache(None)
-def homebrew_libomp() -> Tuple[bool, str]:
-    try:
-        # check if `brew` is installed
-        subprocess.check_output(["which", "brew"])
-        # get the location of `libomp` if it is installed
-        # this is the location that `libomp` **would** be installed
-        # see https://github.com/Homebrew/brew/issues/10261#issuecomment-756563567 for details
-        libomp_path = (
-            subprocess.check_output(["brew", "--prefix", "libomp"])
-            .decode("utf8")
-            .strip()
-        )
-        # check if `libomp` is installed
-        omp_available = os.path.exists(libomp_path)
-        return omp_available, libomp_path
-    except subprocess.SubprocessError:
-        return False, ""
-
-
-def _set_gpu_runtime_env() -> None:
-    if (
-        config.is_fbcode()
-        and torch.version.hip is None
-        and "CUDA_HOME" not in os.environ
-        and "CUDA_PATH" not in os.environ
-    ):
-        os.environ["CUDA_HOME"] = build_paths.cuda()
-
-
-def _get_python_include_dirs():
-    include_dir = Path(sysconfig.get_path("include"))
-    # On Darwin Python executable from a framework can return
-    # non-existing /Library/Python/... include path, in which case
-    # one should use Headers folder from the framework
-    if not include_dir.exists() and platform.system() == "Darwin":
-        std_lib = Path(sysconfig.get_path("stdlib"))
-        include_dir = (std_lib.parent.parent / "Headers").absolute()
-    if not (include_dir / "Python.h").exists():
-        warnings.warn(f"Can't find Python.h in {str(include_dir)}")
-    return [str(include_dir)]
-
-
-def _transform_cuda_paths(lpaths):
-    # This handles two cases:
-    # 1. Meta internal cuda-12 where libs are in lib/cuda-12 and lib/cuda-12/stubs
-    # 2. Linux machines may have CUDA installed under either lib64/ or lib/
-    for i, path in enumerate(lpaths):
-        if (
-            "CUDA_HOME" in os.environ
-            and path.startswith(os.environ["CUDA_HOME"])
-            and not os.path.exists(f"{path}/libcudart_static.a")
-        ):
-            for root, dirs, files in os.walk(path):
-                if "libcudart_static.a" in files:
-                    lpaths[i] = os.path.join(path, root)
-                    lpaths.append(os.path.join(lpaths[i], "stubs"))
-                    break
-
-
-def get_include_and_linking_paths(
-    include_pytorch: bool = False,
-    vec_isa: VecISA = invalid_vec_isa,
-    cuda: bool = False,
-    aot_mode: bool = False,
-) -> Tuple[List[str], str, str, str, str]:
-    _set_gpu_runtime_env()
-    from torch.utils import cpp_extension
-
-    macros = vec_isa.build_macro() if vec_isa != invalid_vec_isa else ""
-    build_arch_flags = ""
-    if sys.platform == "linux" and (
-        include_pytorch
-        or vec_isa != invalid_vec_isa
-        or cuda
-        or config.cpp.enable_kernel_profile
-    ):
-        # Note - We include pytorch only on linux right now. There is more work
-        # to do to enable OMP build on darwin where PyTorch is built with IOMP
-        # and we need a way to link to what PyTorch links.
-        ipaths = cpp_extension.include_paths(cuda) + _get_python_include_dirs()
-        lpaths = cpp_extension.library_paths(cuda) + [
-            sysconfig.get_config_var("LIBDIR")
-        ]
-
-        libs = []
-
-        # No need to manually specify libraries in fbcode.
-        if not config.is_fbcode():
-            libs += ["torch", "torch_cpu"]
-            libs += ["gomp"]
-            if not aot_mode:
-                libs += ["torch_python"]
-        else:
-            # internal remote execution is able to find omp, but not gomp
-            libs += ["omp"]
-            if aot_mode:
-                ipaths += [os.path.dirname(cpp_prefix_path())]
-                if cuda and torch.version.hip is None:
-                    _transform_cuda_paths(lpaths)
-        if macros:
-            if config.is_fbcode() and vec_isa != invalid_vec_isa:
-                cap = str(vec_isa).upper()
-                macros = " ".join(
-                    [
-                        vec_isa.build_arch_flags(),
-                        f"-D CPU_CAPABILITY={cap}",
-                        f"-D CPU_CAPABILITY_{cap}",
-                        f"-D HAVE_{cap}_CPU_DEFINITION",
-                    ]
-                )
-
-        if cuda:
-            if macros is None:
-                macros = ""
-            macros += " -D USE_ROCM" if torch.version.hip else " -D USE_CUDA"
-
-        if cuda:
-            if torch.version.hip is not None:
-                if config.is_fbcode():
-                    libs += ["amdhip64"]
-                else:
-                    libs += ["c10_hip", "torch_hip"]
-                macros += " -D __HIP_PLATFORM_AMD__"
-            else:
-                if config.is_fbcode():
-                    libs += ["cuda"]
-                else:
-                    libs += ["c10_cuda", "cuda", "torch_cuda"]
-        build_arch_flags = vec_isa.build_arch_flags()
-    else:
-        # Note - this is effectively a header only inclusion. Usage of some header files may result in
-        # symbol not found, if those header files require a library.
-        # For those cases, include the lpath and libs command as we do for pytorch above.
-        # This approach allows us to only pay for what we use.
-        ipaths = cpp_extension.include_paths(cuda) + _get_python_include_dirs()
-        if aot_mode:
-            ipaths += [os.path.dirname(cpp_prefix_path())]
-        lpaths = []
-        if sys.platform == "darwin":
-            # only Apple builtin compilers (Apple Clang++) require openmp
-            omp_available = not is_apple_clang()
-
-            # check the `OMP_PREFIX` environment first
-            if os.getenv("OMP_PREFIX") is not None:
-                header_path = os.path.join(os.getenv("OMP_PREFIX"), "include", "omp.h")  # type: ignore[arg-type]
-                valid_env = os.path.exists(header_path)
-                if valid_env:
-                    ipaths.append(os.path.join(os.getenv("OMP_PREFIX"), "include"))  # type: ignore[arg-type]
-                    lpaths.append(os.path.join(os.getenv("OMP_PREFIX"), "lib"))  # type: ignore[arg-type]
-                else:
-                    warnings.warn("environment variable `OMP_PREFIX` is invalid.")
-                omp_available = omp_available or valid_env
-
-            libs = [] if omp_available else ["omp"]
-
-            # prefer to use openmp from `conda install llvm-openmp`
-            if not omp_available and os.getenv("CONDA_PREFIX") is not None:
-                omp_available = is_conda_llvm_openmp_installed()
-                if omp_available:
-                    conda_lib_path = os.path.join(os.getenv("CONDA_PREFIX"), "lib")  # type: ignore[arg-type]
-                    ipaths.append(os.path.join(os.getenv("CONDA_PREFIX"), "include"))  # type: ignore[arg-type]
-                    lpaths.append(conda_lib_path)
-                    # Prefer Intel OpenMP on x86 machine
-                    if os.uname().machine == "x86_64" and os.path.exists(
-                        os.path.join(conda_lib_path, "libiomp5.dylib")
-                    ):
-                        libs = ["iomp5"]
-
-            # next, try to use openmp from `brew install libomp`
-            if not omp_available:
-                omp_available, libomp_path = homebrew_libomp()
-                if omp_available:
-                    ipaths.append(os.path.join(libomp_path, "include"))
-                    lpaths.append(os.path.join(libomp_path, "lib"))
-
-            # if openmp is still not available, we let the compiler to have a try,
-            # and raise error together with instructions at compilation error later
-        else:
-            libs = ["omp"] if config.is_fbcode() else ["gomp"]
-
-        # For AOT mode, the produced library relies on torch cpu to set grad mode
-        # like aoti_torch_grad_mode_set_enabled
-        if aot_mode and sys.platform == "linux" and not config.is_fbcode():
-            libs += ["torch", "torch_cpu"]
-
-    # Unconditionally import c10 for non-abi-compatible mode to use TORCH_CHECK - See PyTorch #108690
-    if not config.abi_compatible:
-        libs += ["c10"]
-        lpaths += [cpp_extension.TORCH_LIB_PATH]
-
-    # third party libs
-    if config.is_fbcode():
-        # Note that the order of include paths do matter, as a result
-        # we need to have several branches interleaved here
-        if torch.version.hip is None:
-            ipaths.append(build_paths.sleef())
-        ipaths.append(build_paths.openmp())
-        ipaths.append(build_paths.python())
-        if torch.version.hip is not None:
-            ipaths.append(build_paths.clang_include())
-            ipaths.append(build_paths.gcc_include())
-            ipaths.append(build_paths.gcc_install_tools_include())
-        else:
-            ipaths.append(build_paths.cc_include())
-            ipaths.append(build_paths.libgcc())
-            ipaths.append(build_paths.libgcc_arch())
-        ipaths.append(build_paths.libgcc_backward())
-        ipaths.append(build_paths.glibc())
-        ipaths.append(build_paths.linux_kernel())
-        if torch.version.hip is not None:
-            ipaths.append(build_paths.rocm())
-        else:
-            ipaths.append(os.path.join(build_paths.cuda(), "include"))
-        # We also need to bundle includes with absolute paths into a remote directory
-        # (later on, we copy the include paths from cpp_extensions into our remote dir)
-        ipaths.append("include")
-
-    static_link_libs = []
-    if aot_mode and cuda and config.is_fbcode():
-        # For Meta internal cuda-12, it is recommended to static link cudart
-        if torch.version.hip is None:
-            static_link_libs = ["-Wl,-Bstatic", "-lcudart_static", "-Wl,-Bdynamic"]
-
-    lpaths_str = " ".join(["-L" + p for p in lpaths])
-    libs_str = " ".join(static_link_libs + ["-l" + p for p in libs])
-    return ipaths, lpaths_str, libs_str, macros, build_arch_flags
-
-
-def cpp_compile_command(
-    input: Union[str, List[str]],
-    output: str,
-    warning_all: bool = True,
-    shared: bool = True,
-    include_pytorch: bool = False,
-    vec_isa: VecISA = invalid_vec_isa,
-    cuda: bool = False,
-    aot_mode: bool = False,
-    compile_only: bool = False,
-    use_absolute_path: bool = False,
-    use_mmap_weights: bool = False,
-    extra_flags: Sequence[str] = (),
-) -> str:
-    ipaths, lpaths, libs, macros, build_arch_flags = get_include_and_linking_paths(
-        include_pytorch, vec_isa, cuda, aot_mode
-    )
-    if isinstance(input, str):
-        input = [input]
-    ipaths_str = " ".join(["-I" + p for p in ipaths])
-    clang_flags = ""
-    if config.is_fbcode():
-        if aot_mode and not use_absolute_path:
-            inp_name = input
-            out_name = output
-            linker_script = _LINKER_SCRIPT
-        else:
-            # We need to copy any absolute-path torch includes
-            inp_name = [os.path.basename(i) for i in input]
-            out_name = os.path.basename(output)
-            linker_script = os.path.basename(_LINKER_SCRIPT)
-        assert is_clang()
-        # Use clang runtime instead of libgcc
-        clang_flags += " --rtlib=compiler-rt"
-        clang_flags += " -fuse-ld=lld"
-        clang_flags += f" -Wl,--script={linker_script}"
-        linker_paths = "-B" + build_paths.glibc_lib()
-        linker_paths += " -L" + build_paths.glibc_lib()
-    else:
-        inp_name = input
-        out_name = output
-        linker_paths = ""  # let the compiler pick
-    if compile_only:
-        libs, lpaths = "", ""
-    inp_name_str = " ".join(inp_name)
-    if use_mmap_weights:
-        macros += " -D USE_MMAP_SELF"
-
-    return re.sub(
-        r"[ \n]+",
-        " ",
-        f"""
-            {cpp_compiler()} {inp_name_str} {get_shared(shared, compile_only)}
-            {get_warning_all_flag(warning_all)} {cpp_flags()}
-            {get_glibcxx_abi_build_flags()}
-            {ipaths_str} {lpaths} {libs} {build_arch_flags}
-            {macros} {linker_paths} {clang_flags}
-            {optimization_flags()}
-            {use_custom_generated_macros()}
-            {use_fb_internal_macros()}
-            {use_standard_sys_dir_headers()}
-            {get_compile_only(compile_only)}
-            {' '.join(extra_flags)}
-            -o {out_name}
-        """,
-    ).strip()
-
-
-def run_command_and_check(cmd: str):
-    cmd = shlex.split(cmd)
-=======
 def run_command_and_check(cmd_: str) -> None:
     cmd = shlex.split(cmd_)
->>>>>>> 70405310
     try:
         subprocess.check_call(cmd)
     except subprocess.CalledProcessError as e:
