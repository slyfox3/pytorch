--- conflicted
+++ resolved
@@ -6,6 +6,7 @@
 #include <cstdlib>
 #include <limits>
 #include <memory>
+#include <optional>
 #include <omp.h>
 
 // WARNING: be extra careful when including more ATen/c10 header files here!
@@ -130,7 +131,14 @@
   return result;
 }
 
-<<<<<<< HEAD
+template <typename T>
+struct IndexValue {
+  int64_t index;
+  T value;
+  IndexValue(int64_t idx, T val) :index(idx), value(val) {};
+  IndexValue() {};
+};
+
 #if INDUCTOR_USE_VECTOR_TYPES()
 template <typename T>
 Welford<T> welford_combine(const Welford<T>& acc, const T& data, const int64_t tail_size, const WeightRecp<T>* w=nullptr) {
@@ -173,15 +181,6 @@
   return T::set(a, out, tail_size);
 }
 #endif
-=======
-template <typename T>
-struct IndexValue {
-  int64_t index;
-  T value;
-  IndexValue(int64_t idx, T val) :index(idx), value(val) {};
-  IndexValue() {};
-};
->>>>>>> 6753ee12
 
 // Refer to https://github.com/pytorch/pytorch/blob/b5b36cf0c4e1958f1ff25120f5d4beeef3288187/
 // aten/src/ATen/native/SharedReduceOps.h#L419-L445
@@ -309,20 +308,30 @@
 
 
 template <typename T, int NV, int NI>
-inline IndexValueVec<T, NV, NI>& argmin_vec_impl(IndexValueVec<T, NV, NI>& a,  at::vec::VectorizedN<T, NV> value, at::vec::VectorizedN<int64_t, NI> index){
+inline IndexValueVec<T, NV, NI>& argmin_vec_impl(IndexValueVec<T, NV, NI>& a,  at::vec::VectorizedN<T, NV> value, at::vec::VectorizedN<int64_t, NI> index, std::optional<int64_t> tail_size){
   at::vec::VecMask<T, NV> vmask(a.value < value);
   at::vec::VecMask<int64_t, NI> final_mask = get_mask_for_argmin_argmax<T, NV, NI>(vmask, a, value, index);
-  a.value = at::vec::minimum(a.value, value);
-  a.index = at::vec::VecMask<int64_t, NI>::blendv(index, a.index, final_mask);
+  if (tail_size.has_value()) {
+    a.value = at::vec::VectorizedN<T, NV>::set(a.value, at::vec::minimum(a.value, value), tail_size.value());
+    a.index = at::vec::VectorizedN<int64_t, NI>::set(a.index, at::vec::VecMask<int64_t, NI>::blendv(index, a.index, final_mask), tail_size.value());
+  } else {
+    a.value = at::vec::minimum(a.value, value);
+    a.index = at::vec::VecMask<int64_t, NI>::blendv(index, a.index, final_mask);
+  }
   return a;
 }
 
 template <typename T, int NV, int NI>
-inline IndexValueVec<T, NV, NI>& argmax_vec_impl(IndexValueVec<T, NV, NI>& a,  at::vec::VectorizedN<T, NV> value, at::vec::VectorizedN<int64_t, NI> index){
+inline IndexValueVec<T, NV, NI>& argmax_vec_impl(IndexValueVec<T, NV, NI>& a,  at::vec::VectorizedN<T, NV> value, at::vec::VectorizedN<int64_t, NI> index, std::optional<int64_t> tail_size){
   at::vec::VecMask<T, NV> vmask(a.value > value);
   at::vec::VecMask<int64_t, NI> final_mask = get_mask_for_argmin_argmax<T, NV, NI>(vmask, a, value, index);
-  a.value = at::vec::maximum(a.value, value);
-  a.index = at::vec::VecMask<int64_t, NI>::blendv(index, a.index, final_mask);
+  if (tail_size.has_value()) {
+    a.value = at::vec::VectorizedN<T, NV>::set(a.value, at::vec::maximum(a.value, value), tail_size.value());
+    a.index = at::vec::VectorizedN<int64_t, NI>::set(a.index, at::vec::VecMask<int64_t, NI>::blendv(index, a.index, final_mask), tail_size.value());
+  } else {
+    a.value = at::vec::maximum(a.value, value);
+    a.index = at::vec::VecMask<int64_t, NI>::blendv(index, a.index, final_mask);
+  }
   return a;
 }
 
@@ -338,15 +347,15 @@
 }
 
 template <typename T, int NV, int NI, bool horizontal>
-inline IndexValueVec<T, NV, NI>& argmin_combine_vec(IndexValueVec<T, NV, NI>& a, at::vec::VectorizedN<T, NV> next_value, int64_t next_index){
+inline IndexValueVec<T, NV, NI>& argmin_combine_vec(IndexValueVec<T, NV, NI>& a, at::vec::VectorizedN<T, NV> next_value, int64_t next_index, std::optional<int64_t> tail_size = std::nullopt){
   auto next_idx = create_index<T, NI, horizontal>(next_index);
-  return argmin_vec_impl(a, next_value, next_idx);
+  return argmin_vec_impl(a, next_value, next_idx, tail_size);
 }
 
 template <typename T, int NV, int NI, bool horizontal>
-inline IndexValueVec<T, NV, NI>& argmax_combine_vec(IndexValueVec<T, NV, NI>& a, at::vec::VectorizedN<T, NV> next_value, int64_t next_index){
+inline IndexValueVec<T, NV, NI>& argmax_combine_vec(IndexValueVec<T, NV, NI>& a, at::vec::VectorizedN<T, NV> next_value, int64_t next_index, std::optional<int64_t> tail_size = std::nullopt){
   auto next_idx = create_index<T, NI, horizontal>(next_index);
-  return argmax_vec_impl(a, next_value, next_idx);
+  return argmax_vec_impl(a, next_value, next_idx, tail_size);
 }
 
 template <typename T, int NV, int NI>
@@ -378,13 +387,13 @@
 }
 
 template <typename T, int NV, int NI>
-inline IndexValueVec<T, NV, NI>& argmin_combine_vec(IndexValueVec<T, NV, NI>& vec_a, const IndexValueVec<T, NV, NI>& vec_b){
-  return argmin_vec_impl(vec_a, vec_b.value, vec_b.index);
+inline IndexValueVec<T, NV, NI>& argmin_combine_vec(IndexValueVec<T, NV, NI>& vec_a, const IndexValueVec<T, NV, NI>& vec_b, std::optional<int64_t> tail_size = std::nullopt){
+  return argmin_vec_impl(vec_a, vec_b.value, vec_b.index, tail_size);
 }
 
 template <typename T, int NV, int NI>
-inline IndexValueVec<T, NV, NI>& argmax_combine_vec(IndexValueVec<T, NV, NI>& vec_a, const IndexValueVec<T, NV, NI>& vec_b){
-  return argmax_vec_impl(vec_a, vec_b.value, vec_b.index);
+inline IndexValueVec<T, NV, NI>& argmax_combine_vec(IndexValueVec<T, NV, NI>& vec_a, const IndexValueVec<T, NV, NI>& vec_b, std::optional<int64_t> tail_size = std::nullopt){
+  return argmax_vec_impl(vec_a, vec_b.value, vec_b.index, tail_size);
 }
 
 template <typename scalar_t>
