import itertools
import logging
import textwrap
from collections import defaultdict
from dataclasses import dataclass
from typing import (
    Any,
    Callable,
    cast,
    Dict,
    Iterable,
    List,
    Optional,
    Tuple,
    Type,
    Union,
)

from sympy import Integer, Symbol

from torch.utils._ordered_set import OrderedSet

from .. import config, metrics
from ..runtime.hints import DeviceProperties, ReductionHint
from ..runtime.runtime_utils import next_power_of_2
from ..runtime.triton_heuristics import grid_combo_kernels
from ..scheduler import BaseSchedulerNode
from ..utils import Placeholder
from ..virtualized import V
from .common import (
    DeferredLine,
    IndentedBuffer,
    Kernel,
    PythonPrinter,
    SizeArg,
    WorkspaceArg,
)
from .simd import SIMDScheduling
from .triton import gen_common_triton_imports, TritonKernel
from .triton_utils import config_of, signature_to_meta


log = logging.getLogger(__name__)
pexpr = PythonPrinter().doprint
LARGE_NUMELS = 512e5
BLOCK_UTILIZATION = 0.8


def _default_custom_combo_kernel_horizontal_partition(
    nodes: List[BaseSchedulerNode],
    triton_scheduling: SIMDScheduling,
    kernel_map: Dict[BaseSchedulerNode, TritonKernel],
    node_info_map: Dict[BaseSchedulerNode, Tuple[Any, Any, Any, Any]],
) -> List[List[BaseSchedulerNode]]:
    """Horizontally partition the given list of nodes into a list of list of nodes where each sublist
    represents a partion. Nodes in different partitions are implemented in different combo kernels.
    Nodes in the same partition are likely to be implemented
    in the same combo kernel, but subject to subsequent restrictions like CUDA limits for number of args.

    Input arguments:
        nodes: a list of fused scheduler nodes to partition.
        triton_scheduling: TritonScheduling instance.
        kernel_map: a map from node to its kernel.
        node_info_map: a map from node to (node_schedule, tiled_groups, numel, rnumel).
    Output:
        a list of list of nodes with each sublist representing a partition.

    The default algorithm is to partition nodes based on the following rules:
        1) nodes with the same number of block dimensions are grouped together.
        2) large pointwise nodes (numels greater than LARGE_NUMELS) are separated from other nodes.
        3) large reduce nodes are separated from other nodes.
    """

    assert len(nodes) >= 1

    # first partition nodes based on number of block dimensions
    tilings = [node_info_map[n][1] for n in nodes]

    max_dims = max(len(t) for t in tilings)
    nodes_per_ndim = []
    for i in range(2, max_dims + 1):
        group_per_dim = [n for n, t in zip(nodes, tilings) if len(t) == i]
        reduction = [
            n
            for n in group_per_dim
            if kernel_map[n].inside_reduction
            and not (kernel_map[n].persistent_reduction and kernel_map[n].no_x_dim)
        ]
        not_reduction = [n for n in group_per_dim if n not in reduction]
        # rnumel > 2048 usually has long execution time
        # BaseSchedulerNode.group[-1][-1] is rnumel for reduction nodes
        long_reduction = [
            n for n in reduction if V.graph.sizevars.size_hint(n.group[-1][-1]) > 2048  # type: ignore[arg-type]
        ]
        short_reduction = [n for n in reduction if n not in long_reduction]
        if long_reduction:
            log.warning(
                "ComboKernels: %d long reduction nodes are separated",
                len(long_reduction),
            )
        large_pointwise = [
            n
            for n in not_reduction
            if not kernel_map[n].inside_reduction
            and len(kernel_map[n].numels) == 2
            and V.graph.sizevars.size_hint(kernel_map[n].numels[0]) > LARGE_NUMELS
        ]
        if large_pointwise:
            # TODO benchmark the performance when large pointwise nodes combining with others
            log.warning(
                "ComboKernels: %d large pointwise nodes are separated",
                len(large_pointwise),
            )
            not_reduction = [n for n in not_reduction if n not in large_pointwise]
            for node in large_pointwise:
                nodes_per_ndim.append([node])

        for g in (not_reduction, short_reduction, long_reduction):
            if g:
                nodes_per_ndim.append(g)

    assert sum(len(p) for p in nodes_per_ndim) == len(nodes)
    return nodes_per_ndim


_custom_combo_kernel_horizontal_partition_algorithm: Callable[
    [
        List[BaseSchedulerNode],
        SIMDScheduling,
        Dict[BaseSchedulerNode, TritonKernel],
        Dict[BaseSchedulerNode, Tuple[Any, Any, Any, Any]],
    ],
    List[List[BaseSchedulerNode]],
] = _default_custom_combo_kernel_horizontal_partition


def set_custom_combo_kernel_horizontal_partition(
    algorithm: Callable[
        [
            List[BaseSchedulerNode],
            SIMDScheduling,
            Dict[BaseSchedulerNode, TritonKernel],
            Dict[BaseSchedulerNode, Tuple[Any, Any, Any, Any]],
        ],
        List[List[BaseSchedulerNode]],
    ]
) -> None:
    """Sets the algorithm used to partition nodes into horizontal partitions. Nodes in different partitions
    are implemented in different combo kernels. Nodes in the same partition are likely to be implemented
    in the same combo kernel, but subject to subsequent restricts like CUDA limits for number of args.

    The algorithm should take a list of nodes and return a list of list of nodes.

    The default algorithm is to partition nodes based on number of block dimensions.
    """
    global _custom_combo_kernel_horizontal_partition_algorithm
    _custom_combo_kernel_horizontal_partition_algorithm = algorithm


@dataclass
class PartitionState:
    partitions: List[List[BaseSchedulerNode]]
    cur_partition: List[BaseSchedulerNode]
    cur_count: int

    def finalize(self) -> None:
        if self.cur_partition:
            self.partitions.append(self.cur_partition)


class ComboKernel(Kernel):
    MAX_NUM_ARGS = 250  # number where I would no longer get triton errors

    @staticmethod
    def _update_partition(
        partition_state: PartitionState,
        node_rw_count: int,
        node_info: BaseSchedulerNode,
    ) -> None:
        if partition_state.cur_count + node_rw_count > ComboKernel.MAX_NUM_ARGS:
            partition_state.partitions.append(partition_state.cur_partition)
            partition_state.cur_partition = [node_info]
            partition_state.cur_count = node_rw_count
        else:
            partition_state.cur_count += node_rw_count
            partition_state.cur_partition.append(node_info)

    @staticmethod
    def _base_horizontal_partition(
        subkernel_nodes: List[BaseSchedulerNode],
        triton_scheduling: SIMDScheduling,
        node_info_map: Dict[BaseSchedulerNode, Tuple[Any, Any, Any, Any]],
        custom_algorithm: bool,
    ) -> List[List[BaseSchedulerNode]]:
        """Generates a list of lists of node info tuples which consist of (fused_nodes, tiling, numel, rnumel)
        for each subkernel node where each sublist is guaranteed to not exceed CUDA limits for number of args
        (read/writes) and to have the same 2D or 1D blocking strategy."""
        # TODO support combination of kernels with different block dimensions
        assert len(subkernel_nodes) >= 1
        mixed_sizes = config.combo_kernel_allow_mixed_sizes > 1 or (
            config.combo_kernel_allow_mixed_sizes == 1 and custom_algorithm
        )

        ndim_to_partition_state: Dict[int, PartitionState] = defaultdict(
            lambda: PartitionState([], [], 0)
        )
        yelem_to_partition_state: Dict[int, PartitionState] = defaultdict(
            lambda: PartitionState([], [], 0)
        )

        for node in subkernel_nodes:
            node_schedule, tiled_groups, numel, rnumel = node_info_map[node]
            node_info = node

            read_writes = node.read_writes
            read_write_count = len(read_writes.reads) + len(read_writes.writes)

            ndim = len(tiled_groups)
            assert ndim >= 2, f"Combokernel not support tile {tiled_groups}"
            if not mixed_sizes and ndim == 3:
                y_elem = tiled_groups[0]
                partition_state = yelem_to_partition_state[y_elem]
                ComboKernel._update_partition(
                    partition_state, read_write_count, node_info
                )
            else:
                assert mixed_sizes or ndim <= 3, f"No mixed sizes: tile {tiled_groups}"
                partition_state = ndim_to_partition_state[ndim]
                ComboKernel._update_partition(
                    partition_state, read_write_count, node_info
                )

        all_partitions = []
        for partition_state in ndim_to_partition_state.values():
            partition_state.finalize()
            all_partitions.extend(partition_state.partitions)
        for partition_state in yelem_to_partition_state.values():
            partition_state.finalize()
            all_partitions.extend(partition_state.partitions)

        return all_partitions

    @staticmethod
    def horizontal_partition(
        nodes: List[BaseSchedulerNode],
        triton_scheduling: SIMDScheduling,
        kernel_map: Dict[BaseSchedulerNode, TritonKernel],
        node_info_map: Dict[BaseSchedulerNode, Tuple[Any, Any, Any, Any]],
        custom_algorithm: bool = False,
    ) -> List[List[BaseSchedulerNode]]:
        """Generates a list of lists of node info tuples which consist of (fused_nodes, tiling, numel, rnum)
        for each subkernel node where each sublist forms a ComboKernel. It horizontally partitions nodes into
        sublists in the following way:
            1) call _custom_combo_kernel_horizontal_partition_algorithm() if custom_algorithm is True
            2) then, call _base_horizontal_partition() to partition nodes into sublists, each sublist is
               guaranteed to not exceed CUDA limits for number of args (read/writes) and to have the same
               2D or 1D blocking strategy.
        """
        if custom_algorithm:
            raw_partitions = _custom_combo_kernel_horizontal_partition_algorithm(
                nodes, triton_scheduling, kernel_map, node_info_map
            )
        else:
            raw_partitions = [nodes]

        """Generates a list of lists of node info tuples which consist of (fused_nodes, tiling, numel, rnumel)
        for each subkernel node where each sublist is guaranteed to not exceed CUDA limits for number of args
        (read/writes) and to have the same 2D or 1D blocking strategy."""
        all_partitions = []
        for raw_partition in raw_partitions:
            all_partitions.extend(
                ComboKernel._base_horizontal_partition(
                    raw_partition, triton_scheduling, node_info_map, custom_algorithm
                )
            )
        return all_partitions

    class SequentialDispatch:
        """
        The dispatcher which dispatches the subkernels in a sequential manner:
        the blocks are first dispatched to the 1st subkernel (until it is filled),
        then to the 2nd subkernel, and so on.
        The class defines the methods specific to the dispatch algorithm.
        Methods:
            codegen_pid_range(...): codegen the pid range for each subkernel.
            grid(...): codegen the grid size for launching the combo kernel.
        """

        @classmethod
        def codegen_pid_range(
            cls, kernel: "ComboKernel", num: int, code: IndentedBuffer
        ) -> None:
            if num == 0:
                cls._calculate_xblocks(kernel, code)
                code.splice(f"if pid < num_xblocks_{num}:")
                with code.indent():
                    code.splice("pid_offset = pid")
            else:
                code.splice(f"elif pid < num_xblocks_{num}:")
                with code.indent():
                    code.splice(f"pid_offset = pid - num_xblocks_{num-1}")

        @classmethod
        def _calculate_xblocks(
            cls, kernel: "ComboKernel", code: IndentedBuffer
        ) -> None:
            x_numels_list = kernel.x_numels_list
            for i in range(len(x_numels_list)):
                xnumels, no_x_dim = (
                    (x_numels_list[i], False)
                    if isinstance(x_numels_list[i], str)
                    and cast(str, x_numels_list[i])[0] != "-"
                    or (
                        isinstance(x_numels_list[i], int)
                        and cast(int, x_numels_list[i]) > 0
                    )
                    else (kernel.min_x_blocks_list[i], True)
                )
                xblock_str = (
                    f"tl.cdiv({xnumels}, XBLOCK)" if not no_x_dim else f"{xnumels}"
                )
                if i == 0:
                    code.splice(f"num_xblocks_{i} = {xblock_str}")
                else:
                    code.splice(f"num_xblocks_{i} = num_xblocks_{i-1} + {xblock_str}")

        @classmethod
        def grid(
            cls,
            sub_kernel_numels: List[List[int]],
            x_blocks_list: List[Union[str, int]],
            dynamic_shape: bool,
        ) -> Tuple[Any, ...]:
            xnumel = list(x_blocks_list)
            ynumel: Any = [e[-2] if len(e) > 1 else None for e in sub_kernel_numels]
            znumel: Any = [e[-3] if len(e) > 2 else None for e in sub_kernel_numels]

            if dynamic_shape:
                ynumel = None if None in ynumel else ynumel
                znumel = None if None in znumel else znumel
            else:
                # TODO: improve 1d/2d mixed cases
                ynumel = (
                    None
                    if any(e is None for e in cast(List[Any], ynumel))
                    else max(cast(Iterable[int], ynumel))
                )
                znumel = (
                    None
                    if any(e is None for e in cast(List[Any], znumel))
                    else max(cast(Iterable[int], znumel))
                )

            numels = (
                (xnumel,)
                if not ynumel
                else (ynumel, xnumel)
                if not znumel
                else (znumel, ynumel, xnumel)
            )
            return numels

    class RoundRobinDispatch:
        """
        The dispatcher which dispatches the subkernels in a round robin manner:
        the blocks are interleavedly dispatched to each subkernel to execute them
        in parallel.
        The class defines the methods specific to the dispatch algorithm.
        Methods:
            codegen_pid_range(...): codegen the pid range for each subkernel.
            grid(...): codegen the grid size for launching the combo kernel.
        """

        @classmethod
        def codegen_pid_range(
            cls, kernel: "ComboKernel", num: int, code: IndentedBuffer
        ) -> None:
            num_kernels = len(kernel.sub_kernels)
            if num == 0:
                cond = "if"
            else:
                cond = "elif"
            code.splice(f"{cond} pid % {num_kernels} == {num}:")
            with code.indent():
                code.splice(f"pid_offset = pid // {num_kernels}")

        @classmethod
        def grid(
            cls,
            sub_kernel_numels: List[List[int]],
            x_blocks_list: List[Union[str, int]],
            dynamic_shape: bool,
        ) -> Tuple[Any, ...]:
            xnumel = x_blocks_list
            # set no_x_dim xnumels to 0
            xnumel_x_dim = [max(e, 0) for e in xnumel]
            ynumel = [e[-2] if len(e) > 1 else None for e in sub_kernel_numels]
            znumel = [e[-3] if len(e) > 2 else None for e in sub_kernel_numels]

            # TODO: support 1d/2d mixed cases
            xnumel = (
                None
                if any(e is None for e in xnumel)
                else xnumel
                if dynamic_shape
                else max(xnumel_x_dim)  # type: ignore[type-var, arg-type]
            )
            ynumel = (
                None
                if any(e is None for e in ynumel)
                else ynumel
                if dynamic_shape
                else max(ynumel)  # type: ignore[type-var, arg-type]
            )
            znumel = (
                None
                if any(e is None for e in znumel)
                else znumel
                if dynamic_shape
                else max(znumel)  # type: ignore[type-var, arg-type]
            )

            numels = (
                (xnumel,)
                if not ynumel
                else (ynumel, xnumel)
                if not znumel
                else (znumel, ynumel, xnumel)
            )
            return numels

    def __init__(
        self, enable_autotune: bool = False, mixed_sizes: bool = False
    ) -> None:
        super().__init__()
        self.sub_kernels: List[TritonKernel] = []
        self.iter_vars_count = itertools.count()
        self.grids: List[List[int]] = []
        self.min_x_blocks_list: List[Union[int, str]] = []
        self.x_numels_list: List[Union[int, str]] = []
        self.enable_autotune = enable_autotune
        self.mixed_sizes = mixed_sizes
        self.dispatch_class: Optional[
            Union[
                Type[ComboKernel.SequentialDispatch],
                Type[ComboKernel.RoundRobinDispatch],
            ]
        ] = None
        self.block_args: List[str] = []
        # there following are used when autotuning is disabled
        self.block_size_1d = 1024  # Try tuning this value
        self.block_size_2d = 32
        self.num_warps = 8
        self.block_size_reduce = 256
        self.dynamic_shape_args: List[str] = []

    def create_sub_kernel(self, triton_kernel: TritonKernel) -> TritonKernel:
        sub_kernel = triton_kernel
        metrics.generated_kernel_count -= 1
        sub_kernel.args = self.args
        sub_kernel.iter_vars_count = self.iter_vars_count
        sub_kernel.cse.iter_buffer_ids = self.cse.iter_buffer_ids
        self.sub_kernels.append(sub_kernel)
        return sub_kernel

    @staticmethod
    def create_triton_kernel(
        *groups: Any,
        index_dtype: str,
        mutations: OrderedSet[str],
        reduction_hint: ReductionHint,
        optimize_mask: bool,
    ) -> TritonKernel:
        """
        Only allow optimize_mask=True when 1) sequential dispatch is used,
        2) numels except x dimension are the same for each sub kernel.
        """
        return TritonKernel(
            *groups,
            index_dtype=index_dtype,
            mutations=mutations,
            pid_cache={"tl.program_id(0)": "pid_offset"},
            reduction_hint=reduction_hint,
            optimize_mask=optimize_mask,
        )

    def codegen_static_numels_sub_kernel(
        self, code: IndentedBuffer, sub_kernel: TritonKernel, num: int
    ) -> List[str]:
        """
        We get a small speedup from hard coding numels if they are static.

        This code stomps on the passed-in values by writing an constant to the top of the kernel.

        In a kernel like:
        def KERNEL_NAME(in_ptr0, in_ptr1, out_ptr2, xnumel, rnumel, XBLOCK : tl.constexpr, RBLOCK : tl.constexpr):

        We would add
        xnumel = 4096
        rnumel = 768

        After the signature, before the kernel code, if we decided to make these static. As its hardcoded, it becomes
        a better signal to triton on how to unroll and do some static indexing. So, it's not so much that downstream
        knows that its a static numel, as that you just plop a constant into the kernel.
        """
        grid = []
        uniquify_block_sizes = []
        for tree in sub_kernel.range_trees:
            simplified_tree_numel = V.graph.sizevars.simplify(tree.numel)
            if isinstance(simplified_tree_numel, (Integer, int)):
                code.writeline(f"{tree.prefix}numel = {int(simplified_tree_numel)}")
            else:
                assert f"{tree.prefix}numel_{num}" in self.dynamic_shape_args
                uniquify_block_sizes.append(f"{tree.prefix}numel")

            if tree.prefix != "r":
                if isinstance(simplified_tree_numel, (Integer, int)):
                    grid.append(int(simplified_tree_numel))
                else:
                    grid.append(f"{tree.prefix}numel_{num}")

            if tree.prefix == "r" and sub_kernel.persistent_reduction:
                if isinstance(simplified_tree_numel, (Integer, int)):
                    val = int(simplified_tree_numel)
                else:
                    raise RuntimeError(
                        "Dynamic shape on reduction dimension is not supported"
                    )
                val = next_power_of_2(val)
                code.writeline(f"RBLOCK_{num}: tl.constexpr = {val}")
                uniquify_block_sizes.append("RBLOCK")

            if tree.prefix == "x" and sub_kernel.no_x_dim:
                code.writeline(f"XBLOCK_{num}: tl.constexpr = 1")
                uniquify_block_sizes.append("XBLOCK")
        self.grids.append(grid)
        return uniquify_block_sizes

    def min_x_blocks_sub_kernel(self, sub_kernel: TritonKernel, num: int) -> None:
        """
        Kernels with no_x_dim being true has no tunable XBLOCK. They have a fixed number of X blocks.
        Grid calculation needs to make sure that they are assigned with enough number of blocks.
        """
        min_x_blocks: Union[int, str] = 0
        x_numels: Union[int, str] = 0
        for tree in sub_kernel.range_trees:
            simplified_tree_numel = V.graph.sizevars.simplify(tree.numel)
            if tree.prefix == "x":
                if isinstance(simplified_tree_numel, (Integer, int)):
                    x_numels = int(simplified_tree_numel)
                else:
                    x_numels = f"{tree.prefix}numel_{num}"
                if sub_kernel.no_x_dim:
                    min_x_blocks = x_numels
                    x_numels = (
                        -min_x_blocks
                        if isinstance(x_numels, int)
                        else "-" + cast(str, x_numels)
                    )
                else:
                    if isinstance(simplified_tree_numel, (Integer, int)):
                        x_numels = int(simplified_tree_numel)
                    else:
                        x_numels = f"{tree.prefix}numel_{num}"
        self.min_x_blocks_list.append(min_x_blocks)
        self.x_numels_list.append(x_numels)

    def select_heuristics(self, sub_kernel: TritonKernel) -> Tuple[str, List[int]]:
        size_hints = [
            next_power_of_2(V.graph.sizevars.size_hint(numel))
            for numel in sub_kernel.numels
        ]
        if sub_kernel.persistent_reduction:
            assert sub_kernel.inside_reduction
            heuristics = "persistent_reduction"
        elif sub_kernel.inside_reduction:
            heuristics = "reduction"
        else:
            size_hints.pop()
            heuristics = "pointwise"
        return heuristics, size_hints

    def select_combo_heuristics(
        self, heuristics_list: List[str], size_hints_list: List[List[int]]
    ) -> Tuple[str, List[int], TritonKernel]:
        if not self.enable_autotune:
            return "foreach", size_hints_list[0], self.sub_kernels[0]
        if "reduction" in heuristics_list:
            i, _ = max(
                enumerate(size_hints_list),
                key=lambda x: x[1][0] if heuristics_list[x[0]] == "reduction" else 0,
            )
            return heuristics_list[i], size_hints_list[i], self.sub_kernels[i]
        elif "pointwise" in heuristics_list:
            i, _ = max(
                enumerate(size_hints_list),
                key=lambda x: x[1][0] if heuristics_list[x[0]] == "pointwise" else 0,
            )
            # modify size_hint to avoid oom check fail (may be a false alarm)
            num_pointwise = len([e for e in heuristics_list if e == "pointwise"])
            num_reduction = len([e for e in heuristics_list if e == "reduction"])
            num_persistent_reduction = len(
                [e for e in heuristics_list if e == "persistent_reduction"]
            )
            assert (
                num_reduction == 0
            ), "combining pointwise and reduction are not supported yet."
            heuristics = (
                "pointwise_with_reduction"
                if num_persistent_reduction > 0
                else "pointwise"
            )
            if len(heuristics_list) - num_pointwise >= 4:
                size_hints = size_hints_list[i]
                size_hints[0] = min(128, size_hints[0])
            return heuristics, size_hints_list[i], self.sub_kernels[i]
        else:
            return heuristics_list[0], size_hints_list[0], self.sub_kernels[0]

    def get_mutated_args_sub_kernels(self) -> List[str]:
        mutated_args = set()
        for sub_kernel in self.sub_kernels:
            for mutation in sub_kernel.mutations:
                if mutation in sub_kernel.args.input_buffers:
                    mutated_args.add(sub_kernel.args.input_buffers[mutation])
                if (
                    mutation in sub_kernel.args.inplace_buffers
                    and mutation not in V.graph.removed_buffers
                    and mutation not in sub_kernel.removed_buffers
                ):
                    mutated_args.add(
                        sub_kernel.args.inplace_buffers[mutation].inner_name
                    )
                if mutation in sub_kernel.args.output_buffers:
                    mutated_args.add(sub_kernel.args.output_buffers[mutation])
        return sorted(mutated_args)

    def select_dispatch_strategy(self) -> None:
        if self.dispatch_class is not None:
            return
        # mixed_sizes is used for optimize_mask, so it only allows sequential dispatch
        # Not mixed sizes on y dim technically is ok to use round robin as wells.
        if not self.mixed_sizes or any(isinstance(e, str) for e in self.x_numels_list):
            # str in min_x_blocks_list means a dynamic shape
            self.dispatch_class = ComboKernel.SequentialDispatch
            return
        # A negative x_blocks_list element means the kernel is not tunable,
        # i.e., no_x_dim = True
        x_numels_list = [abs(cast(int, e)) for e in self.x_numels_list]
        total = max(x_numels_list) * len(x_numels_list)
        needed = sum(x_numels_list)
        if needed / total > BLOCK_UTILIZATION:
            # Introduced overhead (masked blocks) is less than 20%
            self.dispatch_class = ComboKernel.RoundRobinDispatch
        else:
            self.dispatch_class = ComboKernel.SequentialDispatch

    def jit_line(
        self,
        heuristics: str,
        size_hints: List[int],
        selected_kernel: TritonKernel,
<<<<<<< HEAD
        pointwise_with_reduce: bool = False,
        signature: Optional[List[Any]] = None,
    ) -> str:
        can_use_32bit = all(k.index_dtype == "tl.int32" for k in self.sub_kernels)
        size_dtype = "tl.int32" if can_use_32bit else "tl.int64"
        if signature is None:
            _, _, signature, _ = self.args.python_argdefs()
=======
        signature: List[Any],
        argdefs: List[str],
        pointwise_with_reduce: bool = False,
    ) -> str:
        can_use_32bit = all(k.index_dtype == "tl.int32" for k in self.sub_kernels)
        size_dtype = "tl.int32" if can_use_32bit else "tl.int64"
>>>>>>> 9b2e453e
        for i, sub in enumerate(self.sub_kernels):
            self.min_x_blocks_sub_kernel(sub, i)
        self.select_dispatch_strategy()
        triton_meta = {
            "signature": signature_to_meta(
                signature, size_dtype=size_dtype, argdefs=argdefs
            ),
            "device": DeviceProperties.create(
                V.graph.scheduler.get_current_device_or_throw()
            ),
            "constants": {},
        }
        triton_meta["configs"] = [config_of(signature)]
        mutated_args = self.get_mutated_args_sub_kernels()
        inductor_meta = {
            "kernel_name": str(Placeholder.DESCRIPTIVE_NAME),
            "mutated_arg_names": mutated_args,
            **TritonKernel.inductor_meta_common(),
        }

        sub_kernel = selected_kernel
        if heuristics == "foreach":
            heuristics_line = f"""
                @triton_heuristics.foreach(
                    num_warps={self.num_warps},
                    triton_meta={triton_meta!r},
                    inductor_meta={inductor_meta!r},
                )
                @triton.jit
            """
        elif sub_kernel.inside_reduction:
            reduction_hint = sub_kernel.reduction_hint
            heuristics_line = f"""
                @triton_heuristics.{heuristics}(
                    size_hints={size_hints!r},
                    reduction_hint={reduction_hint},
                    filename=__file__,
                    triton_meta={triton_meta!r},
                    inductor_meta={inductor_meta!r}
                )
                @triton.jit
            """
        else:
            tile_hint = ""
            if len(size_hints) == 2:
                tile_hint = "tile_hint=TileHint.SQUARE,"
            else:
                tile_hint = "tile_hint=TileHint.DEFAULT,"
            heuristics_line = f"""
                @triton_heuristics.{heuristics}(
                    size_hints={size_hints!r}, {tile_hint}
                    filename=__file__,
                    triton_meta={triton_meta!r},
                    inductor_meta={inductor_meta!r}
                )
                @triton.jit
            """

        return heuristics_line

    def codegen_blocks(self, code: IndentedBuffer) -> None:
        for block in self.block_args:
            assert block in [
                "XBLOCK",
                "YBLOCK",
                "RBLOCK",
            ], f"{block} is not supported without autotuning"
        if "YBLOCK" in self.block_args:
            code.splice(f"XBLOCK: tl.constexpr = {self.block_size_2d}")
            code.splice(f"YBLOCK: tl.constexpr = {self.block_size_2d}")
        else:
            code.splice(f"XBLOCK: tl.constexpr = {self.block_size_1d}")
        if "RBLOCK" in self.block_args:
            code.splice(f"RBLOCK: tl.constexpr = {self.block_size_reduce}")

    def add_blockd_to_args(self, argdefs: List[str]) -> List[str]:
        block_args = {}
        block_names = {}
        for num, sub_kernel in enumerate(self.sub_kernels):
            # TODO: we assume all sub_kernels have the same block size
            for tree in sub_kernel.range_trees:
                if tree.prefix == "r" and (
                    not sub_kernel.inside_reduction or sub_kernel.persistent_reduction
                ):
                    continue
                if tree.prefix == "x" and sub_kernel.no_x_dim:
                    continue
                block_args[f"{tree.prefix.upper()}BLOCK : tl.constexpr"] = tree.prefix
                block_names[f"{tree.prefix.upper()}BLOCK"] = tree.prefix
        if self.enable_autotune:
            argdefs.extend(block_args)
        self.block_args = list(block_names.keys())
        return argdefs

    def add_numel_to_args(self, argdefs: List[str], signature: List[Any]) -> List[str]:
        for num, sub_kernel in enumerate(self.sub_kernels):
            for tree in sub_kernel.active_range_trees():
                if not isinstance(tree.numel, (Integer, int)):
                    # only if it is a dynamic shape
                    sizearg = SizeArg(f"{tree.prefix}numel_{num}", tree.numel)
                    signature.append(sizearg)
                    argdefs.append(f"{tree.prefix}numel_{num}")
                    self.dynamic_shape_args.append(f"{tree.prefix}numel_{num}")
        return argdefs

    def add_numel_to_call_args_and_grid(
        self, name: str, call_args: List[Any], arg_types: List[Any], grid: List[Any]
    ) -> None:
        for num, sub_kernel in enumerate(self.sub_kernels):
            for i, tree in enumerate(sub_kernel.range_trees):
                numel_name = f"{tree.prefix}numel_{num}"
                if numel_name not in self.dynamic_shape_args:
                    continue
                if isinstance(tree.numel, (Integer, Symbol)):
                    expr = tree.numel
                else:
                    expr = V.graph.wrapper_code.generate_numel_expr(
                        name, tree, suffix=str(num)
                    )
                if tree.prefix != "r":
                    assert isinstance(
                        grid[i][num], str
                    ), f"Grid {grid[i][num]} should be a dynamic shape."
                    numel_sign = grid[i][num][0] if grid[i][num][0] == "-" else ""
                    assert (
                        grid[i][num] == numel_sign + numel_name
                    ), f"numel args mismatch: {grid[i][num]} vs {numel_name}"
                    grid[i][num] = -expr if numel_sign == "-" else expr

                if tree.prefix != "r" or sub_kernel.inside_reduction:
                    call_args.append(expr)
                    arg_types.append(type(expr))

    def add_numel_to_call_args_and_grid_benchmark(
        self, extra_args: List[Any], grid: Union[List[Any], Tuple[Any, ...]]
    ) -> None:
        for num, sub_kernel in enumerate(self.sub_kernels):
            for i, tree in enumerate(sub_kernel.range_trees):
                numel_name = f"{tree.prefix}numel_{num}"
                if numel_name not in self.dynamic_shape_args:
                    continue
                expr = V.graph.sizevars.size_hint(tree.numel)
                if tree.prefix != "r":
                    assert isinstance(
                        grid[i][num], str
                    ), f"Grid {grid[i][num]} should be a dynamic shape."
                    numel_sign = grid[i][num][0] if grid[i][num][0] == "-" else ""
                    assert (
                        grid[i][num] == numel_sign + numel_name
                    ), f"grid mismatch: {grid[i][num]} vs {numel_name}"
                    grid[i][num] = -expr if numel_sign == "-" else expr
                if tree.prefix != "r" or sub_kernel.inside_reduction:
                    extra_args.append(expr)

    def codegen_kernel(self, name: Optional[str] = None) -> str:
        # TODO: is it correct to use the first sub kernel's heuristics?
        heuristics_list, size_hints_list = [], []
        for subkernel in self.sub_kernels:
            h, s = self.select_heuristics(subkernel)
            heuristics_list.append(h)
            size_hints_list.append(s)
        heuristics, size_hints, selected_kernel = self.select_combo_heuristics(
            heuristics_list, size_hints_list
        )
        pointwise_with_reduction, heuristics = (
            (True, "pointwise")
            if heuristics == "pointwise_with_reduction"
            else (False, heuristics)
        )
        code = IndentedBuffer()

        code.splice(gen_common_triton_imports())
        if config.benchmark_combo_kernel:
            code.splice(self.imports_for_benchmark_kernel())

        argdefs, _, signature, _ = self.args.python_argdefs()
        argdefs = self.add_numel_to_args(argdefs, signature)
        argdefs = self.add_blockd_to_args(argdefs)
        code.splice(
            self.jit_line(
                heuristics,
                size_hints,
                selected_kernel,
                pointwise_with_reduce=pointwise_with_reduction,
                signature=signature,
<<<<<<< HEAD
=======
                argdefs=argdefs,
>>>>>>> 9b2e453e
            )
        )
        code.writeline(
            f"def {name or str(Placeholder.KERNEL_NAME)}({', '.join(argdefs)}):"
        )

        with code.indent():
            code.splice("pid = tl.program_id(0)")
            if not self.enable_autotune:
                self.codegen_blocks(code)

            for num, sub_kernel in enumerate(self.sub_kernels):
                assert self.dispatch_class is not None
                self.dispatch_class.codegen_pid_range(self, num, code)
                with code.indent():
                    uniquify = self.codegen_static_numels_sub_kernel(
                        code, sub_kernel, num
                    )
                    sub_kernel.codegen_body()
                    uniquified_body = self.uniquify_block_sizes(
                        sub_kernel.body, num, uniquify
                    )
                    code.splice(uniquified_body)

            code.splice("else:")
            with code.indent():
                code.splice("pass")

        if config.benchmark_combo_kernel:
            code.splice(self.codegen_kernel_benchmark(num_gb=0))

        return code.getvalue()

    def codegen_kernel_benchmark(
        self, num_gb: float, grid: Optional[List[Any]] = None
    ) -> IndentedBuffer:
        result = IndentedBuffer()
        argdefs, call_args, signature, _ = self.args.python_argdefs()

        result.writelines(["", "", "def get_args():"])
        with result.indent():
            name_cnt = itertools.count()
            var_names = []
            for arg_name, arg_sig in zip(call_args, signature):
                var_name = f"arg_{next(name_cnt)}"
                buf = V.graph.try_get_buffer(arg_name)
                if buf:
                    result.writeline(
                        f"{var_name} = rand_strided({V.graph.sizevars.size_hints(buf.get_size())}, {V.graph.sizevars.size_hints(buf.get_stride())}, device='{buf.get_device()}', dtype={buf.get_dtype()})"  # noqa: B950 line too long
                    )
                elif arg_name in V.graph.constants:
                    # note that random seed is put in V.graph.constants
                    const_tensor = V.graph.constants[arg_name]
                    result.writeline(
                        f"{var_name} = rand_strided({V.graph.sizevars.size_hints(const_tensor.size())}, {V.graph.sizevars.size_hints(const_tensor.stride())}, device='{const_tensor.device}', dtype={const_tensor.dtype})"  # type: ignore[arg-type]  # noqa: B950 line too long
                    )
                elif isinstance(arg_sig, SizeArg):
                    symval_hint = V.graph.sizevars.size_hint(arg_sig.expr)

                    # Force the seed_offset to be 0 so calls to the same kernel
                    # using different seed offset will have the same benchmark harness.
                    # We can dedup kernel definitions in this case.
                    if "seed_offset" in arg_sig.name:
                        symval_hint = 0
                    result.writeline(f"{var_name} = {symval_hint}")
                elif isinstance(arg_sig, WorkspaceArg):
                    device = V.graph.scheduler.get_current_device_or_throw()
                    nbytes = V.graph.sizevars.size_hint(arg_sig.nbytes)
                    result.writeline(
                        f"{var_name} = torch.zeros({nbytes}, device='{device}', dtype=torch.uint8)"
                    )
                else:
                    raise KeyError(
                        f"Don't find the buffer or const tensor for {arg_name}"
                    )
                var_names.append(var_name)
            result.writeline(f"return {', '.join(var_names)},")

        result.writelines(["\n", "\n", "def call(args):"])
        if grid is None:
            assert self.dispatch_class is not None
            dynamic_shape = self.dynamic_shape_args != []
            grid_tuple = self.dispatch_class.grid(
                self.grids, self.x_numels_list, dynamic_shape
            )
            extra_args_str = ""
            extra_args: List[Any] = []
            if dynamic_shape:
                self.add_numel_to_call_args_and_grid_benchmark(extra_args, grid_tuple)
                # convert nested list to list of str
                grid_tuple = tuple(
                    "[" + ", ".join(pexpr(item) for item in e) + ",]"
                    for e in grid_tuple
                )
                extra_args_str = ", ".join(map(str, extra_args)) + ", "
                min_blocks = None
            else:
                min_blocks = max(self.min_x_blocks_list) * len(self.sub_kernels)
            grid_str = ", ".join(pexpr(item) for item in grid_tuple)
            grid_extra_kwargs = (
                f"num_kernels={len(self.sub_kernels)}, "
                f"min_blocks={min_blocks}, "
                f"is_sequential={self.dispatch_class is self.SequentialDispatch}"
            )
            grid_str = f"{grid_str}, {grid_extra_kwargs}"
            grid_arg = f"{extra_args_str}grid=grid_combo_kernels({grid_str})"
        else:
            grid_arg = f"grid={grid}"
        index = V.graph.scheduler.get_current_device_or_throw().index
        with result.indent():
            result.writeline(f"with {V.graph.device_ops.device_guard(index)}:")
            with result.indent():
                result.writeline(
                    V.graph.device_ops.set_device(index)
                )  # no-op to ensure context
                stream_name = f"stream{index}"
                result.writeline(f"{stream_name} = get_raw_stream({index})")
                result.writeline(
                    f"{str(Placeholder.KERNEL_NAME)}.run(*args, {grid_arg}, stream={stream_name})"
                )

        # benchmark all configs
        result.writelines(["\n", "\n", "def benchmark_all_configs(args):"])
        with result.indent():
            result.writeline(f"with {V.graph.device_ops.device_guard(index)}:")
            with result.indent():
                result.writeline(
                    V.graph.device_ops.set_device(index)
                )  # no-op to ensure context
                result.writeline(
                    f"return {str(Placeholder.KERNEL_NAME)}.benchmark_all_configs(*args, {grid_arg})"
                )

        result.writelines(["\n", "\n", "if __name__ == '__main__':"])
        with result.indent():
            result.writeline(
                "from torch._inductor.runtime.benchmarking import benchmarker"
            )
            result.writeline("")

            result.writeline("args = get_args()")
            result.writeline(
                "ms = benchmarker.benchmark_gpu(lambda: call(args), rep=40)"
            )
            result.writeline(f"num_gb = {num_gb}")
            result.writeline("gb_per_s = num_gb / (ms / 1e3)")
            result.writeline(
                'print(f"{ms:.3f}ms    {num_gb:.3f}GB    {gb_per_s:.2f}GB/s")'
            )

        return result

    def imports_for_benchmark_kernel(self) -> str:
        return textwrap.dedent(
            """
            from torch._dynamo.testing import rand_strided
            {}
            import torch
            from torch._inductor.runtime.triton_heuristics import grid, split_scan_grid, grid_combo_kernels
        """.format(
                V.graph.device_ops.import_get_raw_stream_as("get_raw_stream")
            )
        )

    def uniquify_block_sizes(
        self, code: IndentedBuffer, num_kernel: int, uniquify: List[str]
    ) -> IndentedBuffer:
        if not uniquify:
            return code
        modified = IndentedBuffer(initial_indent=code._indent)
        for line in code._lines:
            if isinstance(line, str) and (blocks := [e for e in uniquify if e in line]):
                modified_line = line
                for block in blocks:
                    modified_line = modified_line.replace(
                        block, f"{block}_{num_kernel}"
                    )
                modified.writeline(modified_line)
            elif isinstance(line, DeferredLine) and (
                blocks := [e for e in uniquify if e in line.line]
            ):
                modified_line = line.line
                for block in blocks:
                    modified_line = modified_line.replace(
                        block, f"{block}_{num_kernel}"
                    )
                new_line = DeferredLine(line.name, modified_line)
                modified.writeline(new_line)
            else:
                modified.writeline(line)
        return modified

    def call_kernel(self, code: IndentedBuffer, name: str) -> None:
        _, call_args, _, arg_types = self.args.python_argdefs()

        wrapper = V.graph.wrapper_code
        assert self.dispatch_class is not None
        dynamic_shape = self.dynamic_shape_args != []
        grid = list(
            self.dispatch_class.grid(self.grids, self.x_numels_list, dynamic_shape)
        )
        num_kernels = len(self.sub_kernels)
        min_blocks = (
            max(self.min_x_blocks_list) * num_kernels if not dynamic_shape else None
        )
        is_sequential = self.dispatch_class is self.SequentialDispatch
        if dynamic_shape:
            self.add_numel_to_call_args_and_grid(name, call_args, arg_types, grid)
            # convert nested list to list of str
            # grid = tuple("["+", ".join(pexpr(item) for item in e)+",]" for e in grid)
        if not self.enable_autotune and not dynamic_shape:
            launch_grid = self.grid_no_autotune(
                grid, num_kernels, cast(int, min_blocks), is_sequential
            )
            V.graph.wrapper_code.generate_kernel_call(
                name,
                call_args,
                grid=launch_grid,
                arg_types=arg_types,
                grid_fn="",
            )
            return
        # autotuning is enabled
        grid = wrapper.generate_default_grid(
            name,
            list(grid),
            grid_callable=grid_combo_kernels,
            num_kernels=num_kernels,
            min_blocks=min_blocks,
            is_sequential=is_sequential,
            default_meta=None if self.enable_autotune else self.get_default_meta(),
        )
        wrapper.generate_kernel_call(
            name,
            call_args,
            grid,
            V.graph.scheduler.get_current_device_or_throw().index,
            gpu=True,
            triton=True,
            arg_types=arg_types,
            grid_fn="grid_combo_kernels",
            grid_extra_kwargs=(
                f"num_kernels={num_kernels}, "
                f"min_blocks={min_blocks}, "
                f"is_sequential={is_sequential}, "
                f"default_meta={None if self.enable_autotune else self.get_default_meta()}"
            ),
        )

    def grid_no_autotune(
        self,
        grid: Union[Tuple[Any], List[Any]],
        num_kernels: int,
        min_blocks: int,
        is_sequential: bool,
    ) -> List[int]:
        meta = self.get_default_meta()
        grid_func = grid_combo_kernels(
            *grid,
            num_kernels=num_kernels,
            min_blocks=min_blocks,
            is_sequential=is_sequential,
        )
        return grid_func(meta)

    def get_default_meta(self) -> Dict[str, int]:
        if "YBLOCK" in self.block_args:
            meta = {"XBLOCK": self.block_size_2d, "YBLOCK": self.block_size_2d}
        else:
            meta = {"XBLOCK": self.block_size_1d}
        return meta<|MERGE_RESOLUTION|>--- conflicted
+++ resolved
@@ -660,22 +660,12 @@
         heuristics: str,
         size_hints: List[int],
         selected_kernel: TritonKernel,
-<<<<<<< HEAD
-        pointwise_with_reduce: bool = False,
-        signature: Optional[List[Any]] = None,
-    ) -> str:
-        can_use_32bit = all(k.index_dtype == "tl.int32" for k in self.sub_kernels)
-        size_dtype = "tl.int32" if can_use_32bit else "tl.int64"
-        if signature is None:
-            _, _, signature, _ = self.args.python_argdefs()
-=======
         signature: List[Any],
         argdefs: List[str],
         pointwise_with_reduce: bool = False,
     ) -> str:
         can_use_32bit = all(k.index_dtype == "tl.int32" for k in self.sub_kernels)
         size_dtype = "tl.int32" if can_use_32bit else "tl.int64"
->>>>>>> 9b2e453e
         for i, sub in enumerate(self.sub_kernels):
             self.min_x_blocks_sub_kernel(sub, i)
         self.select_dispatch_strategy()
@@ -861,10 +851,7 @@
                 selected_kernel,
                 pointwise_with_reduce=pointwise_with_reduction,
                 signature=signature,
-<<<<<<< HEAD
-=======
                 argdefs=argdefs,
->>>>>>> 9b2e453e
             )
         )
         code.writeline(
