--- conflicted
+++ resolved
@@ -81,11 +81,8 @@
         raw_args=None,
         grid_fn: str = "grid",
         triton_meta=None,
-<<<<<<< HEAD
+        grid_extra_kwargs="",
         node_name=None,
-=======
-        grid_extra_kwargs="",
->>>>>>> f31404ba
     ):
         """
         Generates kernel call code.
