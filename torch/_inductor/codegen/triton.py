# mypy: allow-untyped-defs
from __future__ import annotations

import dataclasses
import functools
import itertools
import logging
import os
import textwrap
from functools import lru_cache
from typing import (
    Any,
    Callable,
    cast,
    Dict,
    Iterable,
    List,
    Optional,
    Tuple,
    TYPE_CHECKING,
    Union,
)

import sympy

import torch
import torch._logging
from torch._dynamo.utils import preserve_rng_state
from torch._inductor.runtime.hints import AutotuneHint, DeviceProperties
from torch._inductor.runtime.triton_heuristics import grid as default_grid_fn
from torch._prims_common import is_integer_dtype
from torch.utils._ordered_set import OrderedSet
from torch.utils._sympy.functions import CeilDiv, FloorDiv, ModularIndexing
from torch.utils._triton import has_triton_package

from ...utils._sympy.symbol import free_symbol_is_type, prefix_str, symbol_is_type, SymT
from ...utils._sympy.value_ranges import ValueRanges
from .. import config, ir
from ..codecache import code_hash, get_path, PyCodeCache
from ..metrics import is_metric_table_enabled, log_kernel_metadata
from ..runtime.benchmarking import benchmarker
from ..runtime.hints import ReductionHint, TRITON_MAX_BLOCK
from ..runtime.runtime_utils import get_max_y_grid, next_power_of_2
from ..utils import (
    cache_on_self,
    get_bounds_index_expr,
    get_fused_kernel_name,
    get_kernel_metadata,
    is_welford_reduction,
    Placeholder,
    sympy_dot,
    sympy_subs,
)
from ..virtualized import _ops as ops, OpsHandler, ReductionType, StoreMode, V
from ..wrapper_benchmark import get_kernel_category_by_source_code
from .common import (
    BackendFeature,
    CSE,
    CSEVariable,
    DeferredLine,
    IndentedBuffer,
    OpOverrides,
    PythonPrinter,
    SizeArg,
    TensorArg,
    WorkspaceArg,
)
from .simd import (
    constant_repr,
    IterationRangesEntry,
    IterationRangesRoot,
    pexpr,
    SIMDKernel,
    SIMDScheduling,
)
from .triton_utils import (
    config_of,
    should_unwrap_unspec_arg,
    signature_of,
    signature_to_meta,
)


if TYPE_CHECKING:
    from ..ir import IRNode

log = logging.getLogger(__name__)
perf_hint_log = torch._logging.getArtifactLogger(__name__, "perf_hints")
schedule_log = torch._logging.getArtifactLogger(__name__, "schedule")
fusion_log = torch._logging.getArtifactLogger(__name__, "fusion")


@lru_cache(None)
def gen_attr_descriptor_import():
    """
    import AttrsDescriptor if the triton version is new enough to have this
    class defined.
    """
    if not has_triton_package():
        return ""

    import triton.compiler.compiler

    if hasattr(triton.compiler.compiler, "AttrsDescriptor"):
        return "from triton.compiler.compiler import AttrsDescriptor"
    else:
        return ""


@lru_cache(None)
def gen_common_triton_imports():
    imports = IndentedBuffer()
    imports.splice(
        """
        import triton
        import triton.language as tl
        """
    )
    if attr_desc := gen_attr_descriptor_import():
        imports.writeline(attr_desc)

    imports.splice(
        """
        from torch._inductor.runtime import triton_helpers, triton_heuristics
        from torch._inductor.runtime.triton_helpers import libdevice, math as tl_math
        from torch._inductor.runtime.hints import AutotuneHint, ReductionHint, TileHint, instance_descriptor, DeviceProperties
        """
    )
    return imports.getvalue()


block_offsets = {
    symt: sympy.Symbol(f"{prefix_str[symt]}offset", integer=True, nonnegative=True)
    for symt in [SymT.XBLOCK, SymT.YBLOCK, SymT.RINDEX]
}

block_sizes = {
    symt: sympy.Symbol(f"{prefix_str[symt].upper()}BLOCK", integer=True, positive=True)
    for symt in [SymT.XBLOCK, SymT.YBLOCK, SymT.RINDEX]
}


@dataclasses.dataclass
class IndexingOptions:
    index_str: str
    mask_vars: OrderedSet[str]
    mask_str: str
    expand_str: Optional[str]
    _has_rindex: bool
    index: sympy.Expr

    def has_mask(self):
        return bool(self.mask_vars)

    def has_indirect(self):
        return free_symbol_is_type(self.index, SymT.TMP)

    def has_rindex(self):
        return self._has_rindex

    def has_tmpmask(self):
        return "tmp" in self.mask_str

    def has_rmask(self):
        return "rmask" in self.mask_str


@dataclasses.dataclass
class BlockPtrOptions:
    params: BlockParameters
    constant_offset: sympy.Expr
    order: List[int]
    mask_vars: OrderedSet[str]
    reshape_suffix: List[str]

    @property
    def shape(self) -> List[sympy.Expr]:
        return self.params.shape

    @property
    def block_shape(self) -> List[sympy.Expr]:
        return self.params.block_shape

    @property
    def strides(self) -> List[sympy.Expr]:
        return self.params.strides

    @property
    def offsets(self) -> List[sympy.Expr]:
        return self.params.offsets

    @staticmethod
    def create(
        *,
        params: BlockParameters,
        constant_offset: sympy.Expr,
        range_trees: List[IterationRangesEntry],
        mask_vars: OrderedSet[str],
    ) -> BlockPtrOptions:
        """Helper to create a  BlockPtrOptions instance"""
        reshape_suffix = [f"{t.prefix.upper()}BLOCK" for t in range_trees]

        # Only drop broadcast dims if the output has the same
        # rank as the block. Otherwise, we will get shape errors.
        drop_broadcasts = len(reshape_suffix) == len(params.strides)

        broadcasting_dim = [s == 0 for s in params.strides]
        for i, is_broadcasting in enumerate(broadcasting_dim):
            if is_broadcasting and drop_broadcasts:
                # drop any stride==0 dimensions for performance
                reshape_suffix[i] = "1"

        if V.kernel.no_x_dim:
            assert range_trees[0].prefix == "x"
            reshape_suffix.pop(0)

        if (
            not V.kernel.inside_reduction
            and len(params.strides) == len(V.kernel.numels) - 1
            and V.kernel.numels[-1] != 1
        ):
            # Need to expand rank by 1 to match rank when self.inside_reduction=True
            reshape_suffix.append("1")

        def filter(it):
            """Removes any broadcasting dims from a given sequence"""
            assert len(it) == len(broadcasting_dim)
            return [
                item
                for item, is_broadcasting in zip(it, broadcasting_dim)
                if not is_broadcasting or not drop_broadcasts
            ]

        # Drop broadcasting dimensions from the input.
        params = BlockParameters(
            **{key: filter(val) for key, val in dataclasses.asdict(params).items()}
        )

        def lookup_size(exprs: Iterable[sympy.Expr]) -> List[sympy.Expr]:
            return [V.graph.sizevars.lookup_precomputed_size(expr) for expr in exprs]

        # Look up precomputed sizes
        params.shape = lookup_size(params.shape)
        params.strides = lookup_size(params.strides)

        return BlockPtrOptions(
            params=params,
            constant_offset=V.graph.sizevars.lookup_precomputed_size(constant_offset),
            order=list(reversed(range(len(params.shape)))),
            mask_vars=mask_vars,
            reshape_suffix=reshape_suffix,
        )

    def replace_roffset(self, expr: sympy.Expr, replacement: sympy.Expr) -> sympy.Expr:
        """
        Replaces instances of roffset with the new expression.
        """
        roffset = block_offsets[SymT.RINDEX]
        return sympy_subs(expr, {roffset: replacement})

    def format(self, name: str, roffset=True) -> str:
        """
        Codegen a call to tl.make_block_ptr()

        Args:
            name: variable name for pointer
            roffset: should roffset be included in offsets=..., for use with tl.advance()

        Returns:
            "tl.make_block_ptr(...)"
        """
        f = V.kernel.index_to_str
        offsets = [*self.offsets]
        if not roffset:
            offsets = [
                self.replace_roffset(offset, sympy.Integer(0)) for offset in offsets
            ]
        args = [
            f"{name} + ({f(self.constant_offset)})"
            if self.constant_offset != 0
            else name,
            f"shape={f(self.shape)}",
            f"strides={f(self.strides)}",
            f"block_shape={f(self.block_shape)}",
            f"order={f(self.order)}",
            f"offsets={f(offsets)}",
        ]
        return f"tl.make_block_ptr({', '.join(args)})"

    @cache_on_self
    def boundary_check(self) -> List[int]:
        """List of indices to pass to tl.load(boundary_check=...)"""
        sizevars = V.graph.sizevars

        # Substitute maximum block sizes in shape expressions.
        # This works in multiple_of checks because block sizes are powers of 2.
        block_to_max: Dict[sympy.Expr, Any] = {
            block_size: TRITON_MAX_BLOCK[prefix_str[symt].upper()]
            for symt, block_size in block_sizes.items()
        }

        return [
            idx
            for idx in range(len(self.shape))
            if (
                not sizevars.statically_known_equals(
                    self.strides[idx], sympy.Integer(0)
                )
                and not sizevars.statically_known_multiple_of(
                    self.shape[idx], self.block_shape[idx]
                )
                and not sizevars.statically_known_multiple_of(
                    self.shape[idx], sympy_subs(self.block_shape[idx], block_to_max)
                )
                and not (
                    V.kernel.no_x_dim
                    and self.block_shape[idx] == block_sizes[SymT.XBLOCK]
                )
            )
        ]

    def advance_roffset(self):
        """
        Codegen string to pass to tl.advance(name, ...).

        Advance is the difference between offsets in each loop iteration.
        To compute it, we replace roffset with multiples of RBLOCK.
        Since we expect roffset to vary in range(0, rnumel, RBLOCK), the first
        iteration has roffset=0, while the second has roffset=RBLOCK.
        """
        rblock = block_sizes[SymT.RINDEX]
        advance = [
            (
                self.replace_roffset(offset, rblock)
                - self.replace_roffset(offset, sympy.Integer(0))
            )
            for offset in self.offsets
        ]
        return V.kernel.index_to_str(advance)

    def has_indirect(self):
        return False  # block_ptr can't do indirect indexing

    def has_rindex(self) -> bool:
        return any(free_symbol_is_type(expr, SymT.RINDEX) for expr in self.block_shape)

    def has_rmask(self):
        return self.has_rindex()

    def has_tmpmask(self):
        return False  # block_ptr can't do indirect indexing

    def has_mask(self):
        return bool(self.boundary_check())


def triton_reshape(value: str, old_shape: List[str], new_shape: List[str]):
    """Workaround https://github.com/openai/triton/issues/2836"""
    assert isinstance(old_shape, list) and isinstance(new_shape, list)
    if old_shape == new_shape:
        return value
    if [s for s in new_shape if s != "1"] != old_shape:
        return f"tl.reshape({value}, [{', '.join(new_shape)}])"
    # rewrite to [:, None] syntax, which is less buggy
    idx = 0
    expand = []
    for size in new_shape:
        if idx < len(old_shape) and size == old_shape[idx]:
            expand.append(":")
            idx += 1
        else:
            assert size == "1"
            expand.append("None")
    assert idx == len(old_shape)
    return f"{value}[{', '.join(expand)}]"


# NB: Inheriting from PythonPrinter is somewhat dangerous, because there are a
# number of operators which Triton "implements", but in a way that is
# inconsistent with Python semantics (and consistent with C semantics).  We
# must override all of these, or it is potential silent correctness problem
class TritonPrinter(PythonPrinter):
    def _print_TruncToInt(self, expr):
        assert len(expr.args) == 1
        return (
            f"libdevice.trunc({self._print(expr.args[0])}).to({V.kernel.index_dtype})"
        )

    def _print_Float(self, expr):
        # Use a tensor here to get float64. Otherwise the constant is
        # truncated to float32.
        ret = f"tl.full([1], {expr}, tl.float64)"
        return ret

    def _print_ToFloat(self, expr):
        assert len(expr.args) == 1
        return f"{self.paren(self._print(expr.args[0]))}.to(tl.float64)"

    def _print_PythonMod(self, expr):
        quot, div = expr.args
        quot_s = self._print(quot)
        div_s = self._print(div)
        if quot.is_nonnegative and div.is_nonnegative:
            return f"{self.paren(quot_s)} % {self.paren(div_s)}"
        return f"triton_helpers.remainder_integer({quot_s}, {div_s})"

    def _print_FloorDiv(self, expr):
        assert expr.is_integer
        quot, div = expr.args
        quot_s = self._print(quot)
        div_s = self._print(div)
        if quot.is_nonnegative and div.is_nonnegative:
            return f"({self.paren(quot_s)} // {self.paren(div_s)})"
        return f"triton_helpers.div_floor_integer({quot_s},  {div_s})"

    # TODO: This is wrong, when lhs, rhs > 2**53, Python does a higher
    # precision algorithm, which we would need to replicate here
    def _print_IntTrueDiv(self, expr):
        lhs, rhs = expr.args
        return f"{self.paren(self._print(lhs))} / {self.paren(self._print(rhs))}"

    # NB: sympy.floor/ceiling produce integers, so we have to do the
    # conversion to index dtype
    def _print_floor(self, expr):
        assert len(expr.args) == 1
        return (
            f"libdevice.floor({self._print(expr.args[0])}).to({V.kernel.index_dtype})"
        )

    def _print_FloorToInt(self, expr):
        assert len(expr.args) == 1
        return (
            f"libdevice.floor({self._print(expr.args[0])}).to({V.kernel.index_dtype})"
        )

    def _print_ceiling(self, expr):
        assert len(expr.args) == 1
        return f"libdevice.ceil({self._print(expr.args[0])}).to({V.kernel.index_dtype})"

    def _print_CeilToInt(self, expr):
        assert len(expr.args) == 1
        return f"libdevice.ceil({self._print(expr.args[0])}).to({V.kernel.index_dtype})"

    def _helper_sqrt(self, expr):
        return f"libdevice.sqrt({self._print(expr)}.to(tl.float32))"

    def _print_FloatPow(self, expr):
        return (
            f"libdevice.pow({self._print(expr.args[0])}, {self._print(expr.args[1])})"
        )

    _print_PowByNatural = _print_FloatPow

    def _print_Where(self, expr):
        c = self.doprint(expr.args[0])
        p = self.doprint(expr.args[1])
        q = self.doprint(expr.args[2])
        return f"tl.where({c}, {p}, {q})"

    def _print_min_max_helper(self, expr: sympy.Expr, cmp: str) -> str:
        """
        Helper for max/min code genereration.
        cmp: > or <
        """
        nargs = len(expr.args)
        if len(expr.args) == 1:
            return self._print(expr.args[0])

        mid = len(expr.args) // 2
        cls = type(expr)
        a = self._print(cls(*expr.args[:mid]))
        b = self._print(cls(*expr.args[mid:]))

        # Use a macro so we can propagate constexprs.
        # https://github.com/triton-lang/triton/issues/3815
        a, b = tuple(f"({x})" for x in (a, b))
        assert cmp in (">", "<"), f"Unexpected comparator: '{cmp}'"
        return f"({a} * ({a} {cmp}= {b}) + {b} * ({b} {cmp} {a}))"

    def _print_Min(self, expr):
        return self._print_min_max_helper(expr, "<")

    def _print_Max(self, expr):
        return self._print_min_max_helper(expr, ">")

    def _print_Abs(self, expr):
        assert len(expr.args) == 1
        return f"tl_math.abs({self._print(expr.args[0])})"

    def _print_OpaqueUnaryFn_cos(self, expr):
        assert len(expr.args) == 1
        return f"libdevice.cos(({self._print(expr.args[0])}).to(tl.float32))"

    def _print_OpaqueUnaryFn_cosh(self, expr):
        assert len(expr.args) == 1
        return f"libdevice.cosh(({self._print(expr.args[0])}).to(tl.float32))"

    def _print_OpaqueUnaryFn_acos(self, expr):
        assert len(expr.args) == 1
        return f"libdevice.acos(({self._print(expr.args[0])}).to(tl.float32))"

    def _print_OpaqueUnaryFn_sin(self, expr):
        assert len(expr.args) == 1
        return f"libdevice.sin(({self._print(expr.args[0])}).to(tl.float32))"

    def _print_OpaqueUnaryFn_sinh(self, expr):
        assert len(expr.args) == 1
        return f"libdevice.sinh(({self._print(expr.args[0])}).to(tl.float32))"

    def _print_OpaqueUnaryFn_asin(self, expr):
        assert len(expr.args) == 1
        return f"libdevice.asin(({self._print(expr.args[0])}).to(tl.float32))"

    def _print_OpaqueUnaryFn_tan(self, expr):
        assert len(expr.args) == 1
        return f"libdevice.tan(({self._print(expr.args[0])}).to(tl.float32))"

    def _print_OpaqueUnaryFn_tanh(self, expr):
        assert len(expr.args) == 1
        return f"libdevice.tanh(({self._print(expr.args[0])}).to(tl.float32))"

    def _print_OpaqueUnaryFn_atan(self, expr):
        assert len(expr.args) == 1
        return f"libdevice.atan(({self._print(expr.args[0])}).to(tl.float32))"

    def _print_RoundToInt(self, expr):
        assert len(expr.args) == 1
        return f"libdevice.llrint({self._print(expr.args[0])})"

    def _print_RoundDecimal(self, expr):
        assert len(expr.args) == 2
        number, ndigits = expr.args
        if number.is_integer:
            # ndigits < 0 should have been filtered by the sympy function
            assert ndigits < 0
            raise ValueError(
                f"For integer inputs, only non-negative ndigits are currently supported, but got {ndigits}."
            )
        return f"libdevice.nearbyint(1e{ndigits} * {self.paren(self._print(number))}) * 1e{-ndigits}"


texpr = TritonPrinter().doprint


def triton_compute_type(dtype):
    triton_type_name = str(dtype).split(".")[-1]
    if triton_type_name == "bool":
        triton_type_name = "int1"
    elif (
        triton_type_name in ("float16", "bfloat16")
        and config.triton.codegen_upcast_to_fp32
    ):
        # float16 math is done in float32 inside the kernel
        triton_type_name = "float32"
    elif triton_type_name == "float8_e4m3fn":
        triton_type_name = "float8e4nv"
    elif triton_type_name == "float8_e5m2":
        triton_type_name = "float8e5"
    elif triton_type_name == "float8_e4m3fnuz":
        triton_type_name = "float8e4b8"
    elif triton_type_name == "float8_e5m2fnuz":
        triton_type_name = "float8e5b16"
    return f"tl.{triton_type_name}"


def _get_primitive_bitwidth(dtype):
    if hasattr(dtype, "is_floating_point"):
        if dtype.is_floating_point:
            # triton_compute_type changes the bitwidth
            if (
                dtype in [torch.bfloat16, torch.float16]
                and config.triton.codegen_upcast_to_fp32
            ):
                return 32
            return torch.finfo(dtype).bits
        else:
            return torch.iinfo(dtype).bits
    else:
        return -1


def triton_store_type(dtype):
    triton_type_name = str(dtype).split(".")[-1]
    if triton_type_name == "bool":
        triton_type_name = "int8"
    elif triton_type_name == "float8_e4m3fn":
        triton_type_name = "float8e4nv"
    elif triton_type_name == "float8_e5m2":
        triton_type_name = "float8e5"
    return f"tl.{triton_type_name}"


def triton_acc_type(dtype):
    if is_integer_dtype(dtype) and dtype.is_signed:
        nbits = 64 if dtype == torch.int64 else 32
        return f"tl.int{nbits}"
    return triton_compute_type(dtype)


class TritonCSEVariable(CSEVariable):
    def __init__(self, name, bounds: ValueRanges[Any]) -> None:
        super().__init__(name, bounds)
        # We'll use this to track which masks the variable needs when used for indirect indexing
        self.mask_vars: OrderedSet[str] = OrderedSet()

    def update_on_args(self, name, args, kwargs):
        for arg in args:
            if isinstance(arg, TritonCSEVariable):
                self.mask_vars.update(arg.mask_vars)
            elif isinstance(arg, sympy.Symbol) and arg.name[0] in "xyr":
                # most of the time index vars don't need masks associated with them
                # however, when index vars are used to compute indices for indirect reads
                # those reads should subsequently be masked,
                self.mask_vars.update({f"{arg.name[0]}mask"})


class TritonOverrides(OpOverrides):
    """Map element-wise ops to Triton"""

    @staticmethod
    def to_dtype(
        x,
        dtype: torch.dtype,
        src_dtype: Optional[torch.dtype] = None,
        use_compute_types=True,
    ):
        def _get_min_elements_per_thread(
            src_dtype: torch.dtype, dst_dtype: torch.dtype
        ) -> int:
            if src_dtype == dst_dtype:
                # No data type conversion is needed. No requirements on min_elem_per_thread.
                return 0

            # fp8 data type conversions has min_elem_per_thread requirements.
            # Refer to Triton implementations here:
            # https://github.com/openai/triton/blob/10f59d8ce04052521c1bc0cb3a3f8b98918fc7e3/lib/Conversion/TritonGPUToLLVM/ElementwiseOpToLLVM.cpp#L10.
            fp8_dtypes = (
                torch.float8_e4m3fn,
                torch.float8_e5m2,
            )
            # Triton doesn't support type conversions between fp8_e4m3 and fp8_e5m2.
            assert not (
                src_dtype in fp8_dtypes
                and dst_dtype in fp8_dtypes
                and src_dtype != dst_dtype
            ), "Conversions between float8_e5m2 and float8_e4m3fn is not supported!"
            if src_dtype == torch.float8_e5m2 or dst_dtype == torch.float8_e5m2:
                return 4
            if src_dtype == torch.float8_e4m3fn or dst_dtype == torch.float8_e4m3fn:
                return 2
            # No requirements on min_elem_per_thread.
            return 0

        if src_dtype is not None:
            # Both dtype and src_dtype are set. This is used by torch to(dtype=dtype).
            # It takes the maximum min_elem_per_thread if there are multiple fp8 conversions
            # in the same kernel.
            V.kernel.min_elem_per_thread = max(
                _get_min_elements_per_thread(src_dtype, dtype),
                V.kernel.min_elem_per_thread,
            )

        if dtype == torch.bool:
            return f"({x} != 0)"
        elif dtype == torch.uint8:
            # to work around llvm uint conversion semantics
            # that produces 0's for negative values
            return f"{x}.to(tl.int8).to(tl.uint8)"

        if use_compute_types:
            out_dtype = triton_compute_type(dtype)
        else:
            out_dtype = triton_store_type(dtype)

        return f"{x}.to({out_dtype})"

    @staticmethod
    def to_dtype_bitcast(x, dtype: torch.dtype, src_dtype: torch.dtype):
        triton_dtype = triton_compute_type(dtype)
        # We may promote float16 or bfloat16 to float32 and cause the
        # bitwidth of dtype to be different from the input tensor (i.e. float32).
        # In such as case, we will have to convert the input tensor to
        # its src_type, perform bitcast, and then convert the bit-casted
        # tensor back to float to ensure we use values with the right precision.
        if (
            src_dtype in (torch.float16, torch.bfloat16)
            and config.triton.codegen_upcast_to_fp32
        ):
            triton_src_dtype = str(src_dtype).split(".")[-1]
            cast_x = f"{x}.to(tl.{triton_src_dtype})"
            if dtype in (torch.float16, torch.bfloat16):
                triton_type_name = str(dtype).split(".")[-1]
                triton_dtype = f"tl.{triton_type_name}"
            cast_x = f"{cast_x}.to({triton_dtype}, bitcast=True)"
            return f"{cast_x}.to(tl.float32)"
        else:
            src_dtype_bitwidth = _get_primitive_bitwidth(src_dtype)
            target_dtype_bitwidth = _get_primitive_bitwidth(dtype)
            bitcast = "True" if src_dtype_bitwidth == target_dtype_bitwidth else "False"
            return f"{x}.to({triton_dtype}, bitcast={bitcast})"

    @staticmethod
    def _shaped_constant(value, dtype, shape):
        type_ = torch._prims_common.dtype_to_type(dtype)
        triton_val = constant_repr(type_(value))
        triton_type = triton_compute_type(dtype)

        if triton_type == "tl.float32":
            # Float constants are always f32 in triton
            return triton_val

        # NOTE: We use a tensor here in order to get the expected type.
        # Otherwise, e.g. float64 constants would be trunctated to float32.
        return f"tl.full({shape}, {triton_val}, {triton_type})"

    @classmethod
    def constant(cls, value, dtype):
        return cls._shaped_constant(value, dtype, shape=[])

    @staticmethod
    def abs(x):
        return f"tl_math.abs({x})"

    @staticmethod
    def libdevice_abs(x):
        return f"libdevice.abs({x})"

    @staticmethod
    def exp(x):
        return f"tl_math.exp({x})"

    @staticmethod
    def libdevice_exp(x):
        return f"libdevice.exp({x})"

    @staticmethod
    def exp2(x):
        return f"libdevice.exp2({x})"

    @staticmethod
    def expm1(x):
        return f"libdevice.expm1({x})"

    @staticmethod
    def sqrt(x):
        return f"libdevice.sqrt({x})"

    @staticmethod
    def libdevice_sqrt(x):
        return f"libdevice.sqrt({x})"

    @staticmethod
    def relu(x):
        bug = config.triton.inject_relu_bug_TESTING_ONLY
        if bug == "compile_error":
            return "compile error!"
        elif bug == "runtime_error":
            # NB: this only triggers runtime error as long as input
            # is not all zero
            return f'triton_helpers.device_assert_then({x} == 0, "injected assert fail", {x})'
        elif bug == "accuracy":
            return f"{x} + 1"
        elif bug is None:
            return ops.maximum(ops.constant(0, torch.int32), x)
        else:
            raise AssertionError(
                f"unrecognized config triton.inject_relu_bug_TESTING_ONLY = {bug!r}"
            )

    @staticmethod
    def minimum(a, b):
        return f"triton_helpers.minimum({a}, {b})"

    @staticmethod
    def maximum(a, b):
        return f"triton_helpers.maximum({a}, {b})"

    @staticmethod
    def where(a, b, c):
        return f"tl.where({a}, {b}, {c})"

    @staticmethod
    def inline_asm_elementwise(
        *inputs, asm, constraints=None, dtype=torch.float32, is_pure=True, pack=1
    ):
        triton_type = triton_compute_type(dtype)
        input_refs = ", ".join([str(i) for i in inputs])
        if constraints is None:
            constraints = ", ".join(["=r"] + ["r" for _ in inputs])
        return f"tl.inline_asm_elementwise('{asm}', '{constraints}', [{input_refs}], dtype={triton_type}, is_pure={is_pure}, pack={pack})"  # noqa: B950

    @staticmethod
    def cos(x):
        return f"tl_math.cos({x})"

    @staticmethod
    def libdevice_cos(x):
        return f"libdevice.cos({x})"

    @staticmethod
    def sin(x):
        return f"tl_math.sin({x})"

    @staticmethod
    def libdevice_sin(x):
        return f"libdevice.sin({x})"

    @classmethod
    def index_expr(cls, expr, dtype):
        raise NotImplementedError("ops.index_expr not implemented outside a kernel")

    @staticmethod
    def masked(mask, body, other):
        raise NotImplementedError("ops.masked not implemented outside a kernel")

    @staticmethod
    def lgamma(x):
        return f"libdevice.lgamma({x})"

    @staticmethod
    def erf(x):
        return f"libdevice.erf({x})"

    @staticmethod
    def cosh(x):
        return f"libdevice.cosh({x})"

    @staticmethod
    def sinh(x):
        return f"libdevice.sinh({x})"

    @staticmethod
    def acos(x):
        return f"libdevice.acos({x})"

    @staticmethod
    def acosh(x):
        return f"libdevice.acosh({x})"

    @staticmethod
    def asin(x):
        return f"libdevice.asin({x})"

    @staticmethod
    def asinh(x):
        return f"libdevice.asinh({x})"

    @staticmethod
    def atan2(x, y):
        return f"libdevice.atan2({x}, {y})"

    @staticmethod
    def atan(x):
        return f"libdevice.atan({x})"

    @staticmethod
    def atanh(x):
        return f"libdevice.atanh({x})"

    @staticmethod
    def copysign(x, y):
        return f"libdevice.copysign({x}, {y})"

    @staticmethod
    def erfc(x):
        return f"libdevice.erfc({x})"

    @staticmethod
    def erfinv(x):
        return f"libdevice.erfinv({x})"

    @staticmethod
    def hypot(x, y):
        return f"libdevice.hypot({x}, {y})"

    @staticmethod
    def log10(x):
        return f"libdevice.log10({x})"

    @staticmethod
    def log2(x):
        return f"libdevice.log2({x})"

    @staticmethod
    def nextafter(x, y):
        return f"libdevice.nextafter({x}, {y})"

    @staticmethod
    def logical_and(a, b):
        return f"{a} & {b}"

    @staticmethod
    def logical_not(a):
        return f"{a} == 0"

    @staticmethod
    def logical_or(a, b):
        return f"{a} | {b}"

    @staticmethod
    def logical_xor(a, b):
        return f"({a} ^ {b})"

    @staticmethod
    def bitwise_and(a, b):
        return f"{a} & {b}"

    @staticmethod
    def bitwise_not(a):
        return f"~{a}"

    @staticmethod
    def bitwise_or(a, b):
        return f"{a} | {b}"

    @staticmethod
    def bitwise_xor(a, b):
        return f"{a} ^ {b}"

    @staticmethod
    def bitwise_left_shift(a, b):
        return f"{a} << {b}"

    @staticmethod
    def bitwise_right_shift(a, b):
        return f"{a} >> {b}"

    @staticmethod
    def rand(seed, offset):
        offset = f"({offset}).to(tl.uint32)"
        return f"tl.rand({seed}, {offset})"

    @staticmethod
    def randn(seed, offset):
        offset = f"({offset}).to(tl.uint32)"
        return f"tl.randn({seed}, {offset})"

    @staticmethod
    def randint64(seed, offset, low, high):
        offset = f"({offset}).to(tl.uint32)"
        return f"triton_helpers.randint64({seed}, {offset}, {low}, {high})"

    @staticmethod
    def load_seed(name, offset):
        raise NotImplementedError("ops.load_seed not implemented outside a kernel")

    @staticmethod
    def rsqrt(x):
        return f"libdevice.rsqrt({x})"

    @staticmethod
    def log1p(x):
        return f"libdevice.log1p({x})"

    @staticmethod
    def tan(x):
        return f"libdevice.tan({x})"

    @staticmethod
    def tanh(x):
        return f"libdevice.tanh({x})"

    @staticmethod
    def sigmoid(x):
        return f"tl.sigmoid({x})"

    @staticmethod
    def signbit(x):
        # XX: This is wrong for the value -0.0 in floating point
        return f"libdevice.signbit({x}) if ({x}).dtype is tl.float32 else {x} < 0"

    @staticmethod
    def fmod(a, b):
        return f"libdevice.fmod({a}, {b})"

    @staticmethod
    def pow(a, b):
        return f"libdevice.pow({a}, {b})"

    @staticmethod
    def log(x):
        return f"tl_math.log({x})"

    @staticmethod
    def libdevice_log(x):
        return f"libdevice.log({x})"

    @staticmethod
    def isinf(x):
        return f"libdevice.isinf({x}).to(tl.int1)"

    @staticmethod
    def isnan(x):
        return f"libdevice.isnan({x}).to(tl.int1)"

    @staticmethod
    def round(x):
        return f"libdevice.nearbyint({x})"

    @staticmethod
    def floor(x):
        return f"libdevice.floor({x})"

    @staticmethod
    def floordiv(a, b):
        # See the comment in lowering.div_mode. a and b are integer type.
        # Similar to div_floor_kernel_cuda in pytorch core.
        # Notice that // in triton behaves as truncdiv instead of floordiv
        quot = f"{a} // {b}"
        rem = f"{a} % {b}"
        return f"tl.where(({a} < 0) != ({b} < 0), tl.where({rem} != 0, {quot} - 1, {quot}), {quot})"

    @staticmethod
    def sign(x):
        z = ops.constant(0, torch.int32)
        left = ops.to_dtype((ops.lt(z, x)), torch.int8)
        right = ops.to_dtype((ops.lt(x, z)), torch.int8)
        sub = ops.sub(left, right)
        return f"{sub}.to({x}.dtype)"

    @staticmethod
    def trunc(x):
        return f"libdevice.trunc({x})"

    @staticmethod
    def truncdiv(a, b):
        # See the comment in lowering.div_mode. a and b are integer type.
        # Notice that // in triton behaves as truncdiv instead of floordiv
        return f"{a} // {b}"

    @staticmethod
    def ceil(x):
        return f"libdevice.ceil({x})"


TritonOverrides._initialize_pointwise_overrides("triton")


# Use mypy to check protocol implemented correctly
def _typecheck_TritonOverrides(h: TritonOverrides) -> OpsHandler[str]:
    return h


class TritonKernelOverrides(TritonOverrides):
    """Map element-wise ops to Triton within a TritonKernel

    Unlike TritonOverrides, these assume the code is going to be inserted into
    the body of the main triton kernel and so it may use indexing and mask
    variables which are assumed to already be defined in the current scope.
    """

    @classmethod
    def constant(cls, value, dtype):
        # NOTE: Cannot use shape=[] as it's not supported by triton-rocm
        # We could use shape=[1] instead but starting with the correct
        # ndim avoids extra `tt.expand_dim` ops appearing in the triton IR.
        ndim = V.kernel.triton_tensor_ndim()
        shape = [1] * ndim
        return cls._shaped_constant(value, dtype, shape=shape)

    @classmethod
    def index_expr(cls, expr, dtype):
        indexing = V.kernel.indexing(expr, block_ptr=False)
        assert isinstance(indexing, IndexingOptions)
        var = V.kernel.cse.generate(
            V.kernel.compute, indexing.index_str, bounds=get_bounds_index_expr(expr)
        )

        if dtype not in (torch.int32, torch.int64):
            var = V.kernel.cse.generate(V.kernel.compute, cls.to_dtype(var, dtype))
        var.mask_vars = indexing.mask_vars
        return var

    @staticmethod
    def masked(mask, body, other):
        if mask is not None and torch.version.hip is not None:
            mask = V.kernel.cse.generate(
                V.kernel.compute,
                f"{mask}.to(tl.int1)",
            )

        nodes = body.graph.find_nodes(op="output")
        assert nodes, "graph for body does not contain an output"

        need_where = False
        for node in nodes:
            for arg in node.args:
                if arg.target != "load" or should_unwrap_unspec_arg(arg.args[0]):
                    need_where = True

        value = None if need_where else other
        with V.kernel.mask_loads(mask, value=value) as new_mask:
            result = body()

        if need_where:
            # Remove once CSEVariables track the dtype
            if result.bounds.is_bool:
                other = bool(other)
            # Take dtype from result to prevent accidental promotion
            other = V.kernel.cse.generate(
                V.kernel.compute,
                f"tl.full({result}.shape, {constant_repr(other)}, {result}.dtype)",
                bounds=ValueRanges.wrap(other),
            )
            ret = ops.where(new_mask, result, other)
        else:
            ret = result

        ret.mask_vars.discard(new_mask)
        return ret

    @staticmethod
    def load_seed(name, offset):
        var = V.kernel.args.input(name)
        return (
            f"tl.load({var} + {V.kernel.args.seed_offset('load_seed_offset', offset)})"
        )

    @staticmethod
    def frexp(x):
        cache_key = f"frexp({x})"
        if cache_key in V.kernel.cse.cache:
            return V.kernel.cse.cache[cache_key]

        mantissa = V.kernel.cse.newvar()
        exponent = V.kernel.cse.newvar()
        V.kernel.compute.writeline(
            f"{mantissa}, {exponent} = triton_helpers.frexp({x})"
        )
        V.kernel.cse.cache[cache_key] = (mantissa, exponent)
        return (mantissa, exponent)


# Use mypy to check protocol implemented correctly
def _typecheck_TritonKernelOverrides(h: TritonKernelOverrides) -> OpsHandler[str]:
    return h


class HelperFunctions:
    """An ordered set of helper functions."""

    _templates_seen: Dict[str, str]  # Template code to function name
    finalized_helpers: List[str]

    def __init__(self) -> None:
        self._templates_seen = {}
        self.finalized_helpers = []

    def add(self, template_code: str, *, base_name="_triton_helper_fn") -> str:
        """This accepts a function definition with the function name
        left as a format specifier e.g.

            @triton.jit
            def {name}(arg0, arg1):
                return arg0 + arg1

        We add the templated code to the function set and return the name
        assigned to that function.

        """
        existing_name = self._templates_seen.get(template_code)
        if existing_name is not None:
            # Don't duplicate existing helpers
            return existing_name

        name = f"{base_name}{len(self.finalized_helpers)}"
        self._templates_seen[template_code] = name
        self.finalized_helpers.append(template_code.format(name=name))
        return name

    def __iter__(self):
        return iter(self.finalized_helpers)

    def __getitem__(self, idx):
        return self.finalized_helpers[idx]


@dataclasses.dataclass
class BlockParameters:
    """
    Class representing ND block dimensions, for block pointer analysis.
    """

    shape: List[sympy.Expr] = dataclasses.field(default_factory=list)
    block_shape: List[sympy.Expr] = dataclasses.field(default_factory=list)
    strides: List[sympy.Expr] = dataclasses.field(default_factory=list)
    offsets: List[sympy.Expr] = dataclasses.field(default_factory=list)

    def __add__(self, other: BlockParameters) -> BlockParameters:
        """
        Concatenates block parameters.
        """
        cls = type(self)
        a, b = tuple(dataclasses.asdict(x) for x in (self, other))
        return cls(**{key: a[key] + b[key] for key in a})


class TritonKernel(SIMDKernel):
    overrides = TritonKernelOverrides  # type: ignore[assignment]
    helper_functions: HelperFunctions
    kexpr: Callable[[sympy.Expr], str] = texpr
    allow_block_ptr = True

    def __init__(
        self,
        *groups,
        index_dtype: str,
        mutations: Optional[OrderedSet[str]] = None,
        pid_cache=None,
        reduction_hint=ReductionHint.DEFAULT,
        min_elem_per_thread=0,
        override_persistent_reduction=None,
        optimize_mask=True,
    ) -> None:
        self.optimize_mask: bool = optimize_mask
        super().__init__(
            *groups,
            index_dtype=index_dtype,
            mutations=mutations,
            reduction_hint=reduction_hint,
            pid_cache=pid_cache,
            override_persistent_reduction=override_persistent_reduction,
        )
        self.suffix: IndentedBuffer = IndentedBuffer()  # type: ignore[assignment]
        self.outside_loop_vars: OrderedSet[Any] = OrderedSet()
        self.min_elem_per_thread = min_elem_per_thread
        self.block_ptr_id = itertools.count()
        self.helper_functions = HelperFunctions()

        # A set of autotuning hints to pass as part of triton_meta
        self.autotune_hints: OrderedSet[AutotuneHint] = OrderedSet()
        self.triton_meta: Optional[Dict[str, object]] = None

        self.codegen_range_tree()

    def _get_symt(self, tree: IterationRangesEntry) -> SymT:
        prefix_to_symt = {prefix: symt for symt, prefix in prefix_str.items()}
        return prefix_to_symt[tree.prefix]

    def _get_block_size(self, tree: IterationRangesEntry) -> sympy.Symbol:
        return block_sizes[self._get_symt(tree)]

    def _get_block_offset(self, tree: IterationRangesEntry) -> sympy.Symbol:
        return block_offsets[self._get_symt(tree)]

    def _max_block_size(self, tree: IterationRangesEntry) -> int:
        return TRITON_MAX_BLOCK[tree.prefix.upper()]

    def codegen_range_tree(self):
        for tree in self.range_trees:
            # reduction indexing goes inside a loop
            if not tree.is_loop:
                self.iteration_ranges_codegen_header(tree, self.body)
        if self.inside_reduction and self.range_trees[-1].is_loop:
            # workaround for this issue:
            # https://gist.github.com/jansel/6527126f781559095c5531f98a4235a7
            self.body.writeline(
                f"rbase = {self.iteration_ranges_ranges_code(self.range_trees[-1])}"
            )

    def need_numel_args(self):
        r"""
        Indicate whether we need provide numel as arguments for the generated
        kernel calls in the benchmark.

        Should be true for pointwise/reduction kernels but false for triton
        matmul kernels.
        """
        return True

    def should_use_persistent_reduction(self) -> bool:
        """
        Heuristic to set self.persistent_reduction and add guards
        if needed.
        """
        if not (self.inside_reduction and config.triton.persistent_reductions):
            return False
        threshold = {
            ReductionHint.INNER: 1024,
        }.get(self.reduction_hint, 64)

        # If multi_kernel is enabled, we do more aggressive persistent reduction.
        # This may result in some persistent reductions slower than the
        # corresponding non-persistent reductions. MultiKernel will do benchmarking
        # to pick the faster one.
        if config.triton.multi_kernel:
            threshold *= 16
        last_numel = self.numels[-1]
        return V.graph.sizevars.statically_known_leq(last_numel, threshold)  # type: ignore[arg-types]

    def want_no_x_dim(self):
        return (
            self.reduction_hint == ReductionHint.INNER
            and self.persistent_reduction
            and len(self.numels) == 2
            and V.graph.sizevars.statically_known_geq(self.numels[-1], 256)  # type: ignore[arg-types]
        )

    @property
    def assert_function(self) -> str:
        return "tl.device_assert"

    def indexing(
        self,
        index: sympy.Expr,
        *,
        copy_shape=None,
        dense_indexing=False,
        override_mask=None,
        block_ptr=False,
    ):
        """
        Compute the index and mask to pass to tl.load() or tl.store()
        """
        index = self.prepare_indexing(index)
        index_vars = index.free_symbols
        has_rindex = False

        mask_vars: OrderedSet[str] = OrderedSet()
        for var in index_vars:
            assert isinstance(var, sympy.Symbol)
            has_rindex = has_rindex or symbol_is_type(var, SymT.RINDEX)
            if override_mask:
                pass
            elif symbol_is_type(var, SymT.TMP):
                # indirect indexing
                cse_var = self.cse.varname_map[var.name]
                mask_vars.update(cse_var.mask_vars)
            elif symbol_is_type(
                var,
                (
                    SymT.UNBACKED_INT,
                    SymT.SIZE,
                    SymT.PRECOMPUTED_SIZE,
                    SymT.INDEX,
                    SymT.FLOAT,
                    SymT.UNBACKED_FLOAT,
                ),
            ):
                pass
            else:
                # var is one of xN, yN or rN
                assert symbol_is_type(
                    var, (SymT.RINDEX, SymT.XBLOCK, SymT.YBLOCK)
                ), var.name
                mask_vars.add(f"{var.name[0]}mask")

        need_dense = (
            config.triton.dense_indexing
            or dense_indexing
            or self._load_mask is not None
        ) and index != 0

        have_dense = True
        have_loop_vars = False
        dense_mask_vars: OrderedSet[str] = OrderedSet()

        for tree in self.active_range_trees():
            if index_vars.intersection(tree.var_list):
                have_loop_vars = True
            else:
                have_dense = False
            dense_mask_vars.add(f"{tree.prefix}mask")

        if (
            block_ptr
            and self.allow_block_ptr
            and config.triton.use_block_ptr
            and not override_mask
            and not self._load_mask
            and len(mask_vars - dense_mask_vars) == 0
            and not self.is_indirect_indexing(index)
            and have_loop_vars
            # workaround https://github.com/openai/triton/issues/2821
            and self.index_dtype == "tl.int32"
        ):

            def match_strided_block(
                index: sympy.Expr, range_tree: IterationRangesEntry
            ) -> Optional[BlockParameters]:
                """
                Matches expressions of the form:
                    idx = s * xindex

                This implies stride (s,), and shape (XBLOCK,).
                """
                symbol = range_tree.symbol()
                stride = sympy.Wild("stride", exclude=[symbol])
                m = index.match(symbol * stride)
                if m is None:
                    return None

                return BlockParameters(
                    shape=[range_tree.numel],
                    block_shape=[self._get_block_size(range_tree)],
                    strides=[m[stride]],
                    offsets=[self._get_block_offset(range_tree)],
                )

            def match_mod_div_block(
                index: sympy.Expr, range_tree: IterationRangesEntry
            ) -> Optional[BlockParameters]:
                """
                Matches higher-dimensional blocks coming from FloorDiv and ModularIndexing.

                Example expression to match:
                   sN * ((rindex//(d1 * ... * d(N-1))))
                       + s1 * ModularIndexing(rindex, 1, d1)
                       + ...
                       + s(N-1) * ModularIndexing(rindex, d1 * ... * d(N-2), d(N-1))

                This iterates over a block of shape (dN, ..., d1) and stride
                (sN, ..., s1). (d1,...,d(N-1)) and (s1,...,sN) are
                wildcards that we match.

                Note that dN does not appear in the expression, but we solve for it
                using range tree numels and the other dims.
                """
                # Bound the possible number of dims. We use the following heuristics:
                # - At least one dim for each range tree node.
                # - At least one dim for every FloorDiv or ModularIndexing op.
                # - At least 2 dims to pattern match.
                num_dims = max(
                    2,
                    len(self.range_tree_nodes),
                    (index.count(FloorDiv) + index.count(ModularIndexing)),
                )

                # Pattern match to find the strides and offset.
                index_var = range_tree.symbol()
                wild = functools.partial(sympy.Wild, exclude=[index_var])
                dims: List[sympy.Expr] = [
                    wild(f"dim_mod{idx}") for idx in range(num_dims)
                ]
                strides: List[sympy.Expr] = [
                    wild(f"stride_mod{idx}") for idx in range(num_dims)
                ]

                def get_slice_numels(dims: List[Any]) -> List[Any]:
                    """
                    Compute the cumulative size of each dimension's slice.
                    This proceeds from the last dim up to the second.
                    """
                    numels = [sympy.Integer(1)]
                    for dim in dims[:0:-1]:
                        numel = dim * numels[0]
                        numels.insert(0, numel)
                    return numels

                # The first dimension's index is computed by division.
                # The remaining are computed by modulo.
                slice_numels = get_slice_numels(dims[:num_dims])
                block_index_exprs = [FloorDiv(index_var, slice_numels[0])] + [
                    ModularIndexing(index_var, numel, dim)
                    for dim, numel in zip(dims[1:], slice_numels[1:])
                ]

                # Calculate a linear index from block indices.
                match_expr = sympy_dot(strides, block_index_exprs)

                # Pattern match.
                match = index.match(match_expr)
                if match is None:
                    return None

                # Provide default values for unmatched dims and strides.
                for dim in dims[1:]:
                    if dim not in match:
                        match[dim] = sympy.Integer(1)
                for stride in strides[1:]:
                    if stride not in match:
                        match[stride] = sympy.Integer(0)

                sizevars = V.graph.sizevars

                def get_match(expr: sympy.Expr) -> sympy.Expr:
                    return sizevars.lookup_precomputed_size(match[expr])

                # Replace wildcards with matched expressions.
                dims = [dims[0]] + [get_match(dim) for dim in dims[1:]]
                strides = [get_match(stride) for stride in strides]
                slice_numels = get_slice_numels(dims)
                block_index_exprs = [
                    sympy_subs(expr, match) for expr in block_index_exprs
                ]

                # The leading dimension is not directly matched in our expression.
                # We solve for it by dividing the range tree numel by the product of
                # all other dimensions. We quit if they are not known to be divisible.
                assert (
                    dims[0] not in match
                ), "Expected not to match the leading dimension!"
                if not sizevars.statically_known_multiple_of(
                    range_tree.numel, slice_numels[0]
                ):
                    return None
                dims[0] = range_tree.numel / slice_numels[0]

                # Check for applicable iteration range sizes.
                # When mapping a 1D block into an ND one, we need to know that
                # the number of elements is not changed. This means the slice numels of
                # the ND iteration range must evenly divide the length of the 1D block.
                # There are two cases where we can guarantee this:
                #  1. Numels are powers of 2. If numel == 2 ** n, and we know XBLOCK == 2 ** m,
                #     with n and m integers, then either numel is a multiple of XBLOCK, or numel
                #     is less than XBLOCK. (If numel is less than XBLOCK, we round up to 1 below.)
                #  2. Numels are multiples of the maximum possible block size.
                max_block = self._max_block_size(range_tree)
                if any(
                    not sizevars.statically_known_multiple_of(numel, max_block)
                    and not sizevars.statically_known_power_of_2(numel)
                    for numel in slice_numels
                ):
                    return None

                def identity(expr: sympy.Expr) -> sympy.Expr:
                    return expr

                # Compute the ND block shape from the linear block size.
                # Use CielDiv to round leading dimensions up to 1.
                # Non-leading dimensions are clamped to the size of the iteration range,
                # while the leading dimension can exceed this to accomodate a larger
                # block size.
                linear_block_size = self._get_block_size(range_tree)
                block_shape: List[sympy.Expr] = [
                    CeilDiv(linear_block_size, slice_numels[0])
                ] + [
                    sympy.Min(CeilDiv(linear_block_size, numel), dim)
                    for numel, dim in zip(slice_numels[1:], dims[1:])
                ]

                # Compute block offsets from {xyzr}offset and the matched expressions.
                block_offsets: List[sympy.Expr] = [
                    sympy_subs(expr, {index_var: self._get_block_offset(range_tree)})
                    for expr in block_index_exprs
                ]

                return BlockParameters(
                    shape=dims,
                    block_shape=block_shape,
                    strides=strides,
                    offsets=block_offsets,
                )

            def match_block_pointer_subexpr(
                expr: sympy.Expr, range_tree: IterationRangesEntry
            ) -> Optional[BlockParameters]:
                """
                Match a block indexing subexpression involving a single range tree.
                """
                for match_func in (
                    match_strided_block,
                    match_mod_div_block,
                ):
                    match = match_func(expr, range_tree)
                    if match is not None:
                        return match

                return None

            def match_block_pointer() -> Optional[BlockPtrOptions]:
                index_relative_to_xyr_index = sympy_subs(
                    index, {v: t.expr for v, t in self.range_tree_nodes.items()}
                )
                range_trees = self.active_range_trees(reorder=True)

                # Match each range tree separately.
                range_symbols = {tree.symbol() for tree in range_trees}
                index_terms = sympy.Add.make_args(index_relative_to_xyr_index)
                block_params = BlockParameters()
                for tree in range_trees:
                    # Partition the index into subexpressions pertaining to each range tree.
                    # For example xindex * 5 + rindex * 3 is partitioned to
                    # (xindex * 5, rindex * 3).
                    symbol = tree.symbol()
                    subexpr = sympy.Integer(0) + sum(
                        expr for expr in index_terms if symbol in expr.free_symbols
                    )

                    # Reject mixed terms, e.g. xindex * rindex.
                    # NB: the zero expression is allowed, for broadcasting.
                    if len(range_symbols.intersection(subexpr.free_symbols)) > 1:
                        return None

                    # Match the subexpression for this range tree.
                    params = match_block_pointer_subexpr(subexpr, tree)
                    if params is None:
                        return None
                    block_params += params

                # Collect leftover terms as a constant offset.
                offset = sum(
                    expr
                    for expr in index_terms
                    if not range_symbols.intersection(expr.free_symbols)
                )

                # Form the block pointer.
                self.filter_masks(mask_vars)
                return BlockPtrOptions.create(
                    params=block_params,
                    constant_offset=offset,
                    range_trees=range_trees,
                    mask_vars=mask_vars,
                )

            # Return a block pointer, if indexing matches the pattern.
            options = match_block_pointer()
            if options is not None:
                return options

        expand_str = None
        index_str = self.index_to_str(index)
        if isinstance(index, sympy.Integer):
            expand_str = f"{copy_shape}.shape" if copy_shape else self.dense_size_str()
            index_str = f"tl.full({expand_str}, {index_str}, tl.int32)"
            return IndexingOptions(
                index_str, OrderedSet(), "None", expand_str, has_rindex, index
            )

        if need_dense and not have_dense:
            expand_str = f"{copy_shape}.shape" if copy_shape else self.dense_size_str()
            index_str = f"tl.broadcast_to({index_str}, {expand_str})"
            mask_vars = dense_mask_vars
        elif not have_loop_vars and copy_shape:
            index_str = f"tl.broadcast_to({index_str}, {copy_shape}.shape)"
            mask_vars = dense_mask_vars

        if override_mask:
            mask_vars = OrderedSet([override_mask])

        if self._load_mask:
            mask_vars.add(self._load_mask)

        self.filter_masks(mask_vars)

        mask_str = " & ".join(sorted(map(str, mask_vars))) if mask_vars else "None"
        return IndexingOptions(index_str, mask_vars, mask_str, expand_str, has_rindex, index)  # type: ignore[arg-type]

    def codegen_block_ptr(
        self, name: str, var: str, indexing: BlockPtrOptions, other=""
    ) -> Tuple[str, Optional[DeferredLine], str]:
        advance_block_ptr = None
        check = indexing.boundary_check()
        if not check:
            # workaround https://github.com/openai/triton/issues/2813
            other = ""
        elif other:
            assert other == ", other=0.0"
            other = f", boundary_check={check!r}, padding_option='zero'"
        else:
            other = f", boundary_check={check!r}"
        if (
            self.inside_reduction
            and self.range_trees[-1].is_loop
            and indexing.has_rindex()
        ):
            block_ptr = f"block_ptr{next(self.block_ptr_id)}"
            self.body.writeline(
                DeferredLine(
                    name, f"{block_ptr} = {indexing.format(var, roffset=False)}"
                )
            )
            advance_block_ptr = DeferredLine(
                name,
                f"{block_ptr} = tl.advance({block_ptr}, {indexing.advance_roffset()})",
            )
        else:
            block_ptr = indexing.format(var)
        return block_ptr, advance_block_ptr, other

    def codegen_block_ptr_store_line(self, name, indexing, block_ptr, value, other=""):
        # broadcasting is not implicit for block_ptrs
        value = (
            f"tl.broadcast_to({value}, {self.index_to_str(indexing.reshape_suffix)})"
        )
        # drop any extra size=1 dimensions
        block_shape = [V.kernel.index_to_str(expr) for expr in indexing.block_shape]
        value = triton_reshape(value, indexing.reshape_suffix, block_shape)
        # workaround https://github.com/openai/triton/issues/2814
        value = f"{value}.to({triton_store_type(V.graph.get_dtype(name))})"
        return f"tl.store({block_ptr}, {value}{other})"

    def check_bounds(
        self,
        expr: sympy.Expr,
        size: sympy.Expr,
        lower: bool,
        upper: bool,
    ):
        if not (lower or upper):
            return

        assert isinstance(expr, sympy.Expr)
        indexing = self.indexing(expr, block_ptr=False)
        assert isinstance(indexing, IndexingOptions)

        index_str = indexing.index_str
        mask_str = indexing.mask_str if indexing.has_mask() else None
        size_str = texpr(self.rename_indexing(size)) if upper else None

        # expr is already wrapped
        line = self.indirect_assert(
            index_str, "0" if lower else None, size_str, mask_str
        )

        indirect = self.is_indirect_indexing(expr) or any(
            isinstance(m, TritonCSEVariable) for m in indexing.mask_vars
        )
        buffer = self.get_load_buffer(indexing)
        self.cse.generate(buffer, line, assignment=False)

    def get_load_buffer(self, indexing):
        if indexing.has_indirect() or indexing.has_tmpmask():
            # Masked loads must come after the mask is computed
            return self.compute
        elif (
            self.inside_reduction
            and self.range_trees[-1].is_loop
            and not indexing.has_rindex()
        ):
            # can lift a common load outside of reduction loop
            # One exception is when this is an indirect_load.
            return self.body
        else:
            return self.loads

    def load(self, name: str, index: sympy.Expr):
        var = self.args.input(name)
        indirect_indexing = self.is_indirect_indexing(index)
        original_index = index
        indexing = self.indexing(index, block_ptr=True)
        has_rindex = indexing.has_rindex()
        has_tmpmask = indexing.has_tmpmask()

        # Keep the variable in cache if were going to reuse it. Equiv., if any of the following hold
        #  1) We are doing broadcasting
        #  2) It is a non-coalesced load. The intuition is that if it's
        #  non-coalesced, we will likely load each element multiple times in
        #  practice.
        #  3) It will be used later and it won't be CSE'd. Equiv., if all the following hold
        #   3.1) We are in a reduction loop
        #   3.2) Its not its last use
        #   3.3) This load will not be lifted to the body
        #
        is_coalesced = any(
            i == 1 for i in self.get_strides_of_load(original_index).values()
        )
        if self.is_broadcasted(original_index):
            ep = ", eviction_policy='evict_last'"
        elif not is_coalesced:
            ep = ", eviction_policy='evict_last'"
        elif self.inside_reduction and self.range_trees[-1].is_loop:
            if name in self.args.inplace_buffers:
                names: OrderedSet[str] = OrderedSet(
                    self.args.inplace_buffers[name].other_names
                )
            else:
                names = OrderedSet([name])
            last_use = len(names & self.last_usage) > 0
            evict_last = not last_use and (has_rindex or indirect_indexing)
            if evict_last:
                ep = ", eviction_policy='evict_last'"
            else:
                ep = ", eviction_policy='evict_first'"
        else:
            ep = ""

        if (has_tmpmask or has_rindex) and indexing.has_mask():
            if self._load_other:
                other = f", other={constant_repr(self._load_other)}"
            else:
                other = ", other=0.0"
        else:
            other = ""

        advance_block_ptr = None
        append_broadcast = None
        if should_unwrap_unspec_arg(name):
            line = var
        else:
            if isinstance(indexing, BlockPtrOptions):
                block_ptr, advance_block_ptr, other = self.codegen_block_ptr(
                    name, var, indexing, other
                )
                line = f"tl.load({block_ptr}{other}{ep})"
                # add needed size=1 dimensions
                block_shape = [str(dim) for dim in indexing.block_shape]
                line = triton_reshape(line, block_shape, indexing.reshape_suffix)
            elif isinstance(original_index, sympy.Integer):
                line = f"tl.load({var} + ({original_index}))"
                append_broadcast = indexing.expand_str
            else:
                line = f"tl.load({var} + ({indexing.index_str}), {indexing.mask_str}{ep}{other})"

            dtype = V.graph.get_dtype(name)
            if (
                dtype in (torch.float16, torch.bfloat16)
                and config.triton.codegen_upcast_to_fp32
            ):
                line += ".to(tl.float32)"
            if dtype == torch.bool and torch.version.hip is None:
                # Workaround for https://github.com/openai/triton/issues/2151
                # tl.load returns int8 when loading from pointer to int1
                # NOTE: Currently causes hangs on bool UTs for ROCm
                line += ".to(tl.int1)"

        load_buffer = self.get_load_buffer(indexing)
        result_var = self.cse.generate(load_buffer, line)
        assert isinstance(result_var, TritonCSEVariable)
        result_var.mask_vars = indexing.mask_vars  # type: ignore[assignment]

        if append_broadcast:
            line = f"tl.broadcast_to({result_var}, {append_broadcast})"
            result_var = self.cse.generate(load_buffer, line)

        if advance_block_ptr:
            load_buffer.writeline(advance_block_ptr)

        if not self.inside_reduction or (not indexing.has_rmask() and not has_rindex):
            self.outside_loop_vars.add(result_var)

        return result_var

    def store(
        self, name: str, index: sympy.Expr, value: CSEVariable, mode: StoreMode = None
    ) -> None:
        var = self.args.output(name)
        original_index = index
        indexing = self.indexing(index, dense_indexing=True, block_ptr=mode is None)

        # Guard against write-after-read corruption in triton.
        # See # https://github.com/openai/triton/issues/1615
        # This triton bug means that a load which is broadcasted over multiple
        # warps may see the result of a store that happens later in the triton
        # program. The workaround is to add a barrier before storing, which
        # enforces that all warps have already read the data.
        is_inplace = name in self.args.inplace_buffers
        is_broadcasted = self.is_broadcasted(original_index)
        if is_inplace and is_broadcasted:
            self.stores.writeline(DeferredLine(name, "tl.debug_barrier()"))

        advance_block_ptr = None
        if isinstance(indexing, BlockPtrOptions):
            block_ptr, advance_block_ptr, other = self.codegen_block_ptr(
                name, var, indexing
            )
            # block_ptr stores don't do implicit casting
            line = self.codegen_block_ptr_store_line(
                name, indexing, block_ptr, value, other
            )
        elif mode is None:
            line = f"tl.store({var} + ({indexing.index_str}), {value}, {indexing.mask_str})"
        elif mode == "atomic_add":
            line = f"tl.atomic_add({var} + ({indexing.index_str}), {value}, {indexing.mask_str}, sem='relaxed')"
        else:
            raise NotImplementedError(f"store mode={mode}")
        self.stores.writeline(DeferredLine(name, line))
        if advance_block_ptr:
            self.stores.writeline(advance_block_ptr)

        if not self.inside_reduction:
            self.outside_loop_vars.add(value)

    def bucketize(
        self,
        values: CSEVariable,
        offsets_name: str,
        offsets_size: sympy.Expr,
        indexing_dtype: torch.dtype,
        right: bool,
    ) -> CSEVariable:
        """
        See [Note: Inductor bucketize op]
        """

        # Triton performance for bucketize_binary_search is much better when the number
        # of threads equals the number of elements.
        # If we're trying to use a bucketize kernel, we should make sure that an
        # autotuning config with num_elements_per_warp=32 exists.
        self.autotune_hints.add(AutotuneHint.ELEMENTS_PER_WARP_32)

        offsets_ptr = self.args.input(offsets_name)
        block_size = self.dense_size_str()
        offsets_size_str = self.index_to_str(offsets_size)

        if indexing_dtype == torch.int32:
            triton_dtype = "tl.int32"
        elif indexing_dtype == torch.int64:
            triton_dtype = "tl.int64"
        else:
            raise NotImplementedError(
                "Bucketize only supports indexing with int32 and int64"
            )

        result = self.cse.generate(
            self.compute,
            f"triton_helpers.bucketize_binary_search({values}, {offsets_ptr}, {triton_dtype}, {right}, {offsets_size_str}, {block_size})",  # noqa: B950 line too long
        )

        return result

    def reduction_resize(self, value):
        ndims = self.triton_tensor_ndim()
        if ndims == 1:
            return f"triton_helpers.promote_to_tensor({value})"

        sizes = [":"] * ndims
        sizes[-1] = "None"
        return f"{value}[{', '.join(sizes)}]"

    def reduction(
        self,
        dtype: torch.dtype,
        src_dtype: torch.dtype,
        reduction_type: ReductionType,
        value: Union[CSEVariable, Tuple[CSEVariable, ...]],
    ) -> Union[CSEVariable, Tuple[CSEVariable, ...]]:
        assert self.inside_reduction
        masks = OrderedSet(f"{tree.prefix}mask" for tree in self.range_trees)
        self.filter_masks(masks)
        masks = sorted(masks)
        if self._load_mask:
            masks.append(self._load_mask)
        reduction_range_prefix = self.range_trees[-1].prefix

        # Say we have
        #     tmp0 = ops.constant(1, torch.int64)
        #     tmp1 = ops.reduction(torch.int64, torch.int64, "sum", tmp0)
        # tmp0 in the triton code is either a scalar, or single-element tensor
        # so if we emit tl.sum directly, it will only give 1 instead of RBLOCK * 1
        # To avoid this, we broadcast to the expected shape first.
        dense_size_str = self.dense_size_str()
        value = self._map_tuple_or_scalar(
            lambda v: self.cse.generate(
                self.compute, f"tl.broadcast_to({v}, {dense_size_str})"
            ),
            value,
        )

        dim: int
        root_op: str

        def final_reduction(value):
            use_helper = reduction_type in {"any", "max", "min", "prod"}
            module = "triton_helpers" if use_helper else "tl"
            if reduction_type in {"max", "min"}:
                return self.reduction_resize(
                    f"{module}.{reduction_type}2({value}, {dim})"
                )
            return self.reduction_resize(f"{module}.{reduction_type}({value}, {dim})")

        def final_argreduce(buffer, result_var, value, index):
            buffer.splice(
                f"""\
                _, {result_var}_tmp = triton_helpers.{root_op}_with_index({value}, {index}, {dim})
                {result_var} = {self.reduction_resize(f'{result_var}_tmp')}
                """
            )

        cache_key = (src_dtype, reduction_type, value)
        if cache_key in self.cse.reduction_cache:
            return self.cse.reduction_cache[cache_key]

        dim = self.triton_tensor_ndim() - 1
        acc_type = triton_acc_type(src_dtype)
        result_var: Any = self.cse.newvar()
        result_var.mask_vars = OrderedSet(var for var in masks if var[0] != "r")
        cond = " & ".join(masks)

        def where_cond(tval, fval):
            if not cond:
                return tval
            return TritonKernelOverrides.where(cond, tval, fval)

        if self.persistent_reduction:
            default = ir.Reduction.default_value(reduction_type, src_dtype)
            default = self._map_tuple_or_scalar(constant_repr, default)

            def _mask_value(value, default):
                return self.cse.generate(self.compute, where_cond(value, default))

            if isinstance(value, tuple):
                masked_value = [_mask_value(v, d) for v, d in zip(value, default)]
            else:
                masked_value = _mask_value(value, default)

            if reduction_type in {"argmax", "argmin"}:
                accumulator_index = str(
                    self.cse.generate(
                        self.compute,
                        f"tl.broadcast_to({reduction_range_prefix}index, {masked_value}.shape)",
                    )
                )
                root_op = {"argmax": "max", "argmin": "min"}[reduction_type]
                final_argreduce(
                    self.compute, result_var, masked_value, accumulator_index
                )
            elif reduction_type == "welford_reduce":
                # For persistent reductions, don't bother with
                # welford's algorithm since it uses more registers, and
                # taking two reductions doesn't increase memory usage.
                result_var = self.welford_reduce_fallback(dtype, value)
            elif reduction_type == "welford_combine":
                mean, m2, weight = masked_value
                welford = f"triton_helpers.welford({mean}, {m2}, {weight}, {dim})"
                mean, m2, weight = (self.cse.newvar() for _ in range(3))
                self.compute.writeline(f"{mean}, {m2}, {weight} = {welford}")

                result_var = tuple(
                    self.cse.generate(self.compute, self.reduction_resize(var_name))
                    for var_name in (mean, m2, weight)
                )
            else:
                result_var = self.cse.generate(
                    self.compute, final_reduction(masked_value)
                )
        else:
            accumulator = f"_{result_var}"
            default = ir.Reduction.default_accumulator(reduction_type, src_dtype)
            default = self._map_tuple_or_scalar(constant_repr, default)
            if not isinstance(default, tuple):
                self.body.writeline(
                    f"{accumulator} = tl.full({self.dense_size_str()}, {default}, {acc_type})"
                )

            if reduction_type in {"argmax", "argmin"}:
                accumulator_index = f"_{result_var}_index"
                long_max = torch.iinfo(torch.int64).max
                self.body.writeline(
                    f"{accumulator_index} = tl.full({self.dense_size_str()}, {long_max}, tl.int64)"
                )
                root_op = {"argmax": "max", "argmin": "min"}[reduction_type]

                self.compute.splice(
                    f"""\
                {accumulator}_next, {accumulator_index}_next = triton_helpers.{root_op}imum_with_index(
                    {accumulator}, {accumulator_index}, {value}, {reduction_range_prefix}index
                )
                {accumulator} = {where_cond(f'{accumulator}_next', accumulator)}
                {accumulator_index} = {where_cond(f'{accumulator_index}_next', accumulator_index)}
                """
                )
                final_argreduce(self.suffix, result_var, accumulator, accumulator_index)
            elif is_welford_reduction(reduction_type):
                accumulator = f"{result_var}_mean"
                accumulator_m2 = f"{result_var}_m2"
                accumulator_weight = f"{result_var}_weight"
                self.body.writeline(
                    f"{accumulator} = tl.zeros({self.dense_size_str()}, {acc_type})"
                )
                self.body.writeline(
                    f"{accumulator_m2} = tl.zeros({self.dense_size_str()}, {acc_type})"
                )
                self.body.writeline(
                    f"{accumulator_weight} = tl.zeros({self.dense_size_str()}, {acc_type})"
                )

                if reduction_type == "welford_combine":
                    mean, m2, weight = value
                    self.compute.splice(
                        f"""\
                    {accumulator}_next, {accumulator_m2}_next, {accumulator_weight}_next = triton_helpers.welford_combine(
                        {accumulator}, {accumulator_m2}, {accumulator_weight},
                        {mean}, {m2}, {weight}
                    )
                    """
                    )
                else:
                    assert reduction_type == "welford_reduce"
                    self.compute.splice(
                        f"""\
                    {accumulator}_next, {accumulator_m2}_next, {accumulator_weight}_next = triton_helpers.welford_reduce(
                        {value}, {accumulator}, {accumulator_m2}, {accumulator_weight}, roffset == 0
                    )
                    """
                    )

                self.compute.splice(
                    f"""\
                {accumulator} = {where_cond(f'{accumulator}_next', accumulator)}
                {accumulator_m2} = {where_cond(f'{accumulator_m2}_next', accumulator_m2)}
                {accumulator_weight} = {where_cond(f'{accumulator_weight}_next', accumulator_weight)}
                """
                )

                result_mean = result_var
                result_m2 = self.cse.newvar()
                result_weight = self.cse.newvar()
                self.suffix.splice(
                    f"""\
                {result_mean}_tmp, {result_m2}_tmp, {result_weight}_tmp = triton_helpers.welford(
                    {accumulator}, {accumulator_m2}, {accumulator_weight}, {dim}
                )
                {result_mean} = {self.reduction_resize(f'{result_mean}_tmp')}
                {result_m2} = {self.reduction_resize(f'{result_m2}_tmp')}
                {result_weight} = {self.reduction_resize(f'{result_weight}_tmp')}
                """
                )
                result_var = result_mean, result_m2, result_weight
            else:
                combine_fn = ir.get_reduction_combine_fn(reduction_type, src_dtype)
                updated = combine_fn(accumulator, value)
                self.compute.writeline(
                    f"{accumulator} = {where_cond(updated, accumulator)}"
                )

                if src_dtype == torch.bool:
                    # This is only really used for aten.any. It changes the
                    # final reduction of a non-persistent reduction from
                    #     tmp5 = triton_helpers.max(_tmp5, 1)[:, None]
                    # to
                    #     tmp5 = triton_helpers.max(_tmp5.to(tl.int8), 1)[:, None].to(tl.int1)
                    # which is needed because tl.reduce doesn't support tl.int1
                    accumulator = f"{accumulator}.to(tl.int8)"
                    result_type = triton_compute_type(dtype)
                    self.suffix.writeline(
                        f"{result_var} = {final_reduction(accumulator)}.to({result_type})"
                    )
                else:
                    self.suffix.writeline(
                        f"{result_var} = {final_reduction(accumulator)}"
                    )

        self.cse.reduction_cache[cache_key] = result_var

        if isinstance(result_var, tuple):
            assert all(isinstance(x, TritonCSEVariable) for x in result_var)
            self.outside_loop_vars |= OrderedSet(result_var)
        else:
            assert isinstance(result_var, TritonCSEVariable)
            self.outside_loop_vars.add(result_var)

        return result_var

    def store_reduction(self, name: str, index: sympy.Expr, value: CSEVariable):
        assert self.inside_reduction
        self.inside_reduction = False
        indexing = self.indexing(index, block_ptr=True)
        self.inside_reduction = True
        var = self.args.output(name)

        if isinstance(indexing, BlockPtrOptions):
            self.suffix.writeline(
                DeferredLine(
                    name,
                    self.codegen_block_ptr_store_line(
                        name,
                        indexing,
                        indexing.format(var),
                        value,
                        f", boundary_check={indexing.boundary_check()!r}",
                    ),
                )
            )
        else:
            assert isinstance(indexing, IndexingOptions)
            self.suffix.writeline(
                DeferredLine(
                    name,
                    f"tl.store({var} + ({indexing.index_str}), {value}, {indexing.mask_str})",
                )
            )

    def _lift_helper(self, fn, num_args) -> str:
        # Lift IR function for scan operations into a triton function
        # in the global namespace
        helper = IndentedBuffer()
        helper.writeline("@triton.jit")
        args = [tuple(f"arg{i}_{n}" for n in range(num_args)) for i in range(2)]
        signature = ", ".join(itertools.chain.from_iterable(args))
        helper.writeline(f"def {{name}}({signature}):")

        cse = CSE(prefix="", suffix="")
        overrides = TritonOverrides(V.MockHandler())

        # Build a name that changes depending on fn to workaround a triton bug
        # where the combine_fn to reduce and scan is not hashed, and so different
        # scan ops may collide in the triton cache.
        # This is fixed with the latest triton pin, but not the triton-rocm pin.
        helper_name = "_triton_helper_fn"

        class CSEProxy:
            def __getattr__(self, name: str) -> Callable[..., CSEVariable]:
                def inner(*args, **kwargs):
                    nonlocal helper_name
                    helper_name += f"_{name}"
                    return cse.generate(
                        helper,
                        getattr(overrides, name)(*args, **kwargs),
                    )

                return inner

        with helper.indent(), V.set_ops_handler(CSEProxy()):
            outputs = fn(*args)
            outputs = ", ".join(str(output) for output in outputs)
            helper.writeline(f"return {outputs}")

        return self.helper_functions.add(helper.getvalue(), base_name=helper_name)

    def scan(
        self,
        dtypes: Tuple[torch.dtype, ...],
        combine_fn: Callable[
            [Tuple[CSEVariable, ...], Tuple[CSEVariable, ...]], Tuple[CSEVariable, ...]
        ],
        values: Tuple[CSEVariable, ...],
    ) -> Tuple[CSEVariable, ...]:
        assert self.inside_reduction
        masks = OrderedSet(f"{tree.prefix}mask" for tree in self.range_trees)
        self.filter_masks(masks)
        masks = sorted(masks)
        assert not self._load_mask, "ops.scan not supported inside ops.masked"
        reduction_range_prefix = self.range_trees[-1].prefix

        broadcasted_values = []
        accumulators = []

        cse_compute = functools.partial(self.cse.generate, self.compute)
        combine_helper_fn = self._lift_helper(combine_fn, len(values))
        dim = self.triton_tensor_ndim() - 1

        for value, dtype in zip(values, dtypes):
            acc_type = triton_acc_type(dtype)
            cond = " & ".join(masks)

            value_dtype = self.cse.generate(
                self.compute,
                f"{value}.to({triton_compute_type(dtype)})",
            )
            value = self.cse.generate(
                self.compute,
                f"tl.broadcast_to({value_dtype}, {self.dense_size_str()})",
            )
            broadcasted_values.append(value)

            acc_type = triton_acc_type(dtype)
            cond = " & ".join(masks)

            if not self.persistent_reduction:
                accumulator = self.cse.newvar()
                reduced_size = self.dense_size_list()
                reduced_size[-1] = "1"
                reduced_size = f"[{', '.join(reduced_size)}]"

                default = "float('nan')" if dtype.is_floating_point else "-1"
                self.body.writeline(
                    f"{accumulator} = tl.full({reduced_size}, {default}, {acc_type})"
                )

                accumulators.append(accumulator)

        def csv(values):
            return " ".join(f"{value}," for value in values)

        def cse_multiple(line, n, masks):
            cache_keys = [f"{line}, {i}, {masks}" for i in range(n)]
            if all(cache_key in self.cse.cache for cache_key in cache_keys):
                return [self.cse.cache[cache_key] for cache_key in cache_keys]
            result_vars = [self.cse.newvar() for _ in range(n)]
            self.compute.writeline(
                f"{csv(result_vars)} = {line}",
            )
            for result_var, cache_key in zip(result_vars, cache_keys):
                if masks:
                    result_var.mask_vars = masks  # type: ignore[attr-defined]
                self.cse.cache[cache_key] = result_var
            return tuple(result_vars)

        partial_scan_vars = cse_multiple(
            f"tl.associative_scan(({csv(broadcasted_values)}), {dim}, {combine_helper_fn})",
            len(values),
            masks,
        )

        if not self.persistent_reduction:
            # tl.reduce doesn't work for non-commutative operators, so instead
            # of repeating the scan op as a reduction, we use sum to select the
            # last scan value
            partial_reduce_vars = [
                cse_compute(
                    f"triton_helpers.select_one(({partial_scan_var}), rbase == (RBLOCK - 1), dim=-1, keep_dims=True)"
                )
                for partial_scan_var in partial_scan_vars
            ]
            accs_next = combine_fn(tuple(accumulators), tuple(partial_reduce_vars))
            full_scan_vars = combine_fn(tuple(accumulators), partial_scan_vars)
            result_vars = [
                cse_compute(f"tl.where(roffset > 0, {full_scan}, {partial_scan})")
                for full_scan, partial_scan in zip(full_scan_vars, partial_scan_vars)
            ]
            for acc_next, accumulator, partial_reduce in zip(
                accs_next, accumulators, partial_reduce_vars
            ):
                self.compute.writeline(
                    f"{accumulator} = tl.where(roffset > 0, {acc_next}, {partial_reduce})"
                )
        else:
            result_vars = partial_scan_vars

        for result_var in result_vars:
            result_var.mask_vars = masks  # type: ignore[attr-defined]

        return tuple(result_vars)

    def sort(
        self,
        dtypes: Tuple[torch.dtype, ...],
        values: Tuple[CSEVariable, ...],
        stable: bool,
        descending: bool,
    ) -> Tuple[CSEVariable, ...]:
        assert self.inside_reduction
        masks = OrderedSet(f"{tree.prefix}mask" for tree in self.range_trees)
        self.filter_masks(masks)
        masks = sorted(masks)
        assert not self._load_mask, "ops.sort not supported inside ops.masked"
        assert (
            self.persistent_reduction
        ), "ops.sort is only supported in persistent reductions"
        reduction_range_prefix = self.range_trees[-1].prefix

        cse_compute = functools.partial(self.cse.generate, self.compute)
        dim = self.triton_tensor_ndim() - 1

        broadcasted_values = [
            cse_compute(f"tl.broadcast_to({value}, {self.dense_size_str()})")
            for value in values
        ]

        def csv(values):
            return " ".join(f"{value}," for value in values)

        def cse_multiple(line, n, masks):
            cache_keys = [f"{line}, {i}, {masks}" for i in range(n)]
            if all(cache_key in self.cse.cache for cache_key in cache_keys):
                return [self.cse.cache[cache_key] for cache_key in cache_keys]
            result_vars = [self.cse.newvar() for _ in range(n)]
            self.compute.writeline(
                f"{csv(result_vars)} = {line}",
            )
            for result_var, cache_key in zip(result_vars, cache_keys):
                if masks:
                    result_var.mask_vars = masks  # type: ignore[attr-defined]
                self.cse.cache[cache_key] = result_var
            return tuple(result_vars)

        assert self.range_trees[-1].prefix == "r"
        rnumel = "None" if self._has_constant_mask(self.range_trees[-1]) else "rnumel"

        if len(values) == 2:
            line = (
                f"triton_helpers.sort_with_index({broadcasted_values[0]}, {broadcasted_values[1]},"
                f" {rnumel}, {dim}, stable={stable}, descending={descending})"
            )
            result_vars = cse_multiple(line, len(values), masks)
        else:
            raise AssertionError("Unhandled sort")

        for result_var, input_var in zip(result_vars, values):
            result_var.mask_vars = masks  # type: ignore[attr-defined]
            result_var.bounds = input_var.bounds

        return tuple(result_vars)

    def codegen_body(self):
        """
        Concat output code from index_code, loads, compute, stores,
        suffix into self.body.

        For pointwise kernels, this is called just once at the end.

        For reduction kernels, this generates a loop over the reduction
        axis.
        """
        if not (
            self.indexing_code
            or self.loads
            or self.stores
            or self.compute
            or self.suffix
        ):
            return

        if self.inside_reduction and self.range_trees[-1].is_loop:
            self.body.writeline("for roffset in range(0, rnumel, RBLOCK):")
            with self.body.indent():
                # last range tree is always reduction
                self.iteration_ranges_codegen_header(self.range_trees[-1], self.body)
                self.body.splice(self.indexing_code)
                self.body.splice(self.loads)
                self.body.splice(self.compute)
                self.body.splice(self.stores)

            # invalidate any caches that came from inside the reduction loop
            self.cse.invalidate(self.outside_loop_vars)
            self.range_trees[-1].cache_clear()
        else:
            self.body.splice(self.indexing_code)
            self.body.splice(self.loads)
            self.body.splice(self.compute)
            self.body.splice(self.stores)
        self.body.splice(self.suffix)
        self.indexing_code.clear()
        self.loads.clear()
        self.compute.clear()
        self.stores.clear()
        self.suffix.clear()

    def codegen_kernel_benchmark(self, num_gb, grid=None):
        result = IndentedBuffer()
        argdefs, call_args, signature, _ = self.args.python_argdefs()

        result.writelines(["", "", "def get_args():"])
        with result.indent():
            name_cnt = itertools.count()
            var_names = []
            for arg_name, arg_sig in zip(call_args, signature):
                var_name = f"arg_{next(name_cnt)}"
                buf = V.graph.try_get_buffer(arg_name)
                if buf:
                    result.writeline(
                        f"{var_name} = rand_strided({V.graph.sizevars.size_hints(buf.get_size())}, {V.graph.sizevars.size_hints(buf.get_stride())}, device='{buf.get_device()}', dtype={buf.get_dtype()})"  # noqa: B950 line too long
                    )
                elif arg_name in V.graph.constants:
                    # note that random seed is put in V.graph.constants
                    const_tensor = V.graph.constants[arg_name]
                    result.writeline(
                        f"{var_name} = rand_strided({V.graph.sizevars.size_hints(const_tensor.size())}, {V.graph.sizevars.size_hints(const_tensor.stride())}, device='{const_tensor.device}', dtype={const_tensor.dtype})"  # type: ignore[arg-type]  # noqa: B950 line too long
                    )
                elif isinstance(arg_sig, SizeArg):
                    symval_hint = V.graph.sizevars.size_hint(arg_sig.expr)

                    # Force the seed_offset to be 0 so calls to the same kernel
                    # using different seed offset will have the same benchmark harness.
                    # We can dedup kernel definitions in this case.
                    if "seed_offset" in arg_sig.name:
                        symval_hint = 0
                    result.writeline(f"{var_name} = {symval_hint}")
                elif isinstance(arg_sig, WorkspaceArg):
                    device = V.graph.scheduler.get_current_device_or_throw()
                    nbytes = V.graph.sizevars.size_hint(arg_sig.nbytes)
                    result.writeline(
                        f"{var_name} = torch.zeros({nbytes}, device='{device}', dtype=torch.uint8)"
                    )
                else:
                    raise KeyError(
                        f"Don't find the buffer or const tensor for {arg_name}"
                    )
                var_names.append(var_name)
            result.writeline(f"return {', '.join(var_names)},")

        result.writelines(["\n", "\n", "def call(args):"])
        if grid is None:
            grid = []
            extra_args = []
            extra_args_str = None
            for tree in self.active_range_trees():
                expr = pexpr(V.graph.sizevars.size_hint(tree.numel))
                extra_args.append(expr)
                if tree.prefix != "r":
                    grid.append(expr)
            if self.need_numel_args():
                extra_args_str = ", ".join(map(str, extra_args)) + ", "
            else:
                extra_args_str = ""
            grid_arg = f"{extra_args_str}grid=grid({', '.join(grid)})"
        else:
            grid_arg = f"grid={grid}"
        current_device = V.graph.scheduler.get_current_device_or_throw()
        index = current_device.index
        with result.indent():
            result.writeline(f"with {V.graph.device_ops.device_guard(index)}:")
            with result.indent():
                result.writeline(
                    V.graph.device_ops.set_device(index)
                )  # no-op to ensure context
                stream_name = f"stream{index}"
                result.writeline(f"{stream_name} = get_raw_stream({index})")
                result.writeline(
                    f"{str(Placeholder.KERNEL_NAME)}.run(*args, {grid_arg}, stream={stream_name})"
                )

        # benchmark all configs
        result.writelines(["\n", "\n", "def benchmark_all_configs(args):"])
        with result.indent():
            result.writeline(f"with {V.graph.device_ops.device_guard(index)}:")
            with result.indent():
                result.writeline(
                    V.graph.device_ops.set_device(index)
                )  # no-op to ensure context
                result.writeline(
                    f"return {str(Placeholder.KERNEL_NAME)}.benchmark_all_configs(*args, {grid_arg})"
                )

        result.writelines(["\n", "\n", "if __name__ == '__main__':"])
        with result.indent():
            result.writeline(
                "from torch._inductor.runtime.benchmarking import benchmarker"
            )
            result.writeline("")

            result.writeline("args = get_args()")
            result.writeline(
                "ms = benchmarker.benchmark_gpu(lambda: call(args), rep=40)"
            )
            result.writeline(f"num_gb = {num_gb}")
            result.writeline("gb_per_s = num_gb / (ms / 1e3)")
            result.writeline(
                'print(f"{ms:.3f}ms    {num_gb:.3f}GB    {gb_per_s:.2f}GB/s")'
            )

        return result

    def imports_for_benchmark_kernel(self):
        return textwrap.dedent(
            """
            from torch._dynamo.testing import rand_strided
            {}
            import torch
            from torch._inductor.runtime.triton_heuristics import grid, split_scan_grid
        """.format(
                V.graph.device_ops.import_get_raw_stream_as("get_raw_stream")
            )
        )

    def _get_heuristic(self):
        if self.persistent_reduction:
            assert self.inside_reduction
            return "persistent_reduction"
        elif self.inside_reduction:
            return "reduction"
        return "pointwise"

    @staticmethod
    def inductor_meta_common():
        inductor_meta = {
            "backend_hash": torch.utils._triton.triton_hash_with_backend(),
            "are_deterministic_algorithms_enabled": torch.are_deterministic_algorithms_enabled(),
            "assert_indirect_indexing": config.assert_indirect_indexing,
            "autotune_local_cache": config.autotune_local_cache,
            "autotune_pointwise": config.triton.autotune_pointwise,
            "autotune_remote_cache": config.autotune_remote_cache,
            "force_disable_caches": config.force_disable_caches,
            "dynamic_scale_rblock": config.dynamic_scale_rblock,
            "max_autotune": config.max_autotune,
            "max_autotune_pointwise": config.max_autotune_pointwise,
            "min_split_scan_rblock": config.triton.min_split_scan_rblock,
            "spill_threshold": config.triton.spill_threshold,
            "store_cubin": config.triton.store_cubin,
        }
        if torch.version.hip is not None:
            inductor_meta["is_hip"] = True
        if config.is_fbcode():
            inductor_meta["is_fbcode"] = True
        if config.profile_bandwidth:
            inductor_meta["profile_bandwidth"] = config.profile_bandwidth
            inductor_meta["profile_bandwidth_regex"] = config.profile_bandwidth_regex
            inductor_meta["profile_bandwidth_output"] = config.profile_bandwidth_output
            inductor_meta[
                "profile_bandwidth_with_do_bench_using_profiling"
            ] = config.profile_bandwidth_with_do_bench_using_profiling
        if config.coordinate_descent_tuning:
            inductor_meta[
                "coordinate_descent_tuning"
            ] = config.coordinate_descent_tuning
            inductor_meta[
                "coordinate_descent_search_radius"
            ] = config.coordinate_descent_search_radius
            inductor_meta[
                "coordinate_descent_check_all_directions"
            ] = config.coordinate_descent_check_all_directions
        return inductor_meta

    def codegen_kernel(self, name=None):
        code = IndentedBuffer()

        size_hints = []
        for numel in self.numels:
            numel_hint = V.graph.sizevars.symbolic_hint(numel)
            if not isinstance(numel_hint, (int, sympy.Integer)):
                # This default heuristic hint was picked carefully: it is
                # large, to ensure that we don't shrink the block size (since
                # if you don't have many elements, it'd be wasteful to pick a
                # large block size).  Since we don't know how many elements we
                # might have, we should be OK with some inefficiency to make
                # sure we handle the large case well.  8192 is the largest
                # block size we support, so we pick that.
                #
                # If we have a better hint for unbacked SymInts (e.g., because
                # a user told us, or we are tracking upper bounds) we could
                # use that here.
                size_hint = 8192
            else:
                size_hint = next_power_of_2(int(numel_hint))
            size_hints.append(size_hint)

        if not self.inside_reduction:
            size_hints.pop()

        heuristics = self._get_heuristic()

        if name is None:
            code.splice(gen_common_triton_imports())

            if config.benchmark_kernel:
                code.splice(self.imports_for_benchmark_kernel())

        argdefs, _, signature, _ = self.args.python_argdefs()
        # maps actual expression to SizeArg if it is in sizevars replacements
        for i, arg in enumerate(signature):
            if isinstance(arg, SizeArg):
                # mypy is unhappy about the sympy.Expr
                # type for the key of the dict below
                symbol = cast(sympy.Symbol, arg.expr)
                if symbol in V.graph.sizevars.inv_precomputed_replacements:
                    signature[i] = SizeArg(
                        arg.name, V.graph.sizevars.inv_precomputed_replacements[symbol]
                    )

        mutated_args: OrderedSet[str] = OrderedSet()
        for mutation in self.mutations:
            if mutation in self.args.input_buffers:
                mutated_args.add(self.args.input_buffers[mutation])
            if (
                mutation in self.args.inplace_buffers
                and mutation not in V.graph.removed_buffers
                and mutation not in self.removed_buffers
            ):
                mutated_args.add(self.args.inplace_buffers[mutation].inner_name)
            if mutation in self.args.output_buffers:
                mutated_args.add(self.args.output_buffers[mutation])

        # workspace arguments are mutated, but are not marked as mutations in self.mutations
        # because their buffers are added during codegen, and aren't tracked during
        # lowering/scheduling. So we add them as mutated_args explicitly below.
        #
        # In the logic below, we only mark the workspaces a mutated if they are marked with
        # zero_fill: that's because, if we don't expect the buffer to be pre-filled with
        # zeros, then, although we still mutate the data, we don't care about those
        # mutations because we don't make any assumptions about the contents of the
        # workspace buffer.
        for argname, arg in zip(argdefs, signature):
            if isinstance(arg, WorkspaceArg) and arg.zero_fill:
                mutated_args.add(argname)

        mutated_args = sorted(mutated_args)

        triton_meta_signature = signature_to_meta(
            signature, size_dtype=self.index_dtype
        )
        triton_meta = {
            "signature": triton_meta_signature,
            "device": DeviceProperties.create(
                V.graph.scheduler.get_current_device_or_throw()
            ),
            "constants": {},
        }

        inductor_meta = {
            "autotune_hints": set(self.autotune_hints),
            "kernel_name": str(Placeholder.DESCRIPTIVE_NAME),
            "mutated_arg_names": mutated_args,
            "no_x_dim": self.no_x_dim,
            "num_load": self.num_load,
            "num_reduction": self.num_reduction,
            **self.inductor_meta_common(),
        }

        num_gb = None
        if config.benchmark_kernel or config.profile_bandwidth:
            num_gb = self.estimate_kernel_num_bytes() / 1e9
            inductor_meta["kernel_num_gb"] = num_gb

        for tree in self.active_range_trees():
            sizearg = SizeArg(f"{tree.prefix}numel", tree.numel)
            signature.append(sizearg)
            triton_meta_signature[len(argdefs)] = signature_of(
                sizearg, size_dtype=self.index_dtype
            )
            argdefs.append(f"{tree.prefix}numel")
            # constexpr version causes issues, see
            # https://github.com/pytorch/torchdynamo/pull/1362
            # triton_meta["constants"][len(argdefs)] = V.graph.sizevars.size_hint(
            #     tree.numel
            # )
            # argdefs.append(f"{tree.prefix}numel: tl.constexpr")
        triton_meta["configs"] = [config_of(signature)]

        # Triton compiler includes equal_to_1 args into constants even
        # when they are not constexpr. otherwise there may be a segfault
        # during launching the Inductor-compiled Triton kernel.
        # https://github.com/pytorch/pytorch/issues/120478#issuecomment-1962822307
        # https://github.com/openai/triton/blob/231efe9ed2d200be0f69a07c298e4342b08efe3d/python/triton/runtime/jit.py#L384
        for arg_num in triton_meta["configs"][0].equal_to_1:  # type: ignore[index]
            triton_meta["constants"][arg_num] = 1  # type: ignore[index]

        self.triton_meta = triton_meta

        for tree in self.range_trees:
            if tree.prefix == "r" and self.persistent_reduction:
                # RBLOCK for persistent_reduction is defined in codegen_static_numels
                continue
            if tree.tensor_dim is None:
                continue
            argdefs.append(f"{tree.prefix.upper()}BLOCK : tl.constexpr")

        self.codegen_body()

        for helper in self.helper_functions:
            code.writeline("")
            code.splice(helper)

        if self.inside_reduction:
            reduction_hint = self.reduction_hint
            heuristics_line = f"""
                @triton_heuristics.{heuristics}(
                    size_hints={size_hints!r},
                    reduction_hint={reduction_hint},
                    filename=__file__,
                    triton_meta={triton_meta!r},
                    inductor_meta={inductor_meta!r}
                )
                @triton.jit
            """
        else:
            tile_hint = ""
            if len(size_hints) == 2:
                if len(signature) == 4:  # input, output and 2 args
                    tile_hint = "tile_hint=TileHint.SQUARE,"
                else:
                    tile_hint = "tile_hint=TileHint.DEFAULT,"
            heuristics_line = f"""
                @triton_heuristics.{heuristics}(
                    size_hints={size_hints!r}, {tile_hint}
                    filename=__file__,
                    triton_meta={triton_meta!r},
                    inductor_meta={inductor_meta!r},
                    min_elem_per_thread={self.min_elem_per_thread}
                )
                @triton.jit
            """
        code.splice(heuristics_line)
        code.writeline(
            f"def {name or str(Placeholder.KERNEL_NAME)}({', '.join(argdefs)}):"
        )
        with code.indent():
            self.codegen_static_numels(code)
            for old, new in self.args.aliases():
                code.writeline(f"{old} = {new}")
            code.splice(self.body)

        if config.benchmark_kernel:
            code.splice(self.codegen_kernel_benchmark(num_gb))

        return code.getvalue()

    def _get_persistent_RBLOCK(self, rnumel):
        rnumel = V.graph.sizevars.simplify(rnumel)
        if isinstance(rnumel, (sympy.Integer, int)):
            val = int(rnumel)
            val = next_power_of_2(val)
        else:
            val = 128
            while not V.graph.sizevars.statically_known_leq(rnumel, val):
                assert val <= 16 * 1024, f"Failed to find static RBLOCK for {rnumel}"
                val *= 2
        return val

    def codegen_static_numels(self, code):
        """
        We get a small speedup from hard coding numels if they are static.

        This code stomps on the passed-in values by writing an constant to the top of the kernel.

        In a kernel like:
        def KERNEL_NAME(in_ptr0, in_ptr1, out_ptr2, xnumel, rnumel, XBLOCK : tl.constexpr, RBLOCK : tl.constexpr):

        We would add
        xnumel = 4096
        rnumel = 768

        After the signature, before the kernel code, if we decided to make these static. As its hardcoded, it becomes
        a better signal to triton on how to unroll and do some static indexing. So, it's not so much that downstream
        knows that its a static numel, as that you just plop a constant into the kernel.
        """
        for tree in self.range_trees:
            if tree.prefix != "r" or self.inside_reduction:
                simplified_tree_numel = V.graph.sizevars.simplify(tree.numel)
                if isinstance(simplified_tree_numel, (sympy.Integer, int)):
                    code.writeline(f"{tree.prefix}numel = {int(simplified_tree_numel)}")

            if tree.prefix == "r" and self.persistent_reduction:
                val = self._get_persistent_RBLOCK(tree.numel)
                code.writeline(f"RBLOCK: tl.constexpr = {val}")

            if tree.prefix == "x" and self.no_x_dim:
                code.writeline("XBLOCK: tl.constexpr = 1")

    def _get_grid_fn_str(self):
        return "grid"

    def _get_grid_fn(self):
        return default_grid_fn

    def add_numel_to_call_args_and_grid(self, name, call_args, arg_types, grid):
        # TODO(jansel): if there are constants, we shouldn't bother passing them as args
        for tree in self.range_trees:
            if isinstance(tree.numel, (sympy.Integer, sympy.Symbol)):
                expr = tree.numel
            else:
                expr = V.graph.wrapper_code.generate_numel_expr(name, tree)

            if tree.prefix != "r" or self.inside_reduction:
                call_args.append(expr)
                arg_types.append(type(expr))
            if tree.grid_dim is not None:
                grid.append(expr)

    def call_kernel(self, name: str, node: Optional[IRNode] = None):
        wrapper = V.graph.wrapper_code
        wrapper.write_triton_header_once()
        _, call_args, _, arg_types = self.args.python_argdefs()
        grid: List[Any] = []
        self.add_numel_to_call_args_and_grid(name, call_args, arg_types, grid)
        current_device = V.graph.scheduler.get_current_device_or_throw()

        if self.args.workspace_arg is not None:
            ws = self.args.workspace_arg
            wrapper.generate_workspace_allocation(
                ws.nbytes, current_device, ws.zero_fill
            )

        grid = wrapper.generate_default_grid(
            name, grid, grid_callable=self._get_grid_fn()
        )
        wrapper.generate_kernel_call(
            name,
            call_args,
            grid,
            current_device.index,
            gpu=True,
            triton=True,
            arg_types=arg_types,
            grid_fn=self._get_grid_fn_str(),
            triton_meta=self.triton_meta,
        )

        if self.args.workspace_arg is not None:
            wrapper.writeline(wrapper.make_free_by_names(["workspace"]))

    def codegen_nan_check(self):
        wrapper = V.graph.wrapper_code
        _, call_args, arg_signatures, _ = self.args.python_argdefs()
        for arg, arg_signature in zip(call_args, arg_signatures):
            if isinstance(arg_signature, TensorArg):
                if V.graph.cpp_wrapper:
                    if config.abi_compatible:
                        wrapper.writeline(
                            f'AOTI_TORCH_ERROR_CODE_CHECK(aoti_torch_check_inf_and_nan("{arg}", {arg}));'
                        )
                    else:
                        wrapper.writeline(f'assert_inf_and_nan("{arg}", {arg});')
                else:
                    line = f"assert not {arg}.isnan().any().item()"
                    wrapper.writeline(line)
                    line = f"assert not {arg}.isinf().any().item()"
                    wrapper.writeline(line)

    def create_cse_var(self, *args, **kwargs):
        return TritonCSEVariable(*args, **kwargs)

    def codegen_iteration_ranges_entry(self, entry: IterationRangesEntry):
        line = f"{entry.name} = {self.kexpr(self.rename_indexing(entry.expr))}"
        if entry.root.is_loop:
            self.indexing_code.writeline(line)
        else:
            # lift non-reduction stores outside loop
            self.body.writeline(line)

    def iteration_ranges_ranges_code(self, entry):
        assert entry.tensor_dim is not None
        size = self.indexing_size_str(entry.tensor_dim)
        index_dtype = self.index_dtype
        convert = f".to({index_dtype})" if index_dtype != "tl.int32" else ""
        return f"tl.arange(0, {entry.prefix.upper()}BLOCK){size}{convert}"

    def iteration_ranges_scalar_code(self, entry, value):
        index_dtype = self.index_dtype
        ndim = self.triton_tensor_ndim()
        size = [1] * ndim
        return f"tl.full({size}, {value}, {index_dtype})"

    def iteration_ranges_get_pid(self, entry):
        assert entry.grid_dim is not None
        key = f"tl.program_id({entry.grid_dim})"
        # y_grid has a limit, so express it in terms of y and z in case of overflow.
        # z grid is only exercised when max_tiles == 3 (off by default).
        if (
            entry.grid_dim == 1
            and not entry.has_zdim
            and not V.graph.sizevars.statically_known_leq(entry.numel, get_max_y_grid())
        ):
            # For ynumel larger than max_ygrid, we need to use zdim.
            # For each z dimension, there are tl.num_programs(1) yblocks which is passed by grad(x,y,z).
            # So, we need to add tl.program_id(z) * tl.num_programs(y) *YBLOCK to get the correct yoffset.
            key = f"({key} + tl.program_id({entry.grid_dim + 1}) * tl.num_programs({entry.grid_dim}))"
        pid = entry.pid_cache.get(key, key)
        if self.index_dtype != "tl.int32":
            return f"{pid}.to({self.index_dtype})"
        return pid

    def _has_constant_mask(self, tree: IterationRangesRoot):
        if not self.optimize_mask:
            return False
        if V.graph.sizevars.statically_known_equals(tree.numel, 1):  # type: ignore[arg-type]
            return True
        # Masks are superfluous if numel is a multiple of BLOCK
        # (We use the fact that BLOCK is required by triton to be a power of 2)
        if tree.prefix == "r" and self.persistent_reduction:
            max_block = self._get_persistent_RBLOCK(tree.numel)
        elif tree.prefix == "x" and self.no_x_dim:
            max_block = 1
        else:
            if tree.prefix.upper() not in TRITON_MAX_BLOCK:
                return False
            max_block = TRITON_MAX_BLOCK[tree.prefix.upper()]

        # Optional optimization: if block divides numel exactly, we will
        # never need to do a masked load to handle stragglers at the end.
        # It's faster to avoid masking at all.  But it is sound to always
        # mask.
        return V.graph.sizevars.statically_known_multiple_of(tree.numel, max_block)

    def filter_masks(self, mask_vars):
        for tree in self.range_trees:
            if self._has_constant_mask(tree):
                mask_vars.discard(f"{tree.prefix}mask")

    def iteration_ranges_codegen_header(self, entry, code):
        x = entry.prefix
        if entry.is_loop:
            code.writeline(f"{entry.name} = {x}offset + {x}base")
        elif entry.grid_dim is None:
            # no need to "{x}offset = "
            code.writeline(f"{entry.name} = {self.iteration_ranges_ranges_code(entry)}")
            code.writeline(f"{x}offset = 0")
        else:
            if entry.tensor_dim is not None:
                line = f"{x}offset + {self.iteration_ranges_ranges_code(entry)}"
            else:
                line = self.iteration_ranges_scalar_code(entry, f"{x}offset")
            code.writelines(
                [
                    f"{x}offset = {self.iteration_ranges_get_pid(entry)} * {x.upper()}BLOCK",
                    f"{entry.name} = {line}",
                ]
            )

        if self._has_constant_mask(entry):
            sizes = self.dense_size_str()
            code.writeline(f"{x}mask = tl.full({sizes}, True, tl.int1)")
        else:
            code.writeline(f"{x}mask = {entry.name} < {x}numel")


class TritonScheduling(SIMDScheduling):
    int32_type = "tl.int32"
    int64_type = "tl.int64"
    kernel_type = TritonKernel
    backend_features = dict.fromkeys(  # dict for deterministic order
        [
            BackendFeature.FOREACH,
            BackendFeature.BUCKETIZE,
            BackendFeature.INPLACE_BUFFERS,
            BackendFeature.MASKED_SCATTER_WITH_INDEX,
            BackendFeature.SCAN,
            BackendFeature.TRITON_TEMPLATES,
        ]
    )
    if torch.version.hip is None:
        backend_features.update(
            dict.fromkeys(
                [
                    # TODO: Move this above when ROCm triton adds support for multiple inputs
                    BackendFeature.TUPLE_REDUCTION,
                    BackendFeature.SORT,
                ]
            )
        )

    @classmethod
    def get_backend_features(cls, device: torch.device):
        return cls.backend_features

    def codegen_comment(self, node_schedule):
        wrapper = V.graph.wrapper_code
        origins, detailed_origins = get_kernel_metadata(node_schedule, wrapper)
        if origins:
            wrapper.writeline(origins)

        if config.debug_fusion:
            from torch._inductor.scheduler import (
                BaseSchedulerNode,
                ForeachKernelSchedulerNode,
            )

            if not any(
                isinstance(n, ForeachKernelSchedulerNode) for n in node_schedule
            ):
                # We probably should look what are the nodes inside a foreach
                # schedule node
                node_names = [
                    n.get_name()
                    for n in node_schedule
                    if isinstance(n, BaseSchedulerNode)
                ]
                wrapper.writeline(
                    f"{wrapper.comment} Fused node name list: {', '.join(node_names)}"
                )

    def define_kernel(self, src_code, node_schedule, kernel):
        wrapper = V.graph.wrapper_code
        if src_code in wrapper.src_to_kernel:
            kernel_name = wrapper.src_to_kernel[src_code]
        else:
            fused_name = (
                get_fused_kernel_name(node_schedule, config.triton.descriptive_names)
                if config.triton.descriptive_names
                else ""
            )
            kernel_category = get_kernel_category_by_source_code(src_code)[:3]
            kernel_name = "_".join(
                ["triton", kernel_category, fused_name, wrapper.next_kernel_suffix()]
            )
            # use the original src_code as the key
            wrapper.src_to_kernel[src_code] = kernel_name
            subs_name = kernel_name if config.triton.unique_kernel_names else "triton_"

            # DESCRIPTIVE_NAME is used for profiling purposes; it shows the full kernel name
            # even when unique_kernel_names is turned off. Meanwhile, KERNEL_NAME is sometimes set
            # to "triton_" to maximize caching opportunities (when unique_kernel_names = False).
            src_code = src_code.replace(str(Placeholder.DESCRIPTIVE_NAME), kernel_name)
            src_code = src_code.replace(str(Placeholder.KERNEL_NAME), subs_name)

            # TODO(voz): Ostensibly, we should not need this. But there are cases where C++ codegen does
            # not use BracesBuffer, so we have no good indicator of a C++ buffer atm.
            src_code = src_code.replace("#pragma CMT", "#")

            basename, _, kernel_path = get_path(code_hash(src_code.strip()), "py")

            compile_wrapper = IndentedBuffer()
            compile_wrapper.writeline(f"async_compile.triton({subs_name!r}, '''")
            compile_wrapper.splice(src_code, strip=True)
            current_device = V.graph.scheduler.get_current_device_or_throw()
            compile_wrapper.writeline(f"''', device_str='{current_device.type}')")

            metadata_comment = f"# kernel path: {kernel_path}"
            origins, detailed_origins = get_kernel_metadata(node_schedule, wrapper)
            metadata_comment += "\n" + origins + "\n" + detailed_origins
            wrapper.define_kernel(
                kernel_name, compile_wrapper.getvalue(), metadata_comment
            )

            # log kernel metadata for offline analysis.
            # E.g. one can find all unaligned inner reduction and check if
            # padding helps with the perf kernel by kernel.
            if is_metric_table_enabled("kernel_metadata"):
                log_kernel_metadata(kernel_name, kernel_path, src_code)

        return kernel_name

    def benchmark_fused_nodes(self, nodes):
        with preserve_rng_state(), torch.cuda.device(
            self.scheduler.get_current_device_or_throw()
        ):
            src_code = self.generate_kernel_code_from_nodes(
                nodes, benchmark_kernel=True
            )
            mod = PyCodeCache.load(src_code)

            def cache_file_path():
                assert mod.__file__ is not None
                return os.path.splitext(mod.__file__)[0] + ".kernel_perf"

            def load_cache():
                path = cache_file_path()
                if os.path.exists(path):
                    with open(path) as fd:
                        return float(fd.read())
                return None

            def store_cache():
                path = cache_file_path()
                with open(path, "w") as fd:
                    fd.write(str(ms))
<<<<<<< HEAD

            log.debug(
                "kernel src code for %s written to: %s",
                {n.get_name() for n in nodes},
                mod.__file__,
            )
            ms = load_cache()
            if ms is not None:
                return ms, mod.__file__

            args = mod.get_args()
            call = mod.call
            wrapped_jit_function = mod.triton_

            # call once to trigger the compilation
            try:
                call(wrapped_jit_function.clone_args(*args)[0])
            except Exception as e:
                log.debug(
                    "Exception (%s) in compiling fused nodes %s",
                    e,
                    {n.get_name() for n in nodes},
                )
                ms = float("inf")
                store_cache()
                return ms, mod.__file__

            launchers = wrapped_jit_function.launchers
            assert len(launchers) == 1
            if launchers[0].n_spills > 0:
                # skip benchmarking the kernel if there are register spills
                ms = float("inf")
            else:
                # We have to clone the inplace updated arguments to avoid earlier calls
                # generating out of range indices for later calls.
                ms = benchmarker.benchmark_gpu(
                    lambda: call(wrapped_jit_function.clone_args(*args)[0])
                )

=======

            log.debug(
                "kernel src code for %s written to: %s",
                {n.get_name() for n in nodes},
                mod.__file__,
            )
            ms = load_cache()
            if ms is not None:
                return ms, mod.__file__

            args = mod.get_args()
            call = mod.call
            wrapped_jit_function = mod.triton_

            # call once to trigger the compilation
            try:
                call(wrapped_jit_function.clone_args(*args)[0])
            except Exception as e:
                log.debug(
                    "Exception (%s) in compiling fused nodes %s",
                    e,
                    {n.get_name() for n in nodes},
                )
                ms = float("inf")
                store_cache()
                return ms, mod.__file__

            launchers = wrapped_jit_function.launchers
            assert len(launchers) == 1
            if launchers[0].n_spills > 0:
                # skip benchmarking the kernel if there are register spills
                ms = float("inf")
            else:
                # We have to clone the inplace updated arguments to avoid earlier calls
                # generating out of range indices for later calls.
                ms = benchmarker.benchmark_gpu(
                    lambda: call(wrapped_jit_function.clone_args(*args)[0])
                )

>>>>>>> 9629835b
                # overhead of cloning args gives bias for fusing the kernel
                # in the case of mutating/in-placeable second fusion
                # TODO - would be better as a hook in triton do_bench that reset
                # the input values between benchmarking
                if len(wrapped_jit_function.mutated_arg_names) > 0:
                    ms = ms - benchmarker.benchmark_gpu(
                        lambda: wrapped_jit_function.clone_args(*args)
                    )

            log.debug(
                "The fused kernel for %s took %.3f ms to run",
                {n.get_name() for n in nodes},
                ms,
            )
            store_cache()
            return ms, mod.__file__

    def benchmark_combo_kernel(self, node_list):
        def cache_file_path():
            assert mod.__file__ is not None
            return os.path.splitext(mod.__file__)[0] + ".kernel_perf"

        def load_cache():
            path = cache_file_path()
            if os.path.exists(path):
                with open(path) as fd:
                    return tuple(float(e) for e in fd.read().split())
            return (None, None)

        def store_cache():
            path = cache_file_path()
            with open(path, "w") as fd:
                fd.write(str(ms) + " " + str(ms_clone))

        total_ms, file_list = 0, []
        total_clone_ms = 0
        removed_buffers_orig = V.graph.removed_buffers
        V.graph.removed_buffers = OrderedSet(removed_buffers_orig)
        inplaced_to_remove_orig = V.graph.inplaced_to_remove
        V.graph.inplaced_to_remove = OrderedSet(inplaced_to_remove_orig)
        enable_autotune = config.combo_kernels_autotune > 0
        mixed_sizes = config.combo_kernel_allow_mixed_sizes > 0
        kernel_code_list = self.generate_combo_kernel_code(
            subkernel_nodes=node_list,
            custom_part_algorithm=True,
            enable_autotune=enable_autotune,
            mixed_sizes=mixed_sizes,
            only_gen_src_code=True,
        )

        for src_code, _, node_group in kernel_code_list:
            fused_node_lists = [node.get_nodes() for node in node_group]
            names = [n.get_name() for nodes in fused_node_lists for n in nodes]

            src_code = src_code.replace(str(Placeholder.KERNEL_NAME), "triton_")
            mod = PyCodeCache.load(src_code)

            log.debug(
                "kernel src code for %s written to: %s",
                names,
                mod.__file__,
            )
            ms, ms_clone = load_cache()
            if ms is not None:
                total_ms += ms
                total_clone_ms += ms_clone
                file_list.append(mod.__file__)
                continue

            args = mod.get_args()
            call = mod.call
            wrapped_jit_function = mod.triton_

            # call once to trigger the compilation
            call(wrapped_jit_function.clone_args(*args)[0])

            launchers = wrapped_jit_function.launchers
            assert len(launchers) == 1
            if launchers[0].n_spills > 0:
                # skip benchmarking the kernel if there are register spills
                ms = ms_clone = float("inf")
            else:
                # We have to clone the inplace updated arguments to avoid earlier calls
                # generating out of range indices for later calls.
                ms = benchmarker.benchmark_gpu(
                    lambda: call(wrapped_jit_function.clone_args(*args)[0])
                )
                ms_clone = benchmarker.benchmark_gpu(
                    lambda: wrapped_jit_function.clone_args(*args)[0]
                )

            log.debug(
                "The fused kernel for %s took %.3f ms to run, %.3f ms to clone inputs",
                {n.get_name() for n in node_group},
                ms,
                ms_clone,
            )
            store_cache()
            total_ms += ms
            total_clone_ms += ms_clone
            file_list.append(mod.__file__)
        V.graph.removed_buffers = removed_buffers_orig
        V.graph.inplaced_to_remove = inplaced_to_remove_orig
        return total_ms, total_clone_ms, file_list<|MERGE_RESOLUTION|>--- conflicted
+++ resolved
@@ -3095,7 +3095,6 @@
                 path = cache_file_path()
                 with open(path, "w") as fd:
                     fd.write(str(ms))
-<<<<<<< HEAD
 
             log.debug(
                 "kernel src code for %s written to: %s",
@@ -3135,47 +3134,6 @@
                     lambda: call(wrapped_jit_function.clone_args(*args)[0])
                 )
 
-=======
-
-            log.debug(
-                "kernel src code for %s written to: %s",
-                {n.get_name() for n in nodes},
-                mod.__file__,
-            )
-            ms = load_cache()
-            if ms is not None:
-                return ms, mod.__file__
-
-            args = mod.get_args()
-            call = mod.call
-            wrapped_jit_function = mod.triton_
-
-            # call once to trigger the compilation
-            try:
-                call(wrapped_jit_function.clone_args(*args)[0])
-            except Exception as e:
-                log.debug(
-                    "Exception (%s) in compiling fused nodes %s",
-                    e,
-                    {n.get_name() for n in nodes},
-                )
-                ms = float("inf")
-                store_cache()
-                return ms, mod.__file__
-
-            launchers = wrapped_jit_function.launchers
-            assert len(launchers) == 1
-            if launchers[0].n_spills > 0:
-                # skip benchmarking the kernel if there are register spills
-                ms = float("inf")
-            else:
-                # We have to clone the inplace updated arguments to avoid earlier calls
-                # generating out of range indices for later calls.
-                ms = benchmarker.benchmark_gpu(
-                    lambda: call(wrapped_jit_function.clone_args(*args)[0])
-                )
-
->>>>>>> 9629835b
                 # overhead of cloning args gives bias for fusing the kernel
                 # in the case of mutating/in-placeable second fusion
                 # TODO - would be better as a hook in triton do_bench that reset
