--- conflicted
+++ resolved
@@ -1037,11 +1037,6 @@
         replacement_graph: Union[torch.fx.Graph, torch.fx.GraphModule],
         args: Sequence[torch.fx.Node],
     ) -> None:
-<<<<<<< HEAD
-        output_nodes = match.output_nodes()
-
-=======
->>>>>>> f2a7228a
         class Replacer(torch.fx.Interpreter):
             call_method = None  # type: ignore[assignment]
             call_module = None  # type: ignore[assignment]
