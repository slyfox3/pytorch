--- conflicted
+++ resolved
@@ -1042,7 +1042,7 @@
         return k, has_key
 
     def call_contains(self, tx: "InstructionTranslator", key: VariableTracker):
-        _k, has_key = self._contains_helper(tx, key)
+        k, has_key = self._contains_helper(tx, key)
         return ConstantVariable.create(value=has_key)
 
     def call_get(
@@ -1063,16 +1063,6 @@
         return ConstantVariable.create(value=None)
 
     def call_getitem(self, tx: "InstructionTranslator", key: VariableTracker):
-<<<<<<< HEAD
-        from .builder import VariableBuilder
-
-        k, _has_key = self._contains_helper(tx, key)
-        return VariableBuilder(
-            tx,
-            GetItemSource(self.source, k),
-        )(sys.modules[k])
-=======
         k, has_key = self._contains_helper(tx, key)
         source = self.source and GetItemSource(self.source, k)
-        return VariableTracker.build(tx, sys.modules[k], source)
->>>>>>> f568d488
+        return VariableTracker.build(tx, sys.modules[k], source)