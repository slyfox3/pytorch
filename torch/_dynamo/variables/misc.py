# mypy: ignore-errors
import collections
import dataclasses
import functools
import inspect
import itertools
import random
import re
import sys
import types
<<<<<<< HEAD
=======
import warnings
>>>>>>> 9b2e453e
from typing import Dict, List, Optional, TYPE_CHECKING

import torch._C
import torch._numpy as tnp
import torch.utils._pytree as pytree

from .. import config, variables
from ..bytecode_transformation import create_call_function, create_instruction
from ..create_parameter_op import do_not_convert_to_tracable_parameter
from ..exc import unimplemented
from ..guards import GuardBuilder, install_guard
from ..mutation_guard import unpatched_nn_module_init
from ..source import (
    AttrSource,
    DefaultsSource,
    GetItemSource,
    ODictGetItemSource,
    TypeSource,
)
from ..utils import (
    check_unspec_or_constant_args,
    identity,
    is_tensor_base_attr_getter,
    proxy_args_kwargs,
    set_example_value,
)
from .base import VariableTracker
from .functions import (
    NestedUserFunctionVariable,
    UserFunctionVariable,
    UserMethodVariable,
    wrap_bound_arg,
)
from .nn_module import UnspecializedNNModuleVariable
from .user_defined import call_random_fn, is_standard_setattr, UserDefinedObjectVariable


if TYPE_CHECKING:
    from torch._dynamo.symbolic_convert import InstructionTranslator


class NO_SUCH_SUBOBJ:
    pass


class SuperVariable(VariableTracker):
    _nonvar_fields = {
        "specialized",
        *VariableTracker._nonvar_fields,
    }

    def __init__(self, typevar, objvar=None, specialized=False, **kwargs) -> None:
        super().__init__(**kwargs)
        # typevar is the fist argument to super(). In the case where no argument
        # is provided to super(), it is the __class__ object where
        # the super() function is being called
        self.typevar = typevar
        # objvar here must be an instance or subtype of typevar.
        # In the case where super() is called without arguments, it is the first argument
        # to the current function where super() is called from (self for regular method,
        # cls for a classmethod)
        self.objvar = objvar
        self.specialized = specialized  # directly get attr from self.typevar if true

    def reconstruct(self, codegen):
        codegen.add_push_null(lambda: codegen(variables.BuiltinVariable(super)))
        codegen(self.typevar)
        if self.objvar is not None:
            codegen(self.objvar)
            codegen.extend_output(create_call_function(2, False))
        else:
            codegen.extend_output(create_call_function(1, False))

    def _resolved_getattr_and_source(self, tx: "InstructionTranslator", name):
        assert self.objvar, "1-arg super not implemented"
        if self.specialized:
            return getattr(self.typevar.as_python_constant(), name)
        search_type = self.typevar.as_python_constant()

        # The rest of this function does two things:
        #   - Walk the mro to find where the attribute comes from to be
        #     able to provide accurate source
        #   - Call the getattr to get the object

        # Find the class object, where the function lives.
        # When objvar is "self", use type(self), when objvar is "cls", use it as-is
        type_to_use = self.objvar.python_type()
        type_to_use_source = (
            TypeSource(self.objvar.source) if self.objvar.source else None
        )
        if issubclass(type_to_use, type):
            type_to_use = self.objvar.value
            type_to_use_source = self.objvar.source

        source = None
        resolved_class = None
        resolved_attr = None
        search_mro = type_to_use.__mro__

        try:
            start_index = search_mro.index(search_type) + 1
        except ValueError:
            # Corner case where the typevar is not in the mro of the objvar
            # https://github.com/python/cpython/blob/3.11/Objects/typeobject.c#L8843-L8844
            return getattr(super(search_type, type_to_use), name), None
        # Implemented based on https://github.com/python/cpython/blob/3.11/Objects/typeobject.c#L8812
        # super has its getattro implementation. The key point is that instead of calling getattr, it checks the
        # attribute in the class __dict__
        for index in range(start_index, len(search_mro)):
            # Dont call getattr, just check the __dict__ of the class
            if resolved_getattr := search_mro[index].__dict__.get(name, NO_SUCH_SUBOBJ):
                if resolved_getattr is not NO_SUCH_SUBOBJ:
                    # Equivalent of something like type(L['self']).__mro__[1].attr_name
                    if type_to_use_source:
                        source = AttrSource(
                            GetItemSource(
                                AttrSource(type_to_use_source, "__mro__"), index
                            ),
                            name,
                        )
                    return resolved_getattr, source

        unimplemented("Unable to resolve super getattr")

    def var_getattr(self, tx: "InstructionTranslator", name: str) -> "VariableTracker":
        # Check if getattr is a constant. If not, delay the actual work by
        # wrapping the result in GetAttrVariable. Mostly super is called with a
        # method, so most of the work is delayed to call_function.
        #
        # We could have just implemented a const_getattr. However, super is
        # special when it comes to finding sources. Compared to other VTs, super
        # requires the attr name to walk the mro and find the actual source (and
        # not just AttrSource).
        value, source = self._resolved_getattr_and_source(self, name)
        if not variables.ConstantVariable.is_literal(value):
            return GetAttrVariable(self, name)
        if source:
            install_guard(source.make_guard(GuardBuilder.CONSTANT_MATCH))
            return variables.ConstantVariable.create(value, source=source)
        return variables.ConstantVariable.create(value)

    def call_method(
        self,
        tx,
        name,
        args: "List[VariableTracker]",
        kwargs: "Dict[str, VariableTracker]",
    ) -> "VariableTracker":
        inner_fn, source = self._resolved_getattr_and_source(self, name)
        if inner_fn is object.__init__:
            return LambdaVariable(identity)
        elif inner_fn is torch.nn.Module.__init__:
            objvar = self.objvar
            from ..side_effects import AttributeMutationNew

            if (
                isinstance(objvar, variables.UserDefinedObjectVariable)
                and isinstance(objvar.mutable_local, AttributeMutationNew)
                and not (args or kwargs)
            ):
                with do_not_convert_to_tracable_parameter():
                    return variables.UserFunctionVariable(
                        unpatched_nn_module_init, source=source
                    ).call_function(tx, [self.objvar] + args, kwargs)
            else:
                unimplemented("super() nn.Module.__init__")
        elif self.objvar.source and inner_fn is object.__new__:
            return tx.output.side_effects.track_object_new_from_user_defined_class(
                self.objvar
            )
        elif isinstance(inner_fn, staticmethod) and isinstance(
            inner_fn.__func__, types.FunctionType
        ):
            return variables.UserFunctionVariable(
                inner_fn.__func__, source=source
            ).call_function(tx, args, kwargs)
        elif isinstance(inner_fn, classmethod) and isinstance(
            inner_fn.__func__, types.FunctionType
        ):
            return variables.UserMethodVariable(
                inner_fn.__func__, self.objvar, source=source
            ).call_function(tx, args, kwargs)
        elif isinstance(inner_fn, types.FunctionType):
            return variables.UserFunctionVariable(
                inner_fn, source=source
            ).call_function(tx, [self.objvar] + args, kwargs)
        elif isinstance(inner_fn, types.MethodType):
            return variables.UserMethodVariable(
                inner_fn.__func__, self.objvar, source=source
            ).call_function(tx, args, kwargs)
        elif (
            inner_fn is collections.OrderedDict.__getitem__
            and isinstance(self.objvar, variables.UserDefinedObjectVariable)
            and self.objvar.source
            and len(args) == 1
            and len(kwargs) == 0
            and args[0].is_python_constant()
        ):
            from .builder import VariableBuilder

            key = args[0].as_python_constant()
            return VariableBuilder(tx, ODictGetItemSource(self.objvar.source, key))(
                collections.OrderedDict.__getitem__(self.objvar.value, key)
            )
        elif inner_fn in (
            collections.OrderedDict.__setitem__,
            object.__setattr__,
        ) and isinstance(self.objvar, variables.CustomizedDictVariable):
            assert not kwargs and len(args) == 2
            return super(variables.CustomizedDictVariable, self.objvar).call_method(
                tx, "__setitem__", args, kwargs
            )
        elif inner_fn is collections.OrderedDict.__getitem__ and isinstance(
            self.objvar, variables.CustomizedDictVariable
        ):
            return super(variables.CustomizedDictVariable, self.objvar).call_method(
                tx, "__getitem__", args, kwargs
            )
        elif is_standard_setattr(inner_fn) and isinstance(
            self.objvar, UserDefinedObjectVariable
        ):
            return self.objvar.method_setattr_standard(tx, *args, **kwargs)
        elif inner_fn is object.__delattr__:
            attr = args[0]
            try:
                attr = attr.as_python_constant()
            except NotImplementedError:
                unimplemented(f"non-const delattr attr: {attr}")
            if not tx.output.side_effects.is_attribute_mutation(self.objvar):
                unimplemented(f"delattr({self.objvar}, {attr}, ...)")

            tx.output.side_effects.store_attr(
                self.objvar, attr, variables.DeletedVariable()
            )
            return variables.ConstantVariable(None)

        unimplemented(f"non-function or method super: {inner_fn}")


class ExceptionVariable(VariableTracker):
    def __init__(self, exc_type, args, **kwargs) -> None:
        super().__init__(**kwargs)
        self.exc_type = exc_type
        self.args = args

    def reconstruct(self, codegen):
        codegen.add_push_null(
            lambda: codegen.load_import_from("builtins", self.exc_type.__name__)
        )
        codegen.foreach(self.args)
        codegen.call_function(len(self.args), False)


class UnknownVariable(VariableTracker):
    """
    It could be anything!
    """


class DelayGraphBreakVariable(UnknownVariable):
    """
    Used to insert a dummy variable in the stack to do the graph break at CALL_FUNCTION.
    """


class ComptimeVariable(VariableTracker):
    """
    This variable is special, it lets you execute arbitrary code at
    Dynamo compile time
    """

    def reconstruct(self, codegen):
        raise NotImplementedError("comptime is special form")

    def var_getattr(self, tx: "InstructionTranslator", name: str) -> "VariableTracker":
        from ..comptime import comptime

        # To support the comptime.print_graph convenience accessors
        from .functions import UserFunctionVariable

        return UserFunctionVariable(
            getattr(comptime, name), source=AttrSource(self.source, name)
        )

    def call_function(
        self,
        tx: "InstructionTranslator",
        args: "List[VariableTracker]",
        kwargs: "Dict[str, VariableTracker]",
    ) -> "VariableTracker":
        from ..comptime import ComptimeContext

        # TODO: support an expression form as well

        assert not kwargs
        # Second argument is runtime lambda, ignored
        assert len(args) <= 2
        fn = args[0]
        if isinstance(fn, UserFunctionVariable):
            fn.get_function()(ComptimeContext(tx))
        elif isinstance(fn, NestedUserFunctionVariable):
            # We have to manually bind the freevars ourselves
            code = fn.get_code()
            assert not fn.closure, (
                "comptime function must not have free variables, "
                f"but these variables were free: {code.co_freevars}"
            )
            func = types.FunctionType(
                code,
                fn.f_globals,
                fn.fn_name.as_python_constant(),
                tuple(fn.defaults.items) if fn.defaults else None,
                # We could automatically promote free variables into
                # ComptimeVar but this is confusing if you access
                # a free variable that we actually DO have the runtime
                # value for
                # tuple(make_cell(ComptimeVar(i)) for i in fn.closure.items)
                (),
            )
            func(ComptimeContext(tx))
        else:
            raise RuntimeError(f"unsupported argument to comptime: {type(fn)}")

        return variables.ConstantVariable.create(None)


class ClosureVariable(UnknownVariable):
    _nonvar_fields = {
        "name",
        *UnknownVariable._nonvar_fields,
    }

    def __init__(self, name, **kwargs) -> None:
        super().__init__(**kwargs)
        self.name = name

    def reconstruct(self, codegen):
        codegen.append_output(codegen.create_load_closure(self.name))


# closure variable created by an inlined function
class InlinedClosureVariable(UnknownVariable):
    _nonvar_fields = {
        "name",
        *UnknownVariable._nonvar_fields,
    }

    def __init__(self, name, **kwargs) -> None:
        super().__init__(**kwargs)
        self.name = name

    def reconstruct(self, codegen):
        codegen.append_output(codegen.create_load_closure(self.name))


class NewCellVariable(VariableTracker):
    def __init__(self, **kwargs) -> None:
        super().__init__(**kwargs)


class NewGlobalVariable(VariableTracker):
    def __init__(self, **kwargs) -> None:
        super().__init__(**kwargs)


class InspectSignatureVariable(VariableTracker):
    """represents inspect.signature(...)"""

    _nonvar_fields = {
        "signature",
        "parameters",
        *VariableTracker._nonvar_fields,
    }

    @staticmethod
    def create(callable, **kwargs):
        if kwargs:
            unimplemented(f"inspect.signature with {kwargs}")
        return InspectSignatureVariable(
            callable, mutable_local=variables.base.MutableLocal()
        )

    def __init__(self, inspected: VariableTracker, **kwargs) -> None:
        super().__init__(**kwargs)
        self.inspected = inspected

        try:
            if hasattr(self.inspected, "get_function"):
                self.fn = self.inspected.get_function()
            elif isinstance(self.inspected, UnspecializedNNModuleVariable):
                self.fn = self.inspected.value
            else:
                self.fn = self.inspected.as_python_constant()
        except NotImplementedError:
            unimplemented("inspect.signature with non-constant function")

        self.signature = inspect.signature(self.fn)
        self.parameters = list(self.signature.parameters.items())
        if isinstance(self.inspected, UserMethodVariable):
            self.parameters = self.parameters[1:]

    def var_getattr(self, tx: "InstructionTranslator", name: str) -> "VariableTracker":
        if name == "parameters":
            return variables.ConstDictVariable(
                {
                    variables.ConstantVariable.create(
                        param[0]
                    ): InspectParameterVariable(param[1])
                    for param in self.parameters
                },
                user_cls=dict,
            )
        return super().var_getattr(tx, name)

    def call_method(
        self,
        tx,
        name,
        args: "List[VariableTracker]",
        kwargs: "Dict[str, VariableTracker]",
    ) -> "VariableTracker":
        if name == "bind":
            if not hasattr(self.fn, "__kwdefaults__"):
                unimplemented(
                    f"inspect.signature.bind with {self.fn} without __kwdefaults__"
                )
            obj = self.signature.bind(*args, **kwargs)

            # wrap function defaults in VTs
            defaults = {}
            if self.fn.__kwdefaults__:
                wrap = functools.partial(wrap_bound_arg, tx=tx)
                kwdefaults_sources = {
                    k: (
                        None
                        if self.source is None
                        else DefaultsSource(self.source, k, is_kw=True)
                    )
                    for k in self.fn.__kwdefaults__
                }
                defaults = {
                    k: wrap(val=v, source=kwdefaults_sources[k])
                    for k, v in self.fn.__kwdefaults__.items()
                }

            return InspectBoundArgumentsVariable(
                obj,
                defaults,
                self,
            )
        return super().call_method(tx, name, args, kwargs)

    def reconstruct(self, codegen):
        codegen.add_push_null(
            lambda: codegen.extend_output(
                [
                    codegen.create_load_python_module(inspect),
                    codegen.create_load_attr("signature"),
                ]
            )
        )
        codegen(self.inspected)
        codegen.extend_output(create_call_function(1, False))


class InspectParameterVariable(VariableTracker):
    """represents inspect.Parameter(...)"""

    def __init__(self, value, **kwargs) -> None:
        super().__init__(**kwargs)
        self.value = value

    def var_getattr(self, tx: "InstructionTranslator", name: str) -> "VariableTracker":
        from .builder import SourcelessBuilder, VariableBuilder

        try:
            attr_value = getattr(self.value, name)
            if self.source:
                attr_source = AttrSource(self.source, name)
                return VariableBuilder(tx, attr_source)(attr_value)
            else:
                return SourcelessBuilder.create(tx, attr_value)
        except AttributeError:
            unimplemented(f"getattr({self.value}, {name})")


class InspectBoundArgumentsVariable(VariableTracker):
    """represents inspect.signature(...).bind(...)"""

    _nonvar_fields = {
        "bound_arguments",
        "packed_vars",
        *VariableTracker._nonvar_fields,
    }

    # NOTE: we keep track of changes to arguments via bound_arguments_var,
    # but we still keep a copy of the inspect.BoundArguments object in order
    # to get the correct args/kwargs.
    def __init__(
        self,
        bound_arguments: inspect.BoundArguments,
        defaults: Dict[str, VariableTracker],
        signature: InspectSignatureVariable,
        **kwargs,
    ):
        super().__init__(**kwargs)
        self.bound_arguments = bound_arguments
        self.defaults = defaults
        # used to convert from VT to tuple/dict when updating bound_arguments
        self.packed_vars = set()

        arguments_dict = {}
        for key, val in bound_arguments.arguments.items():
            key_var = variables.ConstantVariable(key)
            # convert val to VT
            if isinstance(val, tuple):
                arguments_dict[key_var] = variables.TupleVariable(list(val))
                self.packed_vars.add(key)
            elif isinstance(val, dict):
                self.packed_vars.add(key)
                arguments_dict[key_var] = variables.ConstDictVariable(
                    {variables.ConstantVariable(k): v for k, v in val.items()}
                )
            elif isinstance(val, VariableTracker):
                arguments_dict[key_var] = val
            else:
                unimplemented(
                    "inspect.signature(...).bind(...).arguments contains non-variable/tuple/dict"
                )

        self.bound_arguments_var = variables.ConstDictVariable(
            arguments_dict,
            type(bound_arguments.arguments),
            mutable_local=variables.base.MutableLocal(),
        )
        self.signature = signature

    def _update_bound_arguments(self):
        for key, val in self.bound_arguments_var.items.items():
            true_val = val
            if key.underlying_value in self.packed_vars:
                if isinstance(val, variables.TupleVariable):
                    true_val = tuple(val.items)
                elif isinstance(val, variables.ConstDictVariable):
                    true_val = {k.underlying_value: v for k, v in val.items.items()}
                else:
                    unimplemented(
                        "inspect.signature(...).bind(...) cannot update bound arguments"
                    )
            self.bound_arguments.arguments[key.underlying_value] = true_val

    def var_getattr(self, tx: "InstructionTranslator", name: str) -> "VariableTracker":
        if name == "arguments":
            return self.bound_arguments_var
        elif name == "args":
            self._update_bound_arguments()
            return variables.TupleVariable(list(self.bound_arguments.args))
        elif name == "kwargs":
            self._update_bound_arguments()
            kw = {
                variables.ConstantVariable(key): val
                for key, val in self.bound_arguments.kwargs.items()
            }
            return variables.ConstDictVariable(kw)
        elif name == "signature":
            return self.signature
        return super().var_getattr(tx, name)

    def call_method(
        self,
        tx,
        name,
        args: "List[VariableTracker]",
        kwargs: "Dict[str, VariableTracker]",
    ) -> "VariableTracker":
        if name == "apply_defaults":
            # mimic calling apply_defaults
            for key, val in self.defaults.items():
                key_var = variables.ConstantVariable(key)
                if key_var not in self.bound_arguments_var:
                    self.bound_arguments_var.call_method(
                        tx, "__setitem__", [key_var, val], {}
                    )

            # actually apply the changes
            self._update_bound_arguments()

            return variables.ConstantVariable(None)
        return super().call_method(tx, name, args, kwargs)

    def reconstruct(self, codegen):
        # reconstruct inspect.signature(...).bind(*bound_arguments.args, **bound_arguments.kwargs)
        # NOTE the reconstructed inspect.signature(...) object might not be the same object
        # as the Signature object that originally created the BoundArguments object.
        self._update_bound_arguments()

        def gen_fn():
            codegen(self.signature)
            codegen.append_output(codegen.create_load_attr("bind"))

        codegen.add_push_null(gen_fn, call_function_ex=True)

        codegen.foreach(self.bound_arguments.args)
        codegen.append_output(
            create_instruction("BUILD_TUPLE", arg=len(self.bound_arguments.args))
        )

        for key, val in self.bound_arguments.kwargs.items():
            codegen.append_output(codegen.create_load_const(key))
            codegen(val)
        codegen.extend_output(
            [
                create_instruction("BUILD_MAP", arg=len(self.bound_arguments.kwargs)),
                create_instruction("CALL_FUNCTION_EX", arg=1),
            ]
        )


def produce_trampoline_autograd_apply(fn_cls):
    def trampoline_autograd_apply(*args, **kwargs):
        return fn_cls.apply(*args, **kwargs)

    trampoline_autograd_apply._origin = produce_trampoline_autograd_apply
    return trampoline_autograd_apply


class AutogradFunctionVariable(VariableTracker):
    """represents a torch.autograd.Function subclass"""

    _nonvar_fields = {
        "fn_cls",
        *VariableTracker._nonvar_fields,
    }

    def __init__(self, fn_cls, **kwargs) -> None:
        super().__init__(**kwargs)
        self.fn_cls = fn_cls

    def call_apply(self, tx: "InstructionTranslator", args, kwargs):
        requires_grad = False

        def visit(node):
            nonlocal requires_grad
            if isinstance(node, variables.TensorVariable):
                if node.requires_grad is not False:
                    requires_grad = True
            if isinstance(node, variables.NNModuleVariable):
                if node.is_training(tx):
                    requires_grad = True

        VariableTracker.visit(visit, (args, kwargs))

        if requires_grad and torch.is_grad_enabled():
            if config.capture_autograd_function:
                warnings.warn(
                    "The config.capture_autograd_function flag is deprecated, it's now always true."
                )

            from torch._functorch.autograd_function import (
                autograd_function_forward_rewritten,
            )
            from torch.autograd.function import _is_setup_context_defined

            forward_fn = self.fn_cls.forward

            is_setup_ctx_defined = _is_setup_context_defined(self.fn_cls.setup_context)
            if is_setup_ctx_defined:
                # If setup_context is defined, we generate a new forward function which includes
                # the original forward and setup_context function, and trace the new forward function.
                forward_fn = autograd_function_forward_rewritten(
                    self.fn_cls.forward, self.fn_cls.setup_context
                )

            vjp_fn = self.fn_cls.vjp  # type: ignore[attr-defined]
            if vjp_fn is not torch.autograd.Function.vjp:
                unimplemented("NYI - User defind vjp")

            jvp_fn = self.fn_cls.jvp  # type: ignore[attr-defined]
            if jvp_fn is not torch.autograd.Function.jvp:
                unimplemented("NYI - User defind jvp")

            from .higher_order_ops import AutogradFunctionApplyVariable

            source = self.source
            if source is None:
                source = AttrSource(
                    tx.import_source(self.fn_cls.__module__), self.fn_cls.__name__
                )

            val = AutogradFunctionApplyVariable(
                forward_fn,
                self.fn_cls.backward,
                source,
                source=AttrSource(source, member="apply"),
            ).call_function(tx, args, kwargs)
            # Inside of AutogradFunctionApplyVariable.call_function, we use sourceless variable wrapping
            # the forward function, as we don't want to generate guards for new_forward.__closure__
            # if forward is rewritten by autograd_function_forward_rewritten.
            # But we still need to generate correct guards for the original forward and setup_context
            # functions, so we have to add guards manually.
            if self.source:
                fwd_src = AttrSource(self.source, "forward")
                install_guard(fwd_src.make_guard(GuardBuilder.FUNCTION_MATCH))
                if is_setup_ctx_defined:
                    setup_ctx_src = AttrSource(self.source, "setup_context")
                    install_guard(setup_ctx_src.make_guard(GuardBuilder.FUNCTION_MATCH))

            return val

        if self.source:
            source = AttrSource(self.source, "forward")
        else:
            source = None

        fn = self.fn_cls.forward
        ctx = AutogradFunctionContextVariable.create(tx, args, kwargs)
        args = [ctx, *args]
        if isinstance(fn, types.FunctionType):
            sig = inspect.signature(fn)
            if len(args) > len(sig._parameters):
                args = args[1:]  # Don't use context
            return variables.UserFunctionVariable(fn, source=source).call_function(
                tx, args, kwargs
            )
        elif isinstance(fn, types.MethodType):
            return variables.UserMethodVariable(
                fn.__func__,
                variables.UserDefinedClassVariable(self.fn_cls),
                source=source,
            ).call_function(tx, args, kwargs)
        else:
            unimplemented(
                f"non-function or method in subclass of torch.autograd.Function: {fn}"
            )

    def call_backward(self, tx: "InstructionTranslator", args, kwargs):
        fn = self.fn_cls.backward
        self.source = AttrSource(self.source, "backward")
        assert type(args[0].value) is torch._dynamo.external_utils.FakeBackwardCFunction
        assert isinstance(fn, types.FunctionType)

        return variables.UserFunctionVariable(fn, source=self.source).call_function(
            tx, args, kwargs
        )

    def call_function(self, tx: "InstructionTranslator", args, kwargs):
        return AutogradFunctionVariable(self.fn_cls)

    def call_method(
        self,
        tx,
        name,
        args: "List[VariableTracker]",
        kwargs: "Dict[str, VariableTracker]",
    ):
        from ..trace_rules import is_callable_allowed
        from .builder import wrap_fx_proxy

        if name == "apply":
            if is_callable_allowed(self.fn_cls):
                trampoline_autograd_apply = produce_trampoline_autograd_apply(
                    self.fn_cls
                )
                return wrap_fx_proxy(
                    tx=tx,
                    proxy=tx.output.create_proxy(
                        "call_function",
                        trampoline_autograd_apply,
                        *proxy_args_kwargs(args, kwargs),
                    ),
                )
            else:
                return self.call_apply(tx, args, kwargs)

        elif name == "backward":
            return self.call_backward(tx, args, kwargs)
        else:
            from .. import trace_rules

            source = AttrSource(self.source, name) if self.source is not None else None
            try:
                obj = inspect.getattr_static(self.fn_cls, name)
            except AttributeError:
                obj = None

            if isinstance(obj, staticmethod):
                func = obj.__get__(self.fn_cls)
                if source is not None:
                    return (
                        trace_rules.lookup(func)
                        .create_with_source(func, source=source)
                        .call_function(tx, args, kwargs)
                    )
                else:
                    return trace_rules.lookup(func)(func).call_function(
                        tx, args, kwargs
                    )
            elif isinstance(obj, classmethod):
                return variables.UserMethodVariable(
                    obj.__func__, self, source=source
                ).call_function(tx, args, kwargs)
            else:
                unimplemented(f"Unsupported method: {name}")


@dataclasses.dataclass
class SavedTensorBox:
    tensors: List[VariableTracker] = dataclasses.field(default_factory=list)


class AutogradFunctionContextVariable(UserDefinedObjectVariable):
    """
    Tracks an autograd.Function() context using mutation tracking in side_effects.py
    """

    _nonvar_fields = {
        "proxy",
        "inference",
        "saved_tensors",
        *UserDefinedObjectVariable._nonvar_fields,
    }

    def __init__(
        self,
        value,
        value_type=None,
        inference=False,
        proxy=None,
        saved_tensors=None,
        needs_input_grad=None,
        non_differentiable=None,
        **kwargs,
    ) -> None:
        super().__init__(value=value, value_type=value_type, **kwargs)
        self.inference = inference
        self.proxy = proxy
        self.saved_tensors = saved_tensors
        self.needs_input_grad = needs_input_grad
        self.non_differentiable = non_differentiable

    @staticmethod
    def create(tx: "InstructionTranslator", args=None, kwargs=None):
        needs_input_grad = None
        if args and not kwargs:
            needs_input_grad = tuple(
                isinstance(x, variables.TensorVariable) and x.requires_grad
                for x in args
            )
        proxy = tx.output.create_proxy(
            "call_function", torch.autograd.function.FunctionCtx, (), {}
        )
        out = tx.output.side_effects.track_object_new(
            None,
            torch.autograd.function.FunctionCtx,
            functools.partial(
                AutogradFunctionContextVariable,
                inference=True,
                proxy=proxy,
                saved_tensors=SavedTensorBox(),
                needs_input_grad=needs_input_grad,
            ),
            {},
        )
        set_example_value(proxy.node, out.value)

        return out

    def as_proxy(self):
        if self.proxy is None:
            unimplemented("proxy not set")
        return self.proxy

    def call_method(
        self,
        tx,
        name,
        args: "List[VariableTracker]",
        kwargs: "Dict[str, VariableTracker]",
    ) -> "VariableTracker":
        if name == "__setattr__":
            return super().call_method(tx, name, args, kwargs)
        elif name == "mark_non_differentiable":
            assert len(kwargs) == 0
            self.non_differentiable = proxy_args_kwargs(args, {})[0]
            return variables.ConstantVariable.create(None)

        if name != "save_for_backward":
            unimplemented(f"autograd.Function context method: {name}")
        if self.saved_tensors is None:
            unimplemented(
                "save_for_backward only supported on a newly constructed FunctionCtx"
            )

        if not self.inference:
            assert self.source and not kwargs
            tx.output.side_effects.track_save_for_backward(self, args)

        # In eager mode, multiple calls to .save_for_backward() will overwrite previous calls.
        if len(self.saved_tensors.tensors) > 0:
            self.saved_tensors.tensors = []
        for arg in args:
            self.saved_tensors.tensors.append(arg)
        return variables.ConstantVariable.create(None)

    def var_getattr(self, tx: "InstructionTranslator", name):
        if name in ["save_for_backward", "mark_non_differentiable"]:
            return LambdaVariable(
                lambda *args, **kwargs: self.call_method(tx, name, args, kwargs)
            )
        if name == "saved_tensors" and self.saved_tensors is not None:
            return variables.TupleVariable(list(self.saved_tensors.tensors))
        if name == "needs_input_grad":
            if self.needs_input_grad is not None:
                return variables.ConstantVariable.create(self.needs_input_grad)
            if self.source:
                from .builder import VariableBuilder

                return VariableBuilder(tx, AttrSource(self.source, "needs_input_grad"))(
                    self.value.needs_input_grad
                )
        return super().var_getattr(tx, name)


class AutogradEngineVariable(UserDefinedObjectVariable):
    """
    Represents a torch._C._ImperativeEngine instance.
    """

    def __init__(
        self,
        value,
        value_type=None,
        **kwargs,
    ) -> None:
        super().__init__(value=value, value_type=value_type, **kwargs)

    def call_method(
        self,
        tx,
        name,
        args: "List[VariableTracker]",
        kwargs: "Dict[str, VariableTracker]",
    ) -> "VariableTracker":
        if name == "queue_callback":
            if torch._dynamo.compiled_autograd.in_compiled_autograd_region:
                assert (
                    tx.one_graph
                ), "queue_callback() is only supported when Compiled Autograd is enabled with fullgraph=True"
                return variables.UserFunctionVariable(
                    torch._dynamo.external_utils.FakeCompiledAutogradEngine.queue_callback,
                    source=self.source,
                ).call_function(
                    tx,
                    (tx.output.side_effects.get_ca_final_callbacks_var(), *args),
                    kwargs,
                )
            else:
                unimplemented(
                    "queue_callback() is only supported when Compiled Autograd is enabled with fullgraph=True"
                )
        else:
            unimplemented(f"torch._C._ImperativeEngine method: {name}")


class LambdaVariable(VariableTracker):
    def __init__(self, fn, **kwargs) -> None:
        super().__init__(**kwargs)
        self.fn = fn

    def call_function(
        self,
        tx: "InstructionTranslator",
        args: "List[VariableTracker]",
        kwargs: "Dict[str, VariableTracker]",
    ) -> "VariableTracker":
        return self.fn(*args, **kwargs)


class GetAttrVariable(VariableTracker):
    _nonvar_fields = {
        "name",
        *VariableTracker._nonvar_fields,
    }

    def __init__(self, obj, name, **kwargs) -> None:
        super().__init__(**kwargs)
        assert isinstance(obj, VariableTracker)
        assert isinstance(name, str)
        self.obj = obj
        self.name = name

    def __str__(self) -> str:
        return f"{self.__class__.__name__}({self.obj}, {self.name})"

    @staticmethod
    def create_getattr_proxy(base_proxy: torch.fx.Proxy, attr):
        return getattr(base_proxy, attr)

    def as_proxy(self):
        return GetAttrVariable.create_getattr_proxy(self.obj.as_proxy(), self.name)

    def as_python_constant(self):
        constant = self.obj.as_python_constant()
        try:
            return getattr(constant, self.name)
        except AttributeError:
            raise NotImplementedError(f"{self} is not a constant") from None

    def const_getattr(self, tx: "InstructionTranslator", name):
        if not isinstance(self.obj, variables.NNModuleVariable):
            raise NotImplementedError
        step1 = tx.output.get_submodule(self.obj.module_key)
        if self.name not in step1.__dict__:
            raise NotImplementedError
        step2 = inspect.getattr_static(step1, self.name)
        if name not in step2.__dict__:
            raise NotImplementedError
        return inspect.getattr_static(step2, name)

    def reconstruct(self, codegen):
        codegen(self.obj)
        codegen.extend_output(codegen.create_load_attrs(self.name))

    def call_function(
        self,
        tx: "InstructionTranslator",
        args: "List[VariableTracker]",
        kwargs: "Dict[str, VariableTracker]",
    ) -> "VariableTracker":
        return self.obj.call_method(tx, self.name, args, kwargs)

    def call_method(
        self,
        tx,
        name,
        args: List[VariableTracker],
        kwargs: Dict[str, VariableTracker],
    ) -> VariableTracker:
        if (
            name in ("__getitem__", "get")
            and self.name == "__dict__"
            and not kwargs
            and args[0].is_python_constant()
            and isinstance(
                self.obj,
                (
                    variables.UserDefinedObjectVariable,
                    variables.NNModuleVariable,
                    variables.UserDefinedClassVariable,
                ),
            )
        ):
            obj = self.obj
            key = args[0].as_python_constant()
            if obj.has_key_in_generic_dict(tx, key):
                # redirect to var_getattr on the original obj
                return obj.var_getattr(tx, key)

            # Return the default value for get
            if name == "get":
                if len(args) == 2:
                    return args[1]
                else:
                    return variables.ConstantVariable(None)

        elif (
            name == "__contains__"
            and self.name == "__dict__"
            and len(args) == 1
            and args[0].is_python_constant()
            and not kwargs
            and isinstance(
                self.obj,
                (
                    variables.UserDefinedObjectVariable,
                    variables.NNModuleVariable,
                    variables.UserDefinedClassVariable,
                ),
            )
        ):
            obj = self.obj
            key = args[0].as_python_constant()
            if obj.has_key_in_generic_dict(tx, key):
                return variables.ConstantVariable(True)
            else:
                return variables.ConstantVariable(False)

        return super().call_method(tx, name, args, kwargs)


class MethodWrapperVariable(VariableTracker):
    def __init__(self, method_wrapper, **kwargs) -> None:
        super().__init__(**kwargs)
        self.method_wrapper = method_wrapper

    def call_function(
        self,
        tx: "InstructionTranslator",
        args: "List[VariableTracker]",
        kwargs: "Dict[str, VariableTracker]",
    ) -> "VariableTracker":
        if is_tensor_base_attr_getter(self.method_wrapper) and isinstance(
            args[0], variables.TensorVariable
        ):
            assert len(args) == 1 and len(kwargs) == 0

            return args[0].var_getattr(tx, self.method_wrapper.__self__.__name__)

        super().call_function(tx, args, kwargs)

    def is_python_constant(self):
        return True

    def as_python_constant(self):
        return self.method_wrapper


class GetSetDescriptorVariable(VariableTracker):
    def __init__(self, desc, **kwargs) -> None:
        super().__init__(**kwargs)
        self.desc = desc

    def var_getattr(self, tx: "InstructionTranslator", name):
        if name == "__get__" and self.source:
            from .builder import VariableBuilder

            return VariableBuilder(tx, AttrSource(self.source, "__get__"))(
                self.desc.__get__
            )
        else:
            return super().var_getattr(tx, name)

    def is_python_constant(self):
        return True

    def as_python_constant(self):
        return self.desc


class PythonModuleVariable(VariableTracker):
    _nonvar_fields = {
        "value",
        "is_torch",
        *VariableTracker._nonvar_fields,
    }

    def __init__(self, value: types.ModuleType, **kwargs) -> None:
        super().__init__(**kwargs)
        self.value = value
        self.is_torch = self.value is torch or self.value.__name__.startswith("torch.")

    def python_type(self):
        return types.ModuleType

    def as_python_constant(self):
        return self.value

    def __repr__(self) -> str:
        return f"PythonModuleVariable({self.value})"

    def call_hasattr(self, tx: "InstructionTranslator", name):
        result = hasattr(self.value, name)
        return variables.ConstantVariable.create(result)

    def var_getattr(self, tx: "InstructionTranslator", name):
        if tx.output.side_effects.has_pending_mutation_of_attr(self, name):
            return tx.output.side_effects.load_attr(self, name)

        from .builder import SourcelessBuilder, VariableBuilder

        if self.is_torch or name not in self.value.__dict__:
            attr_value = getattr(self.value, name)
        else:
            attr_value = self.value.__dict__[name]

        if self.source:
            new_source = AttrSource(self.source, name)
            return VariableBuilder(tx, new_source)(attr_value)
        else:
            return SourcelessBuilder.create(tx, attr_value)


class TypingVariable(VariableTracker):
    def __init__(self, value, **kwargs) -> None:
        super().__init__(**kwargs)
        self.value = value

    def call_method(
        self,
        tx,
        name,
        args: "List[VariableTracker]",
        kwargs: "Dict[str, VariableTracker]",
    ) -> "VariableTracker":
        if name == "__getitem__" and len(args) == 1:
            return variables.ConstantVariable.create(
                self.value[args[0].as_python_constant()],
            )
        unimplemented("typing")

    def as_python_constant(self):
        return self.value


@functools.lru_cache(maxsize=1)
def get_np_to_tnp_map():
    from ..utils import NP_TO_TNP_MODULE

    np_fn_to_tnp_fn = {}

    for np_mod, tnp_mod in NP_TO_TNP_MODULE.items():
        for fn_name, tnp_fn in tnp_mod.__dict__.items():
            if callable(tnp_fn):
                # some internal details do leak from tnp
                # which are not part of numpy API.
                if np_fn := getattr(np_mod, fn_name, None):
                    np_fn_to_tnp_fn[np_fn] = tnp_fn

    return np_fn_to_tnp_fn


class NumpyVariable(VariableTracker):
    """
    Wrapper around `numpy.*`. Currently, is able to trace a small subset of numpy functions as well as numpy dtypes.
    """

    constant_fold_functions = (tnp.issubdtype,)

    def __init__(self, value, **kwargs) -> None:
        super().__init__(**kwargs)
        self.value = value

    @classmethod
    def can_constant_fold_through(cls, fn):
        mod = fn.__module__.split(".")
        assert len(mod) >= 2 and mod[:2] == ["torch", "_numpy"]
        return fn in cls.constant_fold_functions

    @classmethod
    def get_constant_collection_for_func(cls, fn):
        mod = fn.__module__.split(".")
        assert len(mod) >= 2 and mod[:2] == ["torch", "_numpy"]
        return np_constant_collections_map.get(fn, None)

    def call_function(
        self,
        tx: "InstructionTranslator",
        args: "List[VariableTracker]",
        kwargs: "Dict[str, VariableTracker]",
    ) -> "VariableTracker":
        if not config.trace_numpy:
            unimplemented(f"numpy.{self.value}()")

        from ..utils import numpy_to_tensor_wrapper
        from .tensor import NumpyNdarrayVariable

        func = get_np_to_tnp_map().get(self.value)
        if func is None:
            unimplemented(
                f"Can't find numpy function {self.value} in torch._numpy. "
                " Please file an issue to request support for this function."
            )

        # We are dealing with a function that produces a const collection type (np.dtype, np.iinfo/np.finfo)
        if (
            collection_variable_typ := self.get_constant_collection_for_func(func)
        ) is not None:
            try:
                return collection_variable_typ(
                    self.value(
                        *[x.as_python_constant() for x in args],
                        **{k: v.as_python_constant() for k, v in kwargs.items()},
                    )
                )
            except NotImplementedError:
                unimplemented(
                    f"{self.value.__name__} with non-const args: {args} {kwargs}"
                )
        else:
            if (
                func.__module__ == "torch._numpy.random"
                and config.use_numpy_random_stream
            ):
                msg = f"delegate '{func.__qualname__}' to NumPy itself via "
                msg += f"confg.use_numpy_random_stream={config.use_numpy_random_stream}"
                unimplemented(msg)

            args, kwargs = NumpyNdarrayVariable.patch_args(func.__name__, args, kwargs)

            if self.can_constant_fold_through(func) and (
                check_unspec_or_constant_args(args, kwargs)
            ):
                # constant fold
                return variables.ConstantVariable.create(
                    self.as_python_constant()(
                        *[x.as_python_constant() for x in args],
                        **{k: v.as_python_constant() for k, v in kwargs.items()},
                    ),
                )

            # TODO Add all the functions that go from constants to constants to can_constant_fold_through
            proxy = tx.output.create_proxy(
                "call_function",
                numpy_to_tensor_wrapper(func),
                *proxy_args_kwargs(args, kwargs),
            )
            return NumpyNdarrayVariable.create(tx, proxy)

    def call_method(
        self,
        tx,
        name,
        args: "List[VariableTracker]",
        kwargs: "Dict[str, VariableTracker]",
    ) -> "VariableTracker":
        unimplemented("numpy")

    def as_python_constant(self):
        return self.value

    def as_proxy(self):
        if config.trace_numpy and isinstance(self.value, type):
            # This handles numpy dtype attributes such as np.float32
            # We return a string as we don't want to serialize non-PyTorch objects in the output FX graph
            # In torch/_numpy we normalize strings to their dtypes when the input is a dtype, as NumPy does
            return self.value.__name__

        return super().as_proxy()


# Used to keep track of NULLs pushed on the stack for Python 3.11 function calls
class NullVariable(VariableTracker):
    def __init__(self, **kwargs) -> None:
        super().__init__(**kwargs)

    def __str__(self) -> str:
        return "NullVariable"

    def reconstruct(self, codegen):
        if sys.version_info < (3, 11):
            unimplemented("cannot reconstruct NullVariable in < Python 3.11")
        codegen.append_output(create_instruction("PUSH_NULL"))


class DeletedVariable(VariableTracker):
    """Marker used to implement delattr()"""


class StringFormatVariable(VariableTracker):
    """
    Represents a call to str.format(), we delay calling format until after the graph.
    """

    _nonvar_fields = {"format_string", *VariableTracker._nonvar_fields}

    @classmethod
    def create(cls, format_string, sym_args, sym_kwargs):
        if all(
            x.is_python_constant()
            for x in itertools.chain(sym_args, sym_kwargs.values())
        ):
            return variables.ConstantVariable.create(
                format_string.format(
                    *[v.as_python_constant() for v in sym_args],
                    **{k: v.as_python_constant() for k, v in sym_kwargs.items()},
                )
            )
        return cls(format_string, list(sym_args), dict(sym_kwargs))

    def __init__(self, format_string, sym_args, sym_kwargs, **kwargs) -> None:
        super().__init__(**kwargs)
        assert isinstance(format_string, str)
        self.format_string = format_string
        self.sym_args = sym_args
        self.sym_kwargs = sym_kwargs

    def __repr__(self) -> str:
        return f"{self.__class__.__name__}({self.format_string!r}, {self.sym_args!r}, {self.sym_kwargs!r})"

    def reconstruct(self, codegen):
        codegen.add_push_null(
            lambda: codegen.extend_output(
                [
                    codegen.create_load_const(self.format_string),
                    codegen.create_load_attr("format"),
                ]
            ),
            call_function_ex=True,
        )
        codegen(variables.TupleVariable(self.sym_args))
        kwargs = {
            variables.ConstantVariable.create(k): v for k, v in self.sym_kwargs.items()
        }
        codegen(variables.ConstDictVariable(kwargs))
        codegen.append_output(create_instruction("CALL_FUNCTION_EX", arg=1))


class DebuggingVariable(VariableTracker):
    """
    Represents a call to a debugging function like print(), or something
    registered to config.reorderable_logging_functions.
    """

    def __init__(self, value, **kwargs) -> None:
        super().__init__(**kwargs)
        self.value = value

    @staticmethod
    def is_reorderable_logging_function(obj):
        return (
            callable(obj)
            and isinstance(obj, (types.FunctionType, types.BuiltinFunctionType))
            and obj in torch._dynamo.config.reorderable_logging_functions
        )

    def call_function(self, tx: "InstructionTranslator", args, kwargs):
        if tx.export:
            # For export cases, we can just make debugging functions no-ops
            return

        if not self.can_reorder_logs(self.value, args, kwargs):
            unimplemented(
                f"Reordering debugging function {self.value} "
                f"with inputs {args} {kwargs} is not yet implemented."
            )

        tx.debug_locals.append((self, list(args)))

    def reconstruct(self, codegen):
        return self.source.reconstruct(codegen)

    @staticmethod
    def can_reorder_logs(fn, args, kwargs) -> True:
        """
        Run some additional checks for what sort of function calls can we
        actually reorder.
        """

        allowed_input_types = (
            variables.TensorVariable,
            variables.ConstantVariable,
            StringFormatVariable,
        )

        flat_args = pytree.tree_leaves([args, kwargs])
        for arg in flat_args:
            if not isinstance(arg, allowed_input_types):
                return False

        return True


class LoggingLoggerVariable(VariableTracker):
    """
    Represents a call to any of logging.Logger methods
    """

    def __init__(self, value, **kwargs) -> None:
        super().__init__(**kwargs)

    def call_method(
        self,
        tx,
        name,
        args: "List[VariableTracker]",
        kwargs: "Dict[str, VariableTracker]",
    ) -> "VariableTracker":
        if tx.export:
            # For export cases, we can just make debugging functions no-ops
            return
        unimplemented("Logger not supported for non-export cases")


class ConstantLikeVariable(VariableTracker):
    """self.value is a compile-time constant, but not a literal"""

    _error_prefix = "ConstantLikeVariable"
    try:
        from numpy import (
            dtype as np_dtype,
            floating as np_floating,
            generic as np_generic,
        )
    except ImportError:
        np_floating = type("invalid_type", (), {})
        np_dtype = type("invalid_type", (), {})

    def __init__(self, value, **kwargs) -> None:
        super().__init__(**kwargs)
        self.value = value

    def as_python_constant(self):
        return self.value

    def call_method(
        self,
        tx,
        name,
        args: List[VariableTracker],
        kwargs: Dict[str, VariableTracker],
    ) -> VariableTracker:
        try:
            # we only support constant propagation for methods
            cargs = [x.as_python_constant() for x in args]
            ckwargs = {k: v.as_python_constant() for k, v in kwargs.items()}
        except NotImplementedError:
            unimplemented(f"{self._error_prefix}.{name}(*{args}, **{kwargs})")

        result = getattr(self.value, name)(*cargs, **ckwargs)

        if variables.ConstantVariable.is_literal(result):
            return variables.ConstantVariable.create(result)
        if isinstance(result, re.Match):
            return ConstantRegexMatchVariable(result)

        unimplemented(f"{self._error_prefix}.{name}() -> {result}")

    def var_getattr(self, tx: "InstructionTranslator", name: str) -> VariableTracker:
        result = getattr(self.value, name)
        if isinstance(result, self.np_floating):
            result = float(result)
        if isinstance(result, self.np_dtype):
            return NumpyDTypeVariable(result)
        if isinstance(result, type) and issubclass(result, self.np_generic):
            # things like x.dtype.type
            return NumpyVariable(result)
        if variables.ConstantVariable.is_literal(result):
            return variables.ConstantVariable.create(result)
        return GetAttrVariable(self, name)


class RegexPatternVariable(ConstantLikeVariable):
    _error_prefix = "re.Pattern"


class ConstantRegexMatchVariable(ConstantLikeVariable):
    _error_prefix = "re.Match"


class TorchVersionVariable(ConstantLikeVariable):
    _error_prefix = "torch.__version__"

    def __init__(self, **kwargs) -> None:
        kwargs.setdefault("value", torch.__version__)
        assert kwargs["value"] is torch.__version__
        super().__init__(**kwargs)


class NumpyTypeInfoVariable(ConstantLikeVariable):
    _error_prefix = "np.iinfo/np.finfo"


class NumpyDTypeVariable(ConstantLikeVariable):
    _error_prefix = "np.dtype[...]"

    def as_proxy(self):
        """Similar to how numpy dtype descriptors (e.g. np.float32 ) are handled by NumpyVariable:

        np.dtype() objects are serialized as strings, torch._numpy wrappers will normalize to the torch dtype.
        This also handles unsupported things nicely (i.e. structured arrays and object arrays).
        """
        return self.value.type.__name__


np_constant_collections_map = {
    tnp.finfo: NumpyTypeInfoVariable,
    tnp.iinfo: NumpyTypeInfoVariable,
    tnp.dtype: NumpyDTypeVariable,
}


class RandomClassVariable(VariableTracker):
    """random.Random"""

    def __init__(self, **kwargs) -> None:
        super().__init__(**kwargs)

    def call_function(self, tx: "InstructionTranslator", args, kwargs):
        if len(args) > 1:
            unimplemented("random.Random() with > 1 arg")
        elif kwargs:
            unimplemented("random.Random() with kwargs")
        seed = variables.ConstantVariable.create(None) if len(args) == 0 else args[0]
        return RandomVariable(seed=seed, mutable_local=variables.base.MutableLocal())


class RandomVariable(VariableTracker):
    """random.Random()

    Implemented by wrapping a VariableTracker around a random.Random object.
    The supported methods for the random.Random object cannot be overriden.
    Assumes that random objects behave the same given a set seed or state.
    """

    _nonvar_fields = {
        "random",
        *VariableTracker._nonvar_fields,
    }

    _supported_fn_names = {
        "random",
        "randint",
        "randrange",
        "uniform",
    }

    def __init__(
        self,
        rand: Optional[random.Random] = None,
        seed: Optional[VariableTracker] = None,
        **kwargs,
    ) -> None:
        super().__init__(**kwargs)
        if rand is not None:
            assert self.is_supported_random_obj(rand)
            self.random = random.Random()
            self.random.setstate(rand.getstate())
        else:
            seed = seed.as_python_constant() if seed is not None else None
            self.random = random.Random(seed)

    def python_type(self):
        return random.Random

    def as_python_constant(self):
        return self.random

    @staticmethod
    def is_supported_random_obj(val):
        if type(val) is not random.Random:
            return False
        for name in itertools.chain(
            RandomVariable._supported_fn_names, ("seed", "getstate", "setstate")
        ):
            if not hasattr(val, name):
                return False
            meth = getattr(val, name)
            if inspect.isbuiltin(meth):
                # e.g. random.Random.random
                if meth != getattr(random.Random, name).__get__(val):
                    return False
            else:
                if getattr(meth, "__func__", None) is not getattr(random.Random, name):
                    return False
        return True

    @staticmethod
    def check_state(state):
        assert type(state) is tuple
        assert type(state[0]) is int
        assert type(state[1]) is tuple
        assert all(type(x) is int for x in state[1])
        assert state[2] is None or type(state[2]) is float

    @staticmethod
    def wrap_state(state):
        RandomVariable.check_state(state)
        return variables.TupleVariable(
            [
                variables.ConstantVariable.create(state[0]),
                variables.TupleVariable(
                    [variables.ConstantVariable.create(x) for x in state[1]]
                ),
                variables.ConstantVariable.create(state[2]),
            ]
        )

    @staticmethod
    def unwrap_state(state):
        state_obj = state.as_python_constant()
        RandomVariable.check_state(state_obj)
        return state_obj

    def call_method(
        self,
        tx,
        name,
        args: List[VariableTracker],
        kwargs: Dict[str, VariableTracker],
    ) -> VariableTracker:
        if name == "seed":
            tx.output.side_effects.mutation(self)
            self.random.seed(
                *[x.as_python_constant() for x in args],
                **{key: val.as_python_constant() for key, val in kwargs.items()},
            )
            return variables.ConstantVariable.create(None)
        elif name == "getstate":
            return self.wrap_state(self.random.getstate())
        elif name == "setstate":
            tx.output.side_effects.mutation(self)
            self.random.setstate(self.unwrap_state(args[0]))
            return variables.ConstantVariable.create(None)
        elif name in self._supported_fn_names:
            tx.output.side_effects.mutation(self)
            state = self.random.getstate()

            def call_random_meth(*args, **kwargs):
                r = random.Random()
                r.setstate(state)
                return getattr(r, name)(*args, **kwargs)

            # self.random state not actually updated by call_random_meth, so update here
            # by calling the method
            getattr(self.random, name)(
                *[x.as_python_constant() for x in args],
                **{k: v.as_python_constant() for k, v in kwargs.items()},
            )

            return call_random_fn(tx, call_random_meth, args, kwargs)
        return super().call_method(tx, name, args, kwargs)

    def reconstruct(self, codegen):
        codegen.add_push_null(
            lambda: codegen.extend_output(
                [
                    codegen.create_load_python_module(random),
                    codegen.create_load_attr("Random"),
                ]
            )
        )
        codegen.call_function(0, False)
        # NOTE using add_push_null may result in NULL being duplicated
        # so defer the push_null to call_function
        codegen.dup_top()
        codegen.load_attr("setstate")
        codegen(self.wrap_state(self.random.getstate()))
        codegen.call_function(1, True)
        codegen.pop_top()<|MERGE_RESOLUTION|>--- conflicted
+++ resolved
@@ -8,10 +8,7 @@
 import re
 import sys
 import types
-<<<<<<< HEAD
-=======
 import warnings
->>>>>>> 9b2e453e
 from typing import Dict, List, Optional, TYPE_CHECKING
 
 import torch._C
