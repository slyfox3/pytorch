--- conflicted
+++ resolved
@@ -14,11 +14,8 @@
 __all__ = [
     "chain",
     "chain_from_iterable",
-<<<<<<< HEAD
     "count",
-=======
     "islice",
->>>>>>> 50294821
     "tee",
 ]
 
@@ -44,7 +41,6 @@
 ITERTOOLS_POLYFILLED_TYPES.add(itertools.chain)
 
 
-<<<<<<< HEAD
 # Reference: https://docs.python.org/3/library/itertools.html#itertools.count
 @substitute_in_graph(itertools.count, is_embedded_type=True)  # type: ignore[arg-type]
 def count(start: _T = 0, step: _T = 1) -> Iterator[_T]:  # type: ignore[assignment]
@@ -55,7 +51,8 @@
 
 
 ITERTOOLS_POLYFILLED_TYPES.add(itertools.count)
-=======
+
+
 # Reference: https://docs.python.org/3/library/itertools.html#itertools.islice
 @substitute_in_graph(itertools.islice, is_embedded_type=True)  # type: ignore[arg-type]
 def islice(iterable: Iterable[_T], *args: int | None) -> Iterator[_T]:
@@ -88,7 +85,6 @@
 
 
 ITERTOOLS_POLYFILLED_TYPES.add(itertools.islice)
->>>>>>> 50294821
 
 
 # Reference: https://docs.python.org/3/library/itertools.html#itertools.tee
