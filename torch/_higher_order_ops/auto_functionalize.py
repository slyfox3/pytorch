--- conflicted
+++ resolved
@@ -586,13 +586,9 @@
     **kwargs: Any,
 ) -> Tuple[Any, Tuple[Tensor, ...]]:
     with mode:
-<<<<<<< HEAD
-        result = auto_functionalized_dense(_mutable_op, **kwargs)
-=======
         result = auto_functionalized_dense(
             _mutable_op, _only_clone_these_tensors=None, **kwargs
         )
->>>>>>> 9b2e453e
         return result
 
 
@@ -687,13 +683,9 @@
     **kwargs: Dict[str, Any],
 ) -> Tuple[Any, Tuple[Tensor, ...]]:
     with mode:
-<<<<<<< HEAD
-        result = auto_functionalized_v2_dense(_mutable_op, **kwargs)
-=======
         result = auto_functionalized_v2_dense(
             _mutable_op, _only_clone_these_bases=None, **kwargs
         )
->>>>>>> 9b2e453e
         return result
 
 
