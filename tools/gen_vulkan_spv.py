#!/usr/bin/env python3

from __future__ import annotations

import argparse
import array
import codecs
import copy
import glob
import io
import os
import re
import subprocess
import sys
import textwrap
from dataclasses import dataclass
<<<<<<< HEAD
from itertools import product
from pathlib import Path
from typing import Any, Dict, List, Optional, Set, Tuple, Union
=======
from typing import Any
>>>>>>> 19099ed9

import yaml
from yaml.constructor import ConstructorError
from yaml.nodes import MappingNode


try:
    from yaml import CLoader as Loader
except ImportError:
    from yaml import Loader  # type: ignore[assignment, misc]


REPO_ROOT = Path(__file__).absolute().parent.parent
sys.path.append(str(REPO_ROOT))

CPP_H_NAME = "spv.h"
CPP_SRC_NAME = "spv.cpp"

DEFAULT_ENV: dict[str, Any] = {
    "PRECISION": "highp",
    "FLOAT_IMAGE_FORMAT": "rgba16f",
    "INT_IMAGE_FORMAT": "rgba32i",
    "UINT_IMAGE_FORMAT": "rgba32ui",
}

TYPES_ENV: dict[str, Any] = {
    "IMAGE_FORMAT": {
        "float": "rgba32f",
        "half": "rgba16f",
        "int": "rgba32i",
        "uint": "rgba32ui",
        "int8": "rgba8i",
        "uint8": "rgba8ui",
    },
    "IMAGE_T": {
        3: {
            "float": "image3D",
            "half": "image3D",
            "int": "iimage3D",
            "uint": "uimage3D",
        },
        2: {
            "float": "image2D",
            "half": "image2D",
            "int": "iimage2D",
            "uint": "uimage2D",
        },
    },
    "SAMPLER_T": {
        3: {
            "float": "sampler3D",
            "half": "sampler3D",
            "int": "isampler3D",
            "uint": "usampler3D",
        },
        2: {
            "float": "sampler2D",
            "half": "sampler2D",
            "int": "isampler2D",
            "uint": "usampler2D",
        },
    },
    "VEC4_T": {
        "float": "vec4",
        "half": "vec4",
        "int": "ivec4",
        "uint": "uvec4",
        "int8": "vec4",
        "uint8": "uvec4",
    },
    "T": {
        "float": "float",
        "half": "float",
        "int": "int",
        "uint": "uint",
        "int8": "int",
        "uint8": "uint8",
    },
}

FUNCS_ENV: dict[str, Any] = {
    "GET_POS": {
        3: lambda pos: pos,
        2: lambda pos: f"{pos}.xy",
    }
}


def extract_filename(path: str, keep_ext: bool = True) -> Any:
    if keep_ext:
        return os.path.basename(path)
    else:
        return os.path.basename(path).split(".")[0]


############################
#  SPIR-V Code Generation  #
############################


# https://gist.github.com/pypt/94d747fe5180851196eb
class UniqueKeyLoader(Loader):
    def construct_mapping(self, node, deep=False):  # type: ignore[no-untyped-def]
        if not isinstance(node, MappingNode):
            raise ConstructorError(
                None,
                None,
                f"expected a mapping node, but found {node.id}",
                node.start_mark,
            )
        mapping = {}
        for key_node, value_node in node.value:
            key = self.construct_object(key_node, deep=deep)  # type: ignore[no-untyped-call]
            try:
                hash(key)
            except TypeError as e:
                raise ConstructorError(
                    "while constructing a mapping",
                    node.start_mark,
                    "found unacceptable key ",
                    key_node.start_mark,
                ) from e
            # check for duplicate keys
            if key in mapping:
                raise ConstructorError(
                    "while constructing a mapping",
                    node.start_mark,
                    "found duplicate key",
                    key_node.start_mark,
                )
            value = self.construct_object(value_node, deep=deep)  # type: ignore[no-untyped-call]
            mapping[key] = value
        return mapping


# https://github.com/google/XNNPACK/blob/master/tools/xngen.py
def extract_leading_whitespace(line: str) -> str:
    match = re.match(r"\s*", line)
    return match.group(0) if match else ""


# https://github.com/google/XNNPACK/blob/master/tools/xngen.py
def escape(line: str) -> str:
    output_parts = []
    while "${" in line:
        start_pos = line.index("${")
        end_pos = line.index("}", start_pos + 2)
        if start_pos != 0:
            output_parts.append('"' + line[:start_pos].replace('"', '\\"') + '"')
        output_parts.append("str(" + line[start_pos + 2 : end_pos] + ")")
        line = line[end_pos + 1 :]
    if line:
        output_parts.append('"' + line.replace('"', '\\"') + '"')
    return " + ".join(output_parts)


# https://github.com/google/XNNPACK/blob/master/tools/xngen.py
def preprocess(
    input_text: str, variables: dict[str, Any], input_path: str = "codegen"
) -> str:
    input_lines = input_text.splitlines()
    python_lines = []

    blank_lines = 0

    last_indent = ""

    # List of tuples (total_index, python_indent)
    indent_stack = [("", "")]

    # Indicates whether this is the first line inside Python
    # code block (i.e. for, while, if, elif, else)
    python_block_start = True
    for i, input_line in enumerate(input_lines):
        if input_line == "":
            blank_lines += 1
            continue
        # Skip lint markers.
        if "LINT" in input_line:
            continue

        input_indent = extract_leading_whitespace(input_line)
        if python_block_start:
            assert input_indent.startswith(last_indent)
            extra_python_indent = input_indent[len(last_indent) :]
            python_indent = indent_stack[-1][1] + extra_python_indent
            indent_stack.append((input_indent, python_indent))
            assert input_indent.startswith(indent_stack[-1][0])
        else:
            while not input_indent.startswith(indent_stack[-1][0]):
                del indent_stack[-1]
        python_block_start = False

        python_indent = indent_stack[-1][1]
        stripped_input_line = input_line.strip()
        if stripped_input_line.startswith("$") and not stripped_input_line.startswith(
            "${"
        ):
            if stripped_input_line.endswith(":"):
                python_block_start = True
            while blank_lines != 0:
                python_lines.append(python_indent + "print(file=OUT_STREAM)")
                blank_lines -= 1
            python_lines.append(python_indent + stripped_input_line.replace("$", ""))
        else:
            assert input_line.startswith(python_indent)
            while blank_lines != 0:
                python_lines.append(python_indent + "print(file=OUT_STREAM)")
                blank_lines -= 1
            python_lines.append(
                python_indent
                + f"print({escape(input_line[len(python_indent) :])}, file=OUT_STREAM)"
            )
        last_indent = input_indent

    while blank_lines != 0:
        python_lines.append(python_indent + "print(file=OUT_STREAM)")
        blank_lines -= 1

    exec_globals = dict(variables)
    output_stream = io.StringIO()
    exec_globals["OUT_STREAM"] = output_stream

    python_bytecode = compile("\n".join(python_lines), input_path, "exec")
    exec(python_bytecode, exec_globals)

    return output_stream.getvalue()


class SPVGenerator:
    def __init__(
        self,
        src_dir_paths: str | list[str],
        env: dict[Any, Any],
        glslc_path: str | None,
    ) -> None:
        if isinstance(src_dir_paths, str):
            self.src_dir_paths = [src_dir_paths]
        else:
            self.src_dir_paths = src_dir_paths

        self.env = env
        self.glslc_path = glslc_path

        self.glsl_src_files: dict[str, str] = {}
        self.template_yaml_files: list[str] = []

        self.addSrcAndYamlFiles(self.src_dir_paths)
        self.shader_template_params: dict[Any, Any] = {}
        for yaml_file in self.template_yaml_files:
            self.parseTemplateYaml(yaml_file)

        self.output_shader_map: dict[str, tuple[str, dict[str, str]]] = {}
        self.constructOutputMap()

    def addSrcAndYamlFiles(self, src_dir_paths: list[str]) -> None:
        for src_path in src_dir_paths:
            # Collect glsl source files
            glsl_files = glob.glob(
                os.path.join(src_path, "**", "*.glsl*"), recursive=True
            )
            for file in glsl_files:
                if len(file) > 1:
                    self.glsl_src_files[extract_filename(file, keep_ext=False)] = file
            # Collect template yaml files
            yaml_files = glob.glob(
                os.path.join(src_path, "**", "*.yaml"), recursive=True
            )
            for file in yaml_files:
                if len(file) > 1:
                    self.template_yaml_files.append(file)

    def generateVariantCombinations(
        self,
        iterated_params: dict[str, Any],
        exclude_params: set[str] | None = None,
    ) -> list[Any]:
        if exclude_params is None:
            exclude_params = set()
        all_iterated_params = []
        for param_name, value_list in iterated_params.items():
            if param_name not in exclude_params:
                param_values = []
                for value in value_list:
                    suffix = value.get("SUFFIX", value["VALUE"])
                    param_values.append((param_name, suffix, value["VALUE"]))
                all_iterated_params.append(param_values)

        return list(product(*all_iterated_params))

    def parseTemplateYaml(self, yaml_file: str) -> None:
        with open(yaml_file) as f:
            contents = yaml.load(f, Loader=UniqueKeyLoader)
            for template_name, params_dict in contents.items():
                if template_name in self.shader_template_params:
                    raise KeyError(f"{template_name} params file is defined twice")

                default_params = params_dict["parameter_names_with_default_values"]
                params_names = set(default_params.keys()).union({"NAME"})

                self.shader_template_params[template_name] = []

                default_iterated_params = params_dict.get(
                    "generate_variant_forall", None
                )

                for variant in params_dict["shader_variants"]:
                    variant_params_names = set(variant.keys())
                    invalid_keys = (
                        variant_params_names
                        - params_names
                        - {"generate_variant_forall"}
                    )
                    assert len(invalid_keys) == 0

                    iterated_params = variant.get(
                        "generate_variant_forall", default_iterated_params
                    )

                    if iterated_params is not None:
                        variant_combinations = self.generateVariantCombinations(
                            iterated_params, variant_params_names
                        )

                        for combination in variant_combinations:
                            default_params_copy = copy.deepcopy(default_params)
                            for key in variant:
                                if key != "generate_variant_forall":
                                    default_params_copy[key] = variant[key]

                            variant_name = variant["NAME"]
                            for param_value in combination:
                                default_params_copy[param_value[0]] = param_value[2]
                                if len(param_value[1]) > 0:
                                    variant_name = f"{variant_name}_{param_value[1]}"

                            default_params_copy["NAME"] = variant_name

                            self.shader_template_params[template_name].append(
                                default_params_copy
                            )
                    else:
                        default_params_copy = copy.deepcopy(default_params)
                        for key in variant:
                            default_params_copy[key] = variant[key]

                        self.shader_template_params[template_name].append(
                            default_params_copy
                        )

    def create_shader_params(
        self, variant_params: dict[str, Any] | None = None
    ) -> dict[str, str]:
        if variant_params is None:
            variant_params = {}
        shader_params = copy.deepcopy(self.env)
        for key, value in variant_params.items():
            shader_params[key] = value

        shader_dtype = shader_params.get("DTYPE", "float")

        if shader_dtype == "int":
            shader_params["FORMAT"] = self.env["INT_IMAGE_FORMAT"]
        elif shader_dtype == "uint":
            shader_params["FORMAT"] = self.env["UINT_IMAGE_FORMAT"]
        elif shader_dtype == "int32":
            shader_params["FORMAT"] = "rgba32i"
        elif shader_dtype == "uint32":
            shader_params["FORMAT"] = "rgba32ui"
        elif shader_dtype == "int8":
            shader_params["FORMAT"] = "rgba8i"
        elif shader_dtype == "uint8":
            shader_params["FORMAT"] = "rgba8ui"
        elif shader_dtype == "float32":
            shader_params["FORMAT"] = "rgba32f"
        # Assume float by default
        else:
            shader_params["FORMAT"] = self.env["FLOAT_IMAGE_FORMAT"]

        return shader_params

    def constructOutputMap(self) -> None:
        for shader_name, params in self.shader_template_params.items():
            for variant in params:
                source_glsl = self.glsl_src_files[shader_name]

                self.output_shader_map[variant["NAME"]] = (
                    source_glsl,
                    self.create_shader_params(variant),
                )

        for shader_name, source_glsl in self.glsl_src_files.items():
            if shader_name not in self.shader_template_params:
                self.output_shader_map[shader_name] = (
                    source_glsl,
                    self.create_shader_params(),
                )

    def generateSPV(self, output_dir: str) -> dict[str, str]:
        output_file_map = {}
        for shader_name in self.output_shader_map:
            source_glsl = self.output_shader_map[shader_name][0]
            shader_params = self.output_shader_map[shader_name][1]

            with codecs.open(source_glsl, "r", encoding="utf-8") as input_file:
                input_text = input_file.read()
                output_text = preprocess(input_text, shader_params)

            glsl_out_path = os.path.join(output_dir, f"{shader_name}.glsl")
            with codecs.open(glsl_out_path, "w", encoding="utf-8") as output_file:
                output_file.write(output_text)

            # If no GLSL compiler is specified, then only write out the generated GLSL shaders.
            # This is mainly for testing purposes.
            if self.glslc_path is not None:
                spv_out_path = os.path.join(output_dir, f"{shader_name}.spv")

                cmd = [
                    self.glslc_path,
                    "-fshader-stage=compute",
                    glsl_out_path,
                    "-o",
                    spv_out_path,
                    "--target-env=vulkan1.0",
                    "-Werror",
                ] + [
                    arg
                    for src_dir_path in self.src_dir_paths
                    for arg in ["-I", src_dir_path]
                ]

                print("glslc cmd:", cmd)
                subprocess.check_call(cmd)

                output_file_map[spv_out_path] = glsl_out_path

        return output_file_map


##############################################
#  Shader Info and Shader Registry Handling  #
##############################################


@dataclass
class ShaderInfo:
    tile_size: list[int]
    layouts: list[str]
    weight_storage_type: str = ""
    bias_storage_type: str = ""
    register_for: tuple[str, list[str]] | None = None


def getName(filePath: str) -> str:
    return os.path.basename(filePath).replace("/", "_").replace(".", "_")


def isDescriptorLine(lineStr: str) -> bool:
    descriptorLineId = r"^layout\(set"
    return re.search(descriptorLineId, lineStr) is not None


def isTileSizeLine(lineStr: str) -> bool:
    tile_size_id = r"^ \* TILE_SIZE = \("
    return re.search(tile_size_id, lineStr) is not None


def findTileSizes(lineStr: str) -> list[int]:
    tile_size_id = r"^ \* TILE_SIZE = \(([0-9]+), ([0-9]+), ([0-9]+)\)"
    matches = re.search(tile_size_id, lineStr)
    if matches is None:
        raise AssertionError("matches is None in findTileSizes")
    return [int(matches.group(1)), int(matches.group(2)), int(matches.group(3))]


def isWeightStorageTypeLine(lineStr: str) -> bool:
    weight_storage_id = r"^ \* WEIGHT_STORAGE = "
    return re.search(weight_storage_id, lineStr) is not None


def getWeightStorageType(lineStr: str) -> str:
    weight_storage_id = r"^ \* WEIGHT_STORAGE = ([a-zA-Z]+_\dD)"
    matches = re.search(weight_storage_id, lineStr)
    if matches is None:
        raise AssertionError("matches is None in getWeightStorageType")
    return matches.group(1)


def isBiasStorageTypeLine(lineStr: str) -> bool:
    weight_storage_id = r"^ \* BIAS_STORAGE = "
    return re.search(weight_storage_id, lineStr) is not None


def getBiasStorageType(lineStr: str) -> str:
    weight_storage_id = r"^ \* BIAS_STORAGE = ([a-zA-Z]+_\dD)"
    matches = re.search(weight_storage_id, lineStr)
    if matches is None:
        raise AssertionError("matches is None in getBiasStorageType")
    return matches.group(1)


def isRegisterForLine(lineStr: str) -> bool:
    # Check for Shader Name and a list of at least one Registry Key
    register_for_id = (
        r"^ \* REGISTER_FOR = \('([A-Za-z0-9_]+)'\s*,\s*\['([A-Za-z0-9_]+)'.*\]\)"
    )
    return re.search(register_for_id, lineStr) is not None


def findRegisterFor(lineStr: str) -> tuple[str, list[str]]:
    register_for_pattern = r"'([A-Za-z0-9_]+)'"
    matches = re.findall(register_for_pattern, lineStr)
    if matches is None:
        raise AssertionError("matches is None in getBiasStorageType")
    matches_list = list(matches)
    return (matches_list[0], matches_list[1:])


typeIdMapping = {
    r"image[123]D\b": "VK_DESCRIPTOR_TYPE_STORAGE_IMAGE",
    r"sampler[123]D\b": "VK_DESCRIPTOR_TYPE_COMBINED_IMAGE_SAMPLER",
    r"\bbuffer\b": "VK_DESCRIPTOR_TYPE_STORAGE_BUFFER",
    r"\buniform\b": "VK_DESCRIPTOR_TYPE_UNIFORM_BUFFER",
}

storageTypeToEnum = {
    "TEXTURE_2D": "api::StorageType::TEXTURE_2D",
    "TEXTURE_3D": "api::StorageType::TEXTURE_3D",
    "BUFFER": "api::StorageType::BUFFER",
    "": "api::StorageType::UNKNOWN",
}


def determineDescriptorType(lineStr: str) -> str:
    for identifier, typeNum in typeIdMapping.items():
        if re.search(identifier, lineStr):
            return typeNum
    raise AssertionError(
        "No matching descriptor type for " + lineStr + " in determineDescriptorType"
    )


def getShaderInfo(srcFilePath: str) -> ShaderInfo:
    shader_info = ShaderInfo([], [], "")
    with open(srcFilePath) as srcFile:
        for line in srcFile:
            if isDescriptorLine(line):
                shader_info.layouts.append(determineDescriptorType(line))
            if isTileSizeLine(line):
                shader_info.tile_size = findTileSizes(line)
            if isWeightStorageTypeLine(line):
                shader_info.weight_storage_type = getWeightStorageType(line)
            if isBiasStorageTypeLine(line):
                shader_info.bias_storage_type = getBiasStorageType(line)
            if isRegisterForLine(line):
                shader_info.register_for = findRegisterFor(line)

    return shader_info


##########################
#  C++ File Generation  #
#########################

cpp_template = """
#include <ATen/native/vulkan/api/ShaderRegistry.h>
#include <stdint.h>
#include <vector>

using namespace at::native::vulkan;

namespace at {{
namespace native {{
namespace vulkan {{

namespace {{

{spv_bin_arrays}

}}

static void register_fn() {{

{register_shader_infos}

{shader_info_registry}

}}

static const api::ShaderRegisterInit register_shaders(&register_fn);

}}
}}
}}

"""


def generateSpvBinStr(spvPath: str, name: str) -> tuple[int, str]:
    with open(spvPath, "rb") as fr:
        next_bin = array.array("I", fr.read())
        sizeBytes = 4 * len(next_bin)
        spv_bin_str = "const uint32_t {}_bin[] = {{\n{}\n}};".format(
            name,
            textwrap.indent(",\n".join(str(x) for x in next_bin), "  "),
        )

    return sizeBytes, spv_bin_str


def generateShaderInfoStr(shader_info: ShaderInfo, name: str, sizeBytes: int) -> str:
    tile_size = (
        f"{{{', '.join(str(x) for x in shader_info.tile_size)}}}"
        if (len(shader_info.tile_size) > 0)
        else "std::vector<uint32_t>()"
    )

    shader_info_layouts = "{{{}}}".format(",\n ".join(shader_info.layouts))

    shader_info_args = [
        f'"{name}"',
        f"{name}_bin",
        str(sizeBytes),
        shader_info_layouts,
        tile_size,
        storageTypeToEnum[shader_info.weight_storage_type],
        storageTypeToEnum[shader_info.bias_storage_type],
    ]

    shader_info_str = textwrap.indent(
        "api::shader_registry().register_shader(\n  api::ShaderInfo(\n{args}));\n".format(
            args=textwrap.indent(",\n".join(shader_info_args), "     "),
        ),
        "    ",
    )

    return shader_info_str


def generateShaderDispatchStr(shader_info: ShaderInfo, name: str) -> str:
    if shader_info.register_for is None:
        return ""

    (op_name, registry_keys) = shader_info.register_for
    for registry_key in registry_keys:
        shader_dispatch_str = textwrap.indent(
            f'api::shader_registry().register_op_dispatch("{op_name}", api::DispatchKey::{registry_key.upper()}, "{name}");',
            "    ",
        )

    return shader_dispatch_str


def genCppFiles(
    spv_files: dict[str, str], cpp_header_path: str, cpp_src_file_path: str
) -> None:
    spv_bin_strs = []
    register_shader_info_strs = []
    shader_registry_strs = []

    for spvPath, srcPath in spv_files.items():
        name = getName(spvPath).replace("_spv", "")

        sizeBytes, spv_bin_str = generateSpvBinStr(spvPath, name)
        spv_bin_strs.append(spv_bin_str)

        shader_info = getShaderInfo(srcPath)

        register_shader_info_strs.append(
            generateShaderInfoStr(shader_info, name, sizeBytes)
        )

        if shader_info.register_for is not None:
            shader_registry_strs.append(generateShaderDispatchStr(shader_info, name))

    spv_bin_arrays = "\n".join(spv_bin_strs)
    register_shader_infos = "\n".join(register_shader_info_strs)
    shader_info_registry = "\n".join(shader_registry_strs)

    cpp = cpp_template.format(
        spv_bin_arrays=spv_bin_arrays,
        register_shader_infos=register_shader_infos,
        shader_info_registry=shader_info_registry,
    )

    with open(cpp_src_file_path, "w") as fw:
        fw.write(cpp)


##########
#  Main  #
##########


def parse_arg_env(items: dict[Any, Any]) -> dict[Any, Any]:
    d = {}
    if items:
        for item in items:
            tokens = item.split("=")
            key = tokens[0].strip()
            value = tokens[1].strip()
            d[key] = value
    return d


def main(argv: list[str]) -> int:
    parser = argparse.ArgumentParser(description="")
    parser.add_argument(
        "-i",
        "--glsl-paths",
        nargs="+",
        help='List of paths to look for GLSL source files, separated by spaces. Ex: --glsl-paths "path1 path2 path3"',
        default=["."],
    )
    parser.add_argument("-c", "--glslc-path", required=True, help="")
    parser.add_argument("-t", "--tmp-dir-path", required=True, help="/tmp")
    parser.add_argument("-o", "--output-path", required=True, help="")
    parser.add_argument(
        "--env", metavar="KEY=VALUE", nargs="*", help="Set a number of key-value pairs"
    )
    options = parser.parse_args()

    DEFAULT_ENV.update(TYPES_ENV)
    DEFAULT_ENV.update(FUNCS_ENV)
    env = DEFAULT_ENV

    for key, value in parse_arg_env(options.env).items():
        env[key] = value

    if not os.path.exists(options.output_path):
        os.makedirs(options.output_path)

    if not os.path.exists(options.tmp_dir_path):
        os.makedirs(options.tmp_dir_path)

    shader_generator = SPVGenerator(options.glsl_paths, env, options.glslc_path)
    output_spv_files = shader_generator.generateSPV(options.tmp_dir_path)

    genCppFiles(
        output_spv_files,
        f"{options.output_path}/{CPP_H_NAME}",
        f"{options.output_path}/{CPP_SRC_NAME}",
    )

    return 0


def invoke_main() -> None:
    sys.exit(main(sys.argv))


if __name__ == "__main__":
    invoke_main()  # pragma: no cover<|MERGE_RESOLUTION|>--- conflicted
+++ resolved
@@ -14,13 +14,9 @@
 import sys
 import textwrap
 from dataclasses import dataclass
-<<<<<<< HEAD
 from itertools import product
 from pathlib import Path
-from typing import Any, Dict, List, Optional, Set, Tuple, Union
-=======
 from typing import Any
->>>>>>> 19099ed9
 
 import yaml
 from yaml.constructor import ConstructorError
