--- conflicted
+++ resolved
@@ -66,12 +66,6 @@
   # Install PyTorch conda deps, as per https://github.com/pytorch/pytorch README
   if [[ $(uname -m) == "aarch64" ]]; then
     conda_install "openblas==0.3.25=*openmp*"
-  else
-<<<<<<< HEAD
-    CONDA_COMMON_DEPS="astunparse pyyaml setuptools"
-=======
-    conda_install "mkl=2021.4.0 mkl-include=2021.4.0"
->>>>>>> d8a63e77
   fi
 
   # Install llvm-8 as it is required to compile llvmlite-0.30.0 from source
