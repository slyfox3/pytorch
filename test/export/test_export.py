# Owner(s): ["oncall: export"]
# flake8: noqa
import copy
import dataclasses
import io
import logging
import operator
import re
import unittest
import warnings
from contextlib import contextmanager
from dataclasses import dataclass
from re import escape
from typing import Dict, List

import torch
import torch._dynamo as torchdynamo
import torch.nn.functional as F
from functorch.experimental.control_flow import cond, map
from torch import Tensor
from torch._decomp import (
    _decomp_table_to_post_autograd_aten,
    core_aten_decompositions,
    get_decompositions,
)
from torch._dynamo.test_case import TestCase
from torch._dynamo.testing import normalize_gm
from torch._export.pass_base import _ExportPassBaseDeprecatedDoNotUse
from torch._export.utils import (
    get_buffer,
    get_param,
    is_buffer,
    is_param,
    register_dataclass_as_pytree_node,
)
from torch._higher_order_ops.hints_wrap import hints_wrapper
from torch._inductor.compile_fx import split_const_gm
from torch._subclasses import FakeTensorMode
from torch.export import Dim, export, unflatten
from torch.export._trace import (
    _export,
    _export_to_torch_ir,
    DEFAULT_EXPORT_DYNAMO_CONFIG,
)
from torch.export.graph_signature import (
    ExportGraphSignature,
    InputKind,
    OutputKind,
    OutputSpec,
    TensorArgument,
)
from torch.fx.experimental.proxy_tensor import make_fx
from torch.fx.experimental.symbolic_shapes import ShapeEnv
from torch.testing import FileCheck
from torch.testing._internal.common_cuda import (
    PLATFORM_SUPPORTS_FLASH_ATTENTION,
    SM90OrLater,
)
from torch.testing._internal.common_device_type import onlyCPU, onlyCUDA
from torch.testing._internal.common_utils import (
    find_library_location,
    IS_FBCODE,
    IS_MACOS,
    IS_SANDCASTLE,
    IS_WINDOWS,
    run_tests,
    skipIfCrossRef,
    skipIfXpu,
    TEST_TRANSFORMERS,
    TestCase as TorchTestCase,
)
from torch.utils._pytree import (
    LeafSpec,
    tree_flatten,
    tree_map,
    tree_unflatten,
    TreeSpec,
    treespec_dumps,
    treespec_loads,
)


try:
    from torchrec.sparse.jagged_tensor import KeyedJaggedTensor

    HAS_TORCHREC = True
except ImportError:
    HAS_TORCHREC = False

try:
    from . import testing
except ImportError:
    import testing  # @manual=fbcode//caffe2/test:test_export-library
# The following import pattern matters as `test_export.export` is patched
# in other files (like test_export_nonstrict.py). `torch.export.export`
# will invalidate the patch.
from torch.export import export


torch.library.define("testlib::returns_tensor_symint", "(Tensor x) -> (Tensor, SymInt)")
torch.library.define(
    "testlib::foo",
    "(Tensor(a!) x, Tensor(b!) z) -> (Tensor, Tensor, Tensor)",
    tags=torch.Tag.pt2_compliant_tag,
)
torch.library.define(
    "testlib::foo_mutated",
    "(Tensor(a!) x) -> (Tensor, Tensor)",
    tags=torch.Tag.pt2_compliant_tag,
)
torch.library.define(
    "testlib::foo_functional",
    "(Tensor x) -> (Tensor)",
    tags=torch.Tag.pt2_compliant_tag,
)
torch.library.define(
    "testlib::foo_unbacked",
    "(Scalar x) -> (Tensor)",
    tags=torch.Tag.pt2_compliant_tag,
)


@torch.library.impl("testlib::returns_tensor_symint", "cpu")
@torch.library.impl_abstract("testlib::returns_tensor_symint")
def returns_tensor_symint_impl(x):
    return x, x.shape[0]


@torch.library.impl("testlib::foo", "cpu")
@torch._dynamo.disable
def foo_impl(x, z):
    x.add_(5)
    z.add_(5)
    return x, z, x + z


@torch.library.impl_abstract("testlib::foo")
def foo_abstract(x, z):
    return x, z, x + z


@torch.library.impl("testlib::foo_mutated", "CompositeImplicitAutograd")
def foo_mutated(x):
    a, b, c = torch.ops.testlib.foo(x, x.cos())
    return a, a.cos()


@torch.library.impl("testlib::foo_functional", "CompositeImplicitAutograd")
def foo_functional(x):
    a, b, c = torch.ops.testlib.foo(x.cos(), x.cos())
    return a.cos()


@torch.library.impl("testlib::foo_unbacked", "CompositeImplicitAutograd")
def foo_unbacked(x):
    if x > 2:
        return torch.ones(4, 4)
    if x < 6:
        return torch.ones(4, 4)
    return torch.ones(4, 4)


@dataclass
class Inp:
    x: Tensor
    y: List[Tensor]
    z: Dict[str, Tensor]


NON_STRICT_SUFFIX = "_non_strict"
RETRACEABILITY_SUFFIX = "_retraceability"
SERDES_SUFFIX = "_serdes"
PREDISPATCH_SUFFIX = "_pre_dispatch"
TRAINING_IR_DECOMP_STRICT_SUFFIX = "_training_ir_to_decomp"
TRAINING_IR_DECOMP_NON_STRICT_SUFFIX = "_training_ir_to_decomp_non_strict"


def is_non_strict_test(test_name):
    return test_name.endswith(NON_STRICT_SUFFIX)


def is_retracebility_test(test_name):
    return test_name.endswith(RETRACEABILITY_SUFFIX)


def is_serdes_test(test_name):
    return test_name.endswith(SERDES_SUFFIX)


def is_training_ir_test(test_name):
    return test_name.endswith(TRAINING_IR_DECOMP_STRICT_SUFFIX) or test_name.endswith(
        TRAINING_IR_DECOMP_NON_STRICT_SUFFIX
    )


def get_hop_schema(ep: torch.export.ExportedProgram):
    hop_node = next(
        node
        for node in ep.graph.nodes
        if isinstance(node.target, torch._ops.HigherOrderOperator)
    )
    return torch._library.utils.hop_schema_from_fx_node(hop_node)


@unittest.skipIf(not torchdynamo.is_dynamo_supported(), "dynamo isn't support")
class TestDynamismExpression(TestCase):
    def test_export_inline_constraints(self):
        class Module(torch.nn.Module):
            def forward(self, x):
                b = x.item()
                torch._check_is_size(b)
                return torch.full((b, 1), 1)

        f = Module()
        inp = (torch.tensor([3]),)
        ref = f(*inp)

        gm = export(f, inp)
        res = gm.module()(*inp)

        self.assertTrue(torchdynamo.utils.same(ref, res))

        gm = make_fx(f, tracing_mode="symbolic")(*inp)
        res = gm(*inp)
        self.assertTrue(torchdynamo.utils.same(ref, res))

    def test_export_constraints_error_not_in_range(self):
        class InvalidInputConflictWithInputConstraints(torch.nn.Module):
            def forward(self, x):
                return x + 1

        inp = torch.zeros([3])
        dim_x = torch.export.Dim("dim_x", min=6)

        if is_non_strict_test(self._testMethodName):
            error_type = torch.fx.experimental.symbolic_shapes.ConstraintViolationError
        else:
            error_type = torch._dynamo.exc.UserError

        with self.assertRaisesRegex(error_type, "not in range"):
            export(
                InvalidInputConflictWithInputConstraints(),
                (inp,),
                dynamic_shapes={"x": {0: dim_x}},
            )

    def test_export_slice_maxsize(self):
        class Slice(torch.nn.Module):
            def forward(self, *args):
                return torch.ops.aten.slice.Tensor(*args)

        inp = (torch.rand((10, 3, 224, 224)), 0, 0, 9223372036854775807)
        dynamic_shapes = (({0: Dim("dim")}, None, None, None),)
        torch.export.export(
            Slice(),
            inp,
            dynamic_shapes=dynamic_shapes,
        )

    def test_export_constraints_error(self):
        class ConflictingConstraints(torch.nn.Module):
            def forward(self, x):
                b = x.item()
                torch._check_is_size(b)
                torch._check(b >= 4)
                torch._check(b <= 5)
                torch._check(b <= 5)
                torch._check(True)
                return torch.full((b, 1), 1)

        inp = (torch.tensor([3]),)
        ep = export(ConflictingConstraints(), inp)

        with self.assertRaisesRegex(
            RuntimeError, r"Runtime assertion failed for expression u[\d+] \>\= 4"
        ):
            ep.module()(torch.tensor([3]))

    def test_export_assume_static_by_default(self):
        class Module(torch.nn.Module):
            def forward(self, x: torch.Tensor):
                if x.shape[0] == 4:
                    return x + 1
                else:
                    return x

        branch_on_shape = Module()
        inp = (torch.rand(4, 5),)

        # Being able to export means shape is preserved as static
        export(branch_on_shape, inp)


@unittest.skipIf(IS_WINDOWS, "Windows isn't supported for this case")
@unittest.skipIf(not torchdynamo.is_dynamo_supported(), "dynamo isn't support")
class TestExport(TestCase):
    def _test_export_same_as_eager(self, f, args, kwargs=None):
        kwargs = kwargs or {}
        exported_program = export(f, args, kwargs)
        self.assertEqual(exported_program.module()(*args, **kwargs), f(*args, **kwargs))
        # this is not supported by .module()
        # reversed_kwargs = {key: kwargs[key] for key in reversed(kwargs)}
        # self.assertEqual(
        #     exported_program.module()(*args, **reversed_kwargs), f(*args, **reversed_kwargs)
        # )

    def _check_dynamic_shapes_specs_and_shapes(
        self, model, inputs, specs, passing_shapes, failing_shapes, test_serdes=False
    ):
        from torch._export.serde.dynamic_shapes import (
            _dump_dynamic_shapes,
            _load_dynamic_shapes,
        )
        from torch.utils._pytree import tree_map

        def _construct_inputs(shapes):
            def _is_tensor_leaf(x):
                return isinstance(x, tuple) and all(isinstance(y, int) for y in x)

            return tree_map(
                lambda x: torch.randn(*x) if _is_tensor_leaf(x) else x,
                shapes,
                is_leaf=_is_tensor_leaf,
            )

        # exports with a list of equivalent dynamic shapes specs,
        # then tests for pass/fail on list of shapes
        for _specs in specs:
            ep = export(model, inputs, dynamic_shapes=_specs)
            eps = [ep]
            if test_serdes:
                # test dynamic shapes serialization
                # test that behavior remains the same when exporting with ser/des specs:
                # serialize + deserialize original specs, and export.
                ep_serdes = export(
                    model,
                    inputs,
                    dynamic_shapes=_load_dynamic_shapes(
                        _dump_dynamic_shapes(_specs, inputs)
                    ),
                )
                eps.append(ep_serdes)

            for ep in eps:
                for shapes in passing_shapes:
                    test_inputs = _construct_inputs(shapes)
                    ep.module()(*test_inputs)
                for shapes in failing_shapes:
                    test_inputs = _construct_inputs(shapes)
                    with self.assertRaises(RuntimeError):
                        ep.module()(*test_inputs)

    def test_basic(self):
        class Module(torch.nn.Module):
            def forward(self, x, y):
                return x[0] + y

        f = Module()
        inp = ([torch.ones(1, 3)], torch.ones(1, 3))
        self._test_export_same_as_eager(f, inp)

    def test_no_tensor_computation(self):
        class Module(torch.nn.Module):
            def forward(self, x, y):
                return y

        f = Module()
        inp = ([torch.ones(1, 3)], 1)
        ep = export(f, inp)
        self.assertEqual(ep.module()(*inp), f(*inp))
        self.assertExpectedInline(
            str(ep.graph).strip(),
            """\
graph():
    %x_0 : [num_users=0] = placeholder[target=x_0]
    %y : [num_users=0] = placeholder[target=y]
    return (1,)""",
        )

    def test_no_tensor_computation_2(self):
        class Module(torch.nn.Module):
            def forward(self, x, y):
                return x

        f = Module()
        inp = (torch.randn(3), 1)
        ep = export(f, inp)
        self.assertEqual(ep.module()(*inp), f(*inp))
        self.assertExpectedInline(
            str(ep.graph).strip(),
            """\
graph():
    %x : [num_users=1] = placeholder[target=x]
    %y : [num_users=0] = placeholder[target=y]
    return (x,)""",
        )

    def test_no_tensor_computation_3(self):
        class Module(torch.nn.Module):
            def forward(self, x, y):
                return 5

        f = Module()
        inp = (2, 1)
        ep = export(f, inp)
        self.assertEqual(ep.module()(*inp), f(*inp))
        self.assertExpectedInline(
            str(ep.graph).strip(),
            """\
graph():
    %x : [num_users=0] = placeholder[target=x]
    %y : [num_users=0] = placeholder[target=y]
    return (5,)""",
        )

    def test_no_tensor_computation_4(self):
        class Module(torch.nn.Module):
            def forward(self, x, y):
                return x

        f = Module()
        inp = ([torch.randn(3)], 1)
        ep = export(f, inp)
        self.assertEqual(ep.module()(*inp), f(*inp))
        self.assertExpectedInline(
            str(ep.graph).strip(),
            """\
graph():
    %x_0 : [num_users=1] = placeholder[target=x_0]
    %y : [num_users=0] = placeholder[target=y]
    return (x_0,)""",
        )

    def test_not_registered_parameter(self):
        class Basic(torch.nn.Module):
            def __init__(self):
                super().__init__()
                self.params = {"foo": torch.nn.Parameter(torch.ones(3, 3))}

            def forward(self, x):
                return x + self.params["foo"]

        f = Basic()
        args = (torch.randn(1, 3),)
        # strict-mode will error out because foo is registered as parameter
        # in dynamo (a behavior that's different from eager). We decided to
        # follow eager behavior.
        ep = export(f, args, strict=False)
        gm = ep.module()
        self.assertEqual(len(ep.graph_signature.lifted_tensor_constants), 1)
        self.assertEqual(len(ep.graph_signature.parameters), 0)
        # check foo is not a parameter in the final graph
        self.assertEqual(len(list(gm.named_parameters())), 0)
        self.assertEqual(gm(*args), f(*args))
        self.assertExpectedInline(
            str(gm.graph).strip(),
            """\
graph():
    %lifted_tensor_0 : [num_users=1] = get_attr[target=lifted_tensor_0]
    %x : [num_users=1] = placeholder[target=x]
    %add : [num_users=1] = call_function[target=torch.ops.aten.add.Tensor](args = (%x, %lifted_tensor_0), kwargs = {})
    return (add,)""",
        )

    def test_external_call_non_strict_real_tensor(self):
        class ExternalMethod:
            def add(self, x):
                return x + x

        class Basic(torch.nn.Module):
            def __init__(self) -> None:
                super().__init__()
                self.external_add = ExternalMethod().add

            def forward(self, x):
                return self.external_add(x)

        f = Basic()
        args = (torch.randn(1, 3),)
        ep = export(f, args, strict=False)
        self.assertEqual(ep.module()(*args), f(*args))

    def test_colon_parameter(self):
        class M(torch.nn.Module):
            def __init__(self) -> None:
                super().__init__()
                self.register_parameter("foo:bar", torch.nn.Parameter(torch.ones(3, 3)))

            def forward(self, x):
                return x + getattr(self, "foo:bar")

        ep = export(M(), (torch.randn(3, 3),))
        x = torch.randn(3, 3)
        self.assertEqual(ep.module()(x), M()(x))

    def test_conv_dynamic(self):
        # Simple module for demonstration
        class M(torch.nn.Module):
            def __init__(self) -> None:
                super().__init__()
                self.conv = torch.nn.Conv2d(
                    in_channels=3, out_channels=32, kernel_size=3, padding=1
                )
                self.relu = torch.nn.ReLU()
                self.maxpool = torch.nn.MaxPool2d(kernel_size=3)

            def forward(self, x: torch.Tensor, y: torch.Tensor) -> torch.Tensor:
                a = self.conv(x)
                a.add_(y)
                return self.maxpool(self.relu(a))

        example_args = (torch.randn(2, 3, 256, 256), torch.ones(2, 32, 256, 256))
        dynamic_shapes = {"x": {0: Dim("batch")}, "y": {0: Dim("batch")}}
        m = M()
        exported_program: torch.export.ExportedProgram = export(
            m, args=example_args, dynamic_shapes=dynamic_shapes
        )

        args = (torch.randn(17, 3, 256, 256), torch.ones(17, 32, 256, 256))
        self.assertEqual(exported_program.module()(*args), m(*args))
        args = (torch.randn(15, 3, 256, 256), torch.ones(15, 32, 256, 256))
        self.assertEqual(exported_program.module()(*args), m(*args))

        gm: torch.fx.GraphModule = torch.export.export_for_training(
            m, args=example_args, dynamic_shapes=dynamic_shapes
        ).module()

        args = (torch.randn(17, 3, 256, 256), torch.ones(17, 32, 256, 256))
        self.assertEqual(gm(*args), m(*args))
        args = (torch.randn(15, 3, 256, 256), torch.ones(15, 32, 256, 256))
        self.assertEqual(gm(*args), m(*args))

    def test_masked_select_dynamic(self):
        class M(torch.nn.Module):
            def __init__(self) -> None:
                super().__init__()

            def forward(self, x: torch.Tensor) -> torch.Tensor:
                mask = x.ge(0.5)
                return torch.masked_select(x, mask)

        example_args = (torch.randn(3, 4, 5),)
        dim0_x_max, dim1_x_max = 100, 7
        dynamic_shapes = {
            "x": {
                0: Dim("dim0_x", max=dim0_x_max),
                1: Dim("dim1_x_max", max=dim1_x_max),
            }
        }
        m = M()
        exported_program: torch.export.ExportedProgram = export(
            m, args=example_args, dynamic_shapes=dynamic_shapes
        )

        # Test that the expected upper bound is among the range constraints.
        expected_upper_bound = dim0_x_max * dim1_x_max * 5
        vr_upper_bounds = [
            vr.upper for vr in exported_program.range_constraints.values()
        ]
        self.assertTrue(expected_upper_bound in set(vr_upper_bounds))
        # Test that none of the upper bounds are larger.
        for vr_upper in vr_upper_bounds:
            self.assertTrue(vr_upper <= expected_upper_bound)

    def test_setgrad_lifted_tensor(self):
        class M(torch.nn.Module):
            def forward(self, x, y):
                with torch.enable_grad():
                    c = torch.tensor(4)
                    z = c + x + y

                return z * z

        m = M()
        x = torch.randn(4)
        y = torch.randn(4)
        # Need to surround export with no_grad to bypass AutogradStateOpsFailSafeguard.
        with torch.no_grad():
            ep = export(m, (x, y))
        self.assertEqual(ep.module()(x, y), m(x, y))

    def test_basic_non_strict_real_tensor(self):
        class Basic(torch.nn.Module):
            def __init__(self) -> None:
                super().__init__()
                self.param = torch.nn.Parameter(torch.randn(1, 3))

            def forward(self, x, y):
                return x[0] + y - self.param

        f = Basic()
        args = ([torch.randn(1, 3)], torch.randn(1, 3))
        ep = export(f, args, strict=False)
        self.assertEqual(ep.module()(*args), f(*args))

    def test_basic_non_strict_fake_tensor(self):
        class Basic(torch.nn.Module):
            def __init__(self) -> None:
                super().__init__()
                self.param = torch.nn.Parameter(torch.randn(3, 2))

            def forward(self, x, y):
                return x[0] + y - self.param

        fake_mode = FakeTensorMode(shape_env=ShapeEnv(tracked_fakes=[]))
        f = Basic()
        with fake_mode:
            args = ([torch.empty(3, 2)], torch.empty(3, 2))
        ep = export(f, args, strict=False)
        inputs = ([torch.randn(3, 2)], torch.randn(3, 2))
        self.assertEqual(ep.module()(*inputs), f(*inputs))

    def test_non_strict_dynamic_shapes(self):
        class Foo(torch.nn.Module):
            def __init__(self) -> None:
                super().__init__()
                self.u = torch.nn.Buffer(torch.ones(1))
                self.v = torch.nn.Buffer(torch.ones(1))

            def forward(self, x, ys, zs, c):
                y = ys[0] + ys[1] + zs["a"] + zs["b"]
                self.v.add_(3)
                w = self.u - self.v
                if x.shape[0] < 3 and c.shape[0] != 4:
                    return x + w, x + y
                else:
                    return x - w, x - y

        foo = Foo()

        inp = (
            torch.ones(5),
            [torch.zeros(5), torch.ones(5)],
            {"a": torch.zeros(5), "b": torch.ones(5)},
            torch.ones(4),
        )
        dim = torch.export.Dim("dim", min=3)
        dynamic_shapes = (
            {0: dim},
            [{0: dim}, {0: dim}],
            {"a": {0: dim}, "b": {0: dim}},
            None,
        )

        ep_ns = torch.export.export(
            foo, inp, dynamic_shapes=dynamic_shapes, strict=False
        )

        bad_runtime_inp1 = (
            torch.ones(6),
            [torch.zeros(5), torch.ones(5)],
            {"a": torch.zeros(5), "b": torch.ones(5)},
            torch.ones(4),
        )
        with self.assertRaisesRegex(
            RuntimeError,
            escape(
                "Expected input at *args[1][0].shape[0] to be equal to 6, but got 5"
            ),
        ):
            ep_ns.module()(*bad_runtime_inp1)

        bad_runtime_inp2 = (
            torch.ones(5),
            [torch.zeros(5), torch.ones(5)],
            {"a": torch.zeros(5), "b": torch.ones(5)},
            torch.ones(6),
        )
        with self.assertRaisesRegex(
            RuntimeError,
            escape("Expected input at *args[3].shape[0] to be equal to 4, but got 6"),
        ):
            ep_ns.module()(*bad_runtime_inp2)

        good_runtime_inp = (
            torch.ones(7),
            [torch.zeros(7), torch.ones(7)],
            {"a": torch.zeros(7), "b": torch.ones(7)},
            torch.ones(4),
        )
        ep_ns.module()(*good_runtime_inp)

        bad_example_inp = (
            torch.ones(2),
            [torch.zeros(2), torch.ones(2)],
            {"a": torch.zeros(2), "b": torch.ones(2)},
            torch.ones(4),
        )
        with self.assertRaisesRegex(
            torch.fx.experimental.symbolic_shapes.ConstraintViolationError,
            "2 not in range.*3,",
        ):
            ep_ns = torch.export.export(
                foo, bad_example_inp, dynamic_shapes=dynamic_shapes, strict=False
            )

    def test_non_strict_dynamic_shapes_suggested_fixes(self):
        class Foo(torch.nn.Module):
            def forward(self, x, c):
                if x.shape[0] <= 6:
                    return x + 1, c + 2
                else:
                    return x - 1, c - 2

        foo = Foo()

        bad_example_inp = (
            torch.ones(5),
            torch.ones(4),
        )
        dim = torch.export.Dim("dim", min=3)
        dynamic_shapes = (
            {0: dim},
            None,
        )

        with self.assertRaisesRegex(
            torch._dynamo.exc.UserError,
            "Constraints violated \\(dim\\)!(.*\n)*.*"
            "Not all values of dim.*satisfy the generated guard(.*\n)*.*"
            "Suggested fixes:(.*\n)*.*"
            "dim = Dim\\('dim', min=3, max=6\\)",
        ):
            torch.export.export(
                foo, bad_example_inp, dynamic_shapes=dynamic_shapes, strict=False
            )

    def test_unbacked_to_cond(self):
        class M(torch.nn.Module):
            def forward(self, a):
                az = a.nonzero()

                def true_fn(x):
                    return (x + 1).sum()

                def false_fn(x):
                    return (x + 3).sum()

                r = torch.cond(az.size(0) > 3, true_fn, false_fn, (az,))
                return r * 2

        M()(torch.randn(7))
        torch.export.export(M(), (torch.randn(7),))

    def test_unbacked_to_cond_passthrough(self):
        class M(torch.nn.Module):
            def forward(self, a):
                az = a.nonzero()

                def true_fn(x):
                    return x + 1

                def false_fn(x):
                    return x + 3

                r = torch.cond(az.size(0) > 3, true_fn, false_fn, (az,))
                return r * 2

        M()(torch.randn(7))
        torch.export.export(M(), (torch.randn(7),))

    @torch._dynamo.config.patch(capture_scalar_outputs=True)
    def test_cond_contains_unbacked_no_escape(self):
        class M(torch.nn.Module):
            def forward(self, a, b1, b2, c):
                def true_fn(x):
                    return x * b1.item()

                def false_fn(x):
                    return x * b2.item()

                r = torch.cond(a, true_fn, false_fn, (c,))
                return r * 2

        args = (
            torch.tensor(True),
            torch.tensor([4]),
            torch.tensor([4]),
            torch.randn(10, requires_grad=True),
        )
        torch.export.export(M(), args)

    def test_state_tensors(self):
        class M(torch.nn.Module):  # simple with register buffer
            def __init__(self) -> None:
                super().__init__()
                self.buf = torch.nn.Buffer(torch.ones(2, 3), persistent=False)

            def forward(self, x):
                # x = 2
                y = self.buf
                # y = 1
                w1 = self.buf + 3
                w2 = self.buf + 4
                w3 = self.buf + 5
                self.buf = w1
                z = self.buf
                self.buf = w3
                # z = 4
                return x + y + z + w2

        ep = export(M(), (torch.randn(2, 3),), strict=False)
        self.assertEqual(list(ep.graph_signature.buffers_to_mutate.values()), ["buf"])
        self.assertTrue(
            torch.allclose(ep.module()(torch.ones(2, 3) + 1), torch.ones(2, 3) * 12)
        )

        class M(torch.nn.Module):  # simple without register buffer
            def __init__(self) -> None:
                super().__init__()
                self.buf = torch.ones(2, 3)

            def forward(self, x):
                # x = 2
                y = self.buf
                # y = 1
                self.buf = self.buf + 3
                z = self.buf
                # z = 3
                return x + y + z

        with self.assertRaisesRegex(
            ValueError,
            "The tensor attribute self.buf was assigned during export",
        ):
            export(M(), (torch.randn(2, 3),), strict=False)

        class M(torch.nn.Module):  # complex with register buffer
            def __init__(self) -> None:
                super().__init__()
                tensors = [torch.ones(2, 3), torch.ones(2, 3)]
                for i, tensor in enumerate(tensors):
                    self.register_buffer(f"buf_{i}", tensor, persistent=False)

            def get_tensor(self, i):
                return getattr(self, f"buf_{i}")

            def set_tensor(self, i, val):
                setattr(self, f"buf_{i}", val)

            def forward(self, x):
                # x = 2
                y = self.get_tensor(0) + self.get_tensor(1)
                # y = 1 + 1
                self.set_tensor(0, torch.ones(2, 3) + 2)
                self.set_tensor(1, torch.ones(2, 3) + 2)
                z = self.get_tensor(0) + self.get_tensor(1)
                # z = 3 + 3
                return x + y + z

        ep = export(M(), (torch.randn(2, 3),), strict=False)
        self.assertEqual(
            list(ep.graph_signature.buffers_to_mutate.values()), ["buf_0", "buf_1"]
        )
        self.assertTrue(
            torch.allclose(ep.module()(torch.ones(2, 3) + 1), torch.ones(2, 3) * 10)
        )

        class M(torch.nn.Module):  # complex without register buffer
            def __init__(self) -> None:
                super().__init__()
                self.tensors = [torch.ones(2, 3), torch.ones(2, 3)]

            def get_tensor(self, i):
                return self.tensors[i]

            def set_tensor(self, i, val):
                self.tensors[i] = val

            def forward(self, x):
                # x = 2
                y = self.get_tensor(0) + self.get_tensor(1)
                # y = 1 + 1
                self.set_tensor(0, torch.ones(2, 3) + 2)
                self.set_tensor(1, torch.ones(2, 3) + 2)
                z = self.get_tensor(0) + self.get_tensor(1)
                # z = 3 + 3
                return x + y + z

        with self.assertRaisesRegex(
            ValueError,
            "The tensor attributes self.tensors\\[0\\], self.tensors\\[1\\] were assigned during export",
        ):
            export(M(), (torch.randn(2, 3),), strict=False)

    def test_state_primitives(self):
        class M(torch.nn.Module):
            def __init__(self) -> None:
                super().__init__()
                self.x = 1
                self.y = {"k": 2}
                self.z = (3,)

            def forward(self, x):
                self.x = self.x + 4
                self.y["k"] = self.y["k"] + 5
                self.z = (self.z[0] + 6,)
                return x + self.x + self.y["k"] + self.z[0]

        ep = export(M(), (torch.randn(2, 3),))
        self.assertTrue(
            torch.allclose(ep.module()(torch.zeros(2, 3)), torch.ones(2, 3) * 21)
        )

    def test_state_shape_attribute_assignment(self):
        class TestModule(torch.nn.Module):
            def __init__(self):
                super().__init__()
                self.linear = torch.nn.Linear(10, 10)
                self.last_z_shape = self.linear.weight.shape

            def forward(self, x):
                self.last_z_shape = x.shape
                return self.linear(x)

        model = TestModule()
        x = torch.randn(20, 10)
        ep_model = export(model, (x,), strict=False).module()
        self.assertTrue(torch.allclose(model(x), ep_model(x)))

    @testing.expectedFailureTrainingIRToRunDecompNonStrict  # TODO(pianpwk): user_output signature
    def test_real_tensor_for_max_op(self):
        class Foo(torch.nn.Module):
            def forward(self, x, y):
                x = x[x > 0]
                y = y[y > 0]
                return max(x.shape[0], y.shape[0])

        model = Foo()
        inputs = (torch.randn(64), torch.randn(64))
        with torch._functorch.config.patch(fake_tensor_propagate_real_tensors=True):
            ep = export(model, inputs)

        self.assertEqual(ep.module()(*inputs), model(*inputs))
        x = torch.zeros(64)
        y = torch.ones(64)
        self.assertEqual(ep.module()(x, x), model(x, x))
        self.assertEqual(ep.module()(x, y), model(x, y))

    @testing.expectedFailureSerDer  # SymBool serialization? TODO(pianpwk)
    def test_real_tensor_bool_cast(self):
        class Foo(torch.nn.Module):
            def forward(self, x):
                return bool(x.eq(0.1).any())

        model = Foo()
        inputs = (torch.randn(64),)
        with torch._functorch.config.patch(fake_tensor_propagate_real_tensors=True):
            ep = export(model, inputs, strict=False)

    @testing.expectedFailureSerDer
    def test_is_nonzero(self):
        class Foo(torch.nn.Module):
            def forward(self, x):
                return torch.is_nonzero(x)

        def _long_tensor(nz):
            return torch.full((), int(nz))

        def _float_tensor(nz):
            return torch.full((), int(nz), dtype=torch.float32)

        def _bool_tensor(nz):
            return torch.full((), int(nz)).bool()

        mod = Foo()
        for _tensor in [
            _long_tensor,
            _float_tensor,
            _bool_tensor,
            # local_scalar_dense on complex NYI for fake tensors
        ]:
            with torch._functorch.config.patch(fake_tensor_propagate_real_tensors=True):
                for nz in [True, False]:
                    sample_input = _tensor(nz=nz)
                    ep = export(mod, (sample_input,), strict=False)
                    self.assertEqual(ep.module()(sample_input), nz)
                    print(ep)

    def test_export_script_module(self):
        class Foo(torch.nn.Module):
            def forward(self, rv: torch.Tensor, t: torch.Tensor):
                i = t.item()
                return rv + i

        foo = Foo()
        foo_script = torch.jit.script(foo)
        inp = (torch.zeros(3, 4), torch.tensor(7))

        with self.assertRaisesRegex(
            ValueError, "Exporting a ScriptModule is not supported"
        ):
            export(foo_script, inp)

        from torch._export.converter import TS2EPConverter

        TS2EPConverter(foo_script, inp).convert()

    def test_torch_fn(self):
        class M1(torch.nn.Module):
            def __init__(self) -> None:
                super().__init__()
                self.linear = torch.nn.Linear(3, 3)
                self.relu = torch.nn.ReLU()

            def forward(self, x):
                x = self.linear(x)
                x = self.linear(x)
                x = self.relu(x)
                x = x + x
                return x

        ep1 = export(M1(), (torch.randn(3, 3),)).run_decompositions()
        expected_result = [
            ("linear_1", "builtin_function_or_method.linear"),
            ("linear_1", "builtin_function_or_method.linear"),
            ("linear_2", "builtin_function_or_method.linear"),
            ("linear_2", "builtin_function_or_method.linear"),
            ("relu_1", "function.relu"),
            ("add_1", "method_descriptor.add"),
        ]
        actual_result = []
        for i, node in enumerate(ep1.graph.nodes):
            if node.op == "call_function":
                actual_result.append(node.meta.get("torch_fn"))
        self.assertEqual(actual_result, expected_result)

        class M2(torch.nn.Module):
            def __init__(self) -> None:
                super().__init__()

            def forward(self, x, weight, bias):
                x = torch.nn.functional.linear(x, weight, bias)
                x = torch.nn.functional.relu(x)
                x = torch.add(x, x)
                return x

        ep2 = export(
            M2(), (torch.randn(3, 3), torch.randn(3, 3), torch.randn(3))
        ).run_decompositions()
        expected_result = [
            ("linear_1", "builtin_function_or_method.linear"),
            ("linear_1", "builtin_function_or_method.linear"),
            ("relu_1", "function.relu"),
            ("add_1", "builtin_function_or_method.add"),
        ]
        actual_result = []
        for i, node in enumerate(ep2.graph.nodes):
            if node.op == "call_function":
                actual_result.append(node.meta.get("torch_fn"))
        self.assertEqual(actual_result, expected_result)

    @testing.expectedFailureSerDer  # failed serializing SymInt nodes in subgraph (known issue)
    def test_hoo_inline_users_issue(self):
        # This came from an issue where replace_with_hop passes would inline subgraphs,
        # and mess up node.users for nodes present in multiple subgraphs (e.g. _x in SetGradCase
        # below, since it's used in both set_grad_enabled HOO modules).
        # This checks that node.users and node.args are in correspondence.
        def check_users_for_graph(graph):
            def _tuple_contains(_tuple, val):
                # check nested, since output node args have format ((x, y, ...),)
                return any(
                    _tuple_contains(x, val) if isinstance(x, tuple) else x == val
                    for x in _tuple
                )

            for node in graph.nodes:
                # check node.users
                for user in node.users.keys():
                    assert _tuple_contains(user.args, node)
                # check node.args
                for arg in node.args:
                    if isinstance(arg, torch.fx.Node):
                        assert _tuple_contains(arg.users, node)

        # check set grad enabled
        class SetGradCase(torch.nn.Module):
            def forward(self, x):
                _x = x.shape[0] + 2
                _xx = _x + 2
                with torch.no_grad():
                    y = _x * 4
                return _xx, y

        ep = export(
            SetGradCase(),
            (torch.randn(6),),
            dynamic_shapes={"x": (Dim("dx"),)},
            strict=False,
        )
        check_users_for_graph(ep.graph)

    def test_export_predispatch_custom_ops_warnings(self):
        @torch.library.custom_op("mylib::foo", mutates_args={})
        def foo(x: torch.Tensor) -> torch.Tensor:
            return x.sin()

        @foo.register_fake
        def _(x):
            return torch.empty_like(x)

        class Foo(torch.nn.Module):
            def forward(self, x):
                return foo(x)

        x = torch.randn(3)

        # Assert no warnings
        with warnings.catch_warnings():
            warnings.simplefilter("error")
            torch.export.export(Foo(), (x,))

        ops_registered_before = set(torch.ops.mylib)

        # Assert warning for CompositeImplictAutograd op
        with torch.library._scoped_library("mylib", "FRAGMENT") as lib:
            lib.define("foo123(Tensor x) -> Tensor")
            lib.impl("foo123", lambda x: x.sin(), "CompositeImplicitAutograd")

            class Bar(torch.nn.Module):
                def forward(self, x):
                    return torch.ops.mylib.foo123(x)

            with self.assertWarnsRegex(
                UserWarning, "CompositeImplicitAutograd and have functional schema"
            ):
                with warnings.catch_warnings():
                    warnings.simplefilter("always")
                    torch.export.export(Bar(), (x,))

        ops_registered_after = set(torch.ops.mylib)
        self.assertEqual(ops_registered_after, ops_registered_before)

    def test_export_preserve_linear_at_aot_level(self):
        class Foo(torch.nn.Module):
            def __init__(self) -> None:
                super().__init__()
                self.linear = torch.nn.Linear(3, 3)

            def forward(self, x):
                x = self.linear(x)
                return torch.ops.aten.chunk.default(x, 3, 0)

        ep = torch.export.export(Foo(), (torch.randn(3, 3),))
        if IS_FBCODE:
            ep = ep.run_decompositions(
                {}, _preserve_ops=(torch.ops.aten.linear.default,)
            )
        else:
            decomp_table = _decomp_table_to_post_autograd_aten()
            del decomp_table[torch.ops.aten.linear.default]
            ep = ep.run_decompositions(decomp_table)

        gm = ep.graph_module
        # linear is CompositeImplicitAutograd functional op so we should preserve it
        # chunk is CompositeImplicitAutograd non-functional op we decompose.
        self.assertExpectedInline(
            str(gm.code).strip(),
            """\
def forward(self, p_linear_weight, p_linear_bias, x):
    linear = torch.ops.aten.linear.default(x, p_linear_weight, p_linear_bias);  x = p_linear_weight = p_linear_bias = None
    split = torch.ops.aten.split.Tensor(linear, 1);  linear = None
    getitem = split[0]
    getitem_1 = split[1]
    getitem_2 = split[2];  split = None
    return (getitem, getitem_1, getitem_2)""",
        )

    def test_export_cond_preserve_torch_fn_for_subgraphs(self):
        class MySubModule(torch.nn.Module):
            def foo(self, x):
                return x.cos()

            def forward(self, x):
                return self.foo(x)

        class CondBranchClassMethod(torch.nn.Module):
            def __init__(self) -> None:
                super().__init__()
                self.subm = MySubModule()

            def bar(self, x):
                return x.sin()

            def forward(self, x):
                return cond(x.sum() <= 2, self.subm.forward, self.bar, [x])

        example_inputs = (torch.randn(1, 3, 3, 3),)
        m = CondBranchClassMethod()
        m.eval()
        gm = export(m, example_inputs).module()

        actual_torch_fns = []
        for mod in gm.modules():
            for node in mod.graph.nodes:
                if node.name in {"sin", "cos"}:
                    torch_fn = node.meta.get("torch_fn")
                    print(torch_fn)
                    actual_torch_fns.append(torch_fn)
        exp_torch_fns = [
            ("cos_1", "method_descriptor.cos"),
            ("sin_1", "method_descriptor.sin"),
        ]
        self.assertEqual(actual_torch_fns, exp_torch_fns)

    def test_duplicate_modules_with_non_persistent_buffers(self):
        class FooWithBuf(torch.nn.Module):
            def __init__(self):
                super().__init__()
                self.register_buffer("buf", torch.randn(4), persistent=False)

            def forward(self, x):
                return x + self.buf

        class BarWithFoo(torch.nn.Module):
            def __init__(self, foo):
                super().__init__()
                self.foo = foo

            def forward(self, x):
                return self.foo(x)

        class ModWith2Bars(torch.nn.Module):
            def __init__(self):
                super().__init__()
                foo = FooWithBuf()
                self.b1 = BarWithFoo(foo)
                self.b2 = BarWithFoo(foo)

            def forward(self, x):
                return self.b1(x) + self.b2(x)

        mod = ModWith2Bars()
        inputs = (torch.randn(4),)
        ep = export(mod, inputs)
        self.assertTrue(torch.allclose(ep.module()(*inputs), mod(*inputs)))

    def test_derived_dim_basic(self):
        class Foo(torch.nn.Module):
            def forward(self, x, y):
                return x + y[1:]

        foo = Foo()

        x, y = torch.randn(5), torch.randn(6)
        dimx = torch.export.Dim("dimx", min=3, max=6)

        dimy = torch.export.Dim("dimy", min=4, max=7)  # doesn't work
        with self.assertRaisesRegex(
            torch._dynamo.exc.UserError,
            (
                "Constraints violated \\(dimy\\)!(.*\n)*.*"
                "The values of dimy.*must always be related to the values of dimx.*by.*(.*\n)*.*"
                "Suggested fixes:(.*\n)*.*"
                "dimy = dimx \\+ 1"
            ),
        ):
            export(
                foo,
                (x, y),
                dynamic_shapes=({0: dimx}, {0: dimy}),
            )

        dimy = dimx * 2  # doesn't work
        with self.assertRaisesRegex(
            torch._dynamo.exc.UserError,
            "Expected input.*size.* to be equal to 2\\*dimx, where dimx = 5, but got 6",
        ):
            export(
                foo,
                (x, y),
                dynamic_shapes=({0: dimx}, {0: dimy}),
            )

        dimy = dimx + 1  # works
        ep = export(
            foo,
            (x, y),
            dynamic_shapes=({0: dimx}, {0: dimy}),
        )
        with self.assertRaisesRegex(
            RuntimeError,
            "Expected input.*shape.*to be equal to 5, but got 6",
        ):
            ep.module()(torch.randn(4), torch.randn(6))

        self.assertEqual(ep.module()(torch.randn(4), torch.randn(5)).size()[0], 4)

    def test_derived_dim_nested(self):
        class Foo(torch.nn.Module):
            def forward(self, x, y):
                return x + y[1::2]

        foo = Foo()

        x, y = torch.randn(5), torch.randn(11)
        dimx = torch.export.Dim("dimx", min=3, max=6)
        dimy = dimx * 2 + 1  # works
        ep = export(
            foo,
            (x, y),
            dynamic_shapes=({0: dimx}, {0: dimy}),
        )
        self.assertEqual(ep.module()(torch.randn(4), torch.randn(9)).size()[0], 4)

        class Foo(torch.nn.Module):
            def forward(self, z, y):
                return z[1:] + y[1::2]

        foo = Foo()

        z, y = torch.randn(6), torch.randn(11)

        dimz = dimx
        dimy = dimx * 2 - 1  # works
        ep = export(
            foo,
            (z, y),
            dynamic_shapes=({0: dimz}, {0: dimy}),
        )
        self.assertEqual(ep.module()(torch.randn(5), torch.randn(9)).size()[0], 4)

        dimz = dimx + 1
        dimy = dimx * 2 - 1  # doesn't work

        with self.assertRaisesRegex(
            torch._dynamo.exc.UserError,
            "Expected input.*size.*to be equal to 2\\*dimx - 1, where dimx = 5, but got 11",
        ):
            export(
                foo,
                (z, y),
                dynamic_shapes=({0: dimz}, {0: dimy}),
            )

        dimy = dimx * 2 + 1  # works
        ep = export(
            foo,
            (z, y),
            dynamic_shapes=({0: dimz}, {0: dimy}),
        )
        with self.assertRaisesRegex(
            RuntimeError, "Expected input.*shape.*to be <= 7, but got 8"
        ):
            ep.module()(torch.randn(8), torch.randn(15))
        with self.assertRaisesRegex(
            RuntimeError,
            "Expected input.*shape.*to be equal to 9, but got 8",
        ):
            ep.module()(torch.randn(5), torch.randn(8))

        self.assertEqual(ep.module()(torch.randn(5), torch.randn(9)).size()[0], 4)

    def test_derived_dim_integer(self):
        class Foo(torch.nn.Module):
            def forward(self, w):
                if w.shape[0] % 2 == 0:
                    return w[::2]
                else:
                    return w[1:-1:2]

        foo = Foo()

        w = torch.randn(10)
        dimx = torch.export.Dim("dimx", min=3, max=6)
        dimw = dimx * 2 + 1  # doesn't work
        with self.assertRaisesRegex(
            torch._dynamo.exc.UserError,
            "Expected shape.*= 10 of input Tensor to be "
            "of the form 2\\*dimx \\+ 1, where dimx is an integer",
        ):
            export(
                foo,
                (w,),
                dynamic_shapes=({0: dimw},),
            )

        dimw = dimx * 2  # works
        ep = export(
            foo,
            (w,),
            dynamic_shapes=({0: dimw},),
        )
        with self.assertRaisesRegex(
            RuntimeError,
            "Expected input.*shape.*= 9 to be "
            "of the form 2\\*s1, where s1 is an integer",
        ):
            ep.module()(torch.randn(9))

        self.assertEqual(ep.module()(torch.randn(8)).size()[0], 4)
        with self.assertRaisesRegex(
            RuntimeError,
            "Expected input.*shape.*to be <= 12, but got 14",
        ):
            ep.module()(torch.randn(14))

    def test_derived_dim_repeat_derived(self):
        class Foo(torch.nn.Module):
            def forward(self, u, v):
                return u[::2] + v[::2]

        foo = Foo()

        u, v = torch.randn(10), torch.randn(10)
        dimx = torch.export.Dim("dimx", min=3, max=6)
        dimw = dimx * 2  # works
        ep = export(
            foo,
            (u, v),
            dynamic_shapes=({0: dimw}, {0: dimw}),
        )
        self.assertEqual(ep.module()(torch.randn(8), torch.randn(8)).size()[0], 4)

    def test_derived_dim_out_of_order(self):
        dimy = torch.export.Dim("dimy", min=5, max=7)
        dimx = dimy - 1  # out of order, effectively dimy = dimx + 1
        dimz = dimy + 1  # out of order, effectively dimz = dimx + 2

        class Foo(torch.nn.Module):
            def forward(self, x, y, z):
                return x + y[1:] + z[2:]

        foo = Foo()

        u, v, w = torch.randn(5), torch.randn(6), torch.randn(7)
        ep = export(
            foo,
            (u, v, w),
            dynamic_shapes=({0: dimx}, {0: dimy}, {0: dimz}),
        )
        with self.assertRaisesRegex(
            RuntimeError,
            "Expected input.*shape.*to be equal to 8, but got 5",
        ):
            ep.module()(torch.randn(6), torch.randn(7), torch.randn(5))

        self.assertEqual(
            ep.module()(torch.randn(6), torch.randn(7), torch.randn(8)).size()[0], 6
        )

    def test_derived_dim_out_of_order_repeat_derived(self):
        dimy = torch.export.Dim("dimy", min=5, max=7)
        dimx = dimy - 1  # out of order, effectively dimy = dimx + 1
        dimz = dimy + 1  # out of order, effectively dimz = dimx + 2
        dimx1 = dimx
        dimx2 = dimz - 2  # works, effectively = dimx

        class Foo(torch.nn.Module):
            def forward(self, x, y, z, x1, x2):
                return x + y[1:] + z[2:] + x1 + x2

        foo = Foo()

        u, v, w, u1, u2 = (
            torch.randn(5),
            torch.randn(6),
            torch.randn(7),
            torch.randn(5),
            torch.randn(5),
        )
        ep = export(
            foo,
            (u, v, w, u1, u2),
            dynamic_shapes=({0: dimx}, {0: dimy}, {0: dimz}, {0: dimx1}, {0: dimx2}),
        )
        with self.assertRaisesRegex(
            RuntimeError,
            "Expected input.*shape.*to be equal to 6, but got 5",
        ):
            ep.module()(
                torch.randn(6),
                torch.randn(7),
                torch.randn(8),
                torch.randn(6),
                torch.randn(5),
            )

        self.assertEqual(
            ep.module()(
                torch.randn(6),
                torch.randn(7),
                torch.randn(8),
                torch.randn(6),
                torch.randn(6),
            ).size()[0],
            6,
        )

        ep = export(
            foo,
            (u, v, w, u, u),  # reused inputs
            dynamic_shapes=({0: dimx}, {0: dimy}, {0: dimz}, {0: dimx1}, {0: dimx2}),
        )
        with self.assertRaisesRegex(
            RuntimeError,
            "Expected input.*shape.*to be equal to 6, but got 5",
        ):
            ep.module()(
                torch.randn(6),
                torch.randn(7),
                torch.randn(8),
                torch.randn(6),
                torch.randn(5),
            )

        self.assertEqual(
            ep.module()(
                torch.randn(6),
                torch.randn(7),
                torch.randn(8),
                torch.randn(6),
                torch.randn(6),
            ).size()[0],
            6,
        )

    def test_specialize_derived_dim_roots(self):
        # dim & derived dim both specialize
        class Foo(torch.nn.Module):
            def forward(self, x, y):
                return x.reshape([-1]) + y

        dy = Dim("dy", min=6)
        x, y = torch.randn(6, 2), torch.randn(12)
        dynamic_shapes = {
            "x": (dy - 6, 2),
            "y": (dy,),
        }
        try:
            export(Foo(), (x, y), dynamic_shapes=dynamic_shapes)
            raise Exception(
                "export() call should have failed with dynamic shapes error."
            )
        except torch._dynamo.exc.UserError as exc:
            expected_error_msg = (
                "Specializations unexpectedly required \(dy\)!(.*\n)*.*"
                ".*solving the guards generated for dy - 6.*resulted in a specialized value of 6(.*\n)*.*"
                "Suggested fixes(.*\n)*.*"
                ".*dy = 12(.*\n)*.*"
            )
            self.assertTrue(re.search(expected_error_msg, exc.args[0]) is not None)
            self.assertTrue(
                "dy - 6 = 6" not in exc.args[0]
            )  # don't suggest fix for non-root dim

    @unittest.skip("See https://github.com/pytorch/pytorch/issues/135759")
    def test_keep_composite_ops_invalid(self):
        class Foo(torch.nn.Module):
            def __init__(self) -> None:
                super().__init__()
                self.linear = torch.nn.Linear(3, 3)

            def forward(self, x):
                x = self.linear(x)
                return torch.ops.aten.chunk.default(x, 3, 0)

        def _(*args, **kwargs):
            return NotImplemented

        with self.assertWarnsRegex(UserWarning, "The op aten.chunk.default"):
            _ = torch.export.export(
                Foo(),
                (torch.randn(3, 3),),
            ).run_decompositions({torch.ops.aten.chunk.default: _})

        with self.assertWarnsRegex(UserWarning, "The op aten.sym_size.default"):
            _ = torch.export.export(
                Foo(),
                (torch.randn(3, 3),),
            ).run_decompositions({torch.ops.aten.sym_size.default: _})

        with self.assertWarnsRegex(
            UserWarning,
            "The op aten.native_batch_norm.default",
        ):
            _ = torch.export.export(
                Foo(),
                (torch.randn(3, 3),),
            ).run_decompositions({torch.ops.aten.native_batch_norm.default: _})

    def test_keep_composite_ops_linear_convd(self):
        class MyLinear(torch.nn.Module):
            def __init__(self) -> None:
                super().__init__()
                self.weight = torch.randn(20, 98)
                self.bias = torch.randn(20)

            def forward(self, x):
                return torch.nn.functional.linear(x, self.weight, self.bias)

        class Foo(torch.nn.Module):
            def __init__(self) -> None:
                super().__init__()
                self.conv = torch.nn.Conv2d(16, 33, 3)
                self.conv1d = torch.nn.Conv1d(16, 33, 3)
                self.linear = MyLinear()

            def forward(self, x, y):
                x_conv = self.conv(x)
                y_conv_1d = self.conv1d(y)
                x_linear = self.linear(x_conv)
                return x_linear.cos() + y_conv_1d.sum()

        ep = torch.export.export(
            Foo(), (torch.randn(20, 16, 50, 100), torch.randn(20, 16, 50))
        )
        if IS_FBCODE:
            ep_has_linear_convd = ep.run_decompositions(
                {},
                _preserve_ops=testing._COMPOSITE_OPS_THAT_CAN_BE_PRESERVED_TESTING_ONLY,
            )
        else:
            ep_has_linear_convd = ep.run_decompositions({})

        self.assertExpectedInline(
            str(ep_has_linear_convd.graph_module.code).strip(),
            """\
def forward(self, p_conv_weight, p_conv_bias, p_conv1d_weight, p_conv1d_bias, c_linear_weight, c_linear_bias, x, y):
    conv2d = torch.ops.aten.conv2d.default(x, p_conv_weight, p_conv_bias);  x = p_conv_weight = p_conv_bias = None
    conv1d = torch.ops.aten.conv1d.default(y, p_conv1d_weight, p_conv1d_bias);  y = p_conv1d_weight = p_conv1d_bias = None
    linear = torch.ops.aten.linear.default(conv2d, c_linear_weight, c_linear_bias);  conv2d = c_linear_weight = c_linear_bias = None
    cos = torch.ops.aten.cos.default(linear);  linear = None
    sum_1 = torch.ops.aten.sum.default(conv1d);  conv1d = None
    add = torch.ops.aten.add.Tensor(cos, sum_1);  cos = sum_1 = None
    return (add,)""",
        )

        if IS_FBCODE:
            ep_has_convd = ep.run_decompositions(
                _preserve_ops=(
                    torch.ops.aten.conv2d.default,
                    torch.ops.aten.conv1d.default,
                )
            )
        else:
            decomp_table = core_aten_decompositions()
            del decomp_table[torch.ops.aten.conv2d.default]
            del decomp_table[torch.ops.aten.conv1d.default]

            ep_has_convd = ep.run_decompositions(decomp_table=decomp_table)
        self.assertExpectedInline(
            str(ep_has_convd.graph_module.code).strip(),
            """\
def forward(self, p_conv_weight, p_conv_bias, p_conv1d_weight, p_conv1d_bias, c_linear_weight, c_linear_bias, x, y):
    conv2d = torch.ops.aten.conv2d.default(x, p_conv_weight, p_conv_bias);  x = p_conv_weight = p_conv_bias = None
    conv1d = torch.ops.aten.conv1d.default(y, p_conv1d_weight, p_conv1d_bias);  y = p_conv1d_weight = p_conv1d_bias = None
    view = torch.ops.aten.view.default(conv2d, [31680, 98]);  conv2d = None
    permute = torch.ops.aten.permute.default(c_linear_weight, [1, 0]);  c_linear_weight = None
    addmm = torch.ops.aten.addmm.default(c_linear_bias, view, permute);  c_linear_bias = view = permute = None
    view_1 = torch.ops.aten.view.default(addmm, [20, 33, 48, 20]);  addmm = None
    cos = torch.ops.aten.cos.default(view_1);  view_1 = None
    sum_1 = torch.ops.aten.sum.dim_IntList(conv1d, []);  conv1d = None
    add = torch.ops.aten.add.Tensor(cos, sum_1);  cos = sum_1 = None
    return (add,)""",
        )
        if IS_FBCODE:
            ep_has_convd = ep_has_convd.run_decompositions(
                _preserve_ops=(torch.ops.aten.conv2d.default,)
            )
        else:
            decomp_table = core_aten_decompositions()
            del decomp_table[torch.ops.aten.conv2d.default]

            ep_has_convd = ep_has_convd.run_decompositions(decomp_table=decomp_table)
        self.assertExpectedInline(
            str(ep_has_convd.graph_module.code).strip(),
            """\
def forward(self, p_conv_weight, p_conv_bias, p_conv1d_weight, p_conv1d_bias, c_linear_weight, c_linear_bias, x, y):
    conv2d = torch.ops.aten.conv2d.default(x, p_conv_weight, p_conv_bias);  x = p_conv_weight = p_conv_bias = None
    convolution = torch.ops.aten.convolution.default(y, p_conv1d_weight, p_conv1d_bias, [1], [0], [1], False, [0], 1);  y = p_conv1d_weight = p_conv1d_bias = None
    view = torch.ops.aten.view.default(conv2d, [31680, 98]);  conv2d = None
    permute = torch.ops.aten.permute.default(c_linear_weight, [1, 0]);  c_linear_weight = None
    addmm = torch.ops.aten.addmm.default(c_linear_bias, view, permute);  c_linear_bias = view = permute = None
    view_1 = torch.ops.aten.view.default(addmm, [20, 33, 48, 20]);  addmm = None
    cos = torch.ops.aten.cos.default(view_1);  view_1 = None
    sum_1 = torch.ops.aten.sum.dim_IntList(convolution, []);  convolution = None
    add = torch.ops.aten.add.Tensor(cos, sum_1);  cos = sum_1 = None
    return (add,)""",
        )

    def test_keep_composite_ops_linear_convd_for_training_ir(self):
        class MyLinear(torch.nn.Module):
            def __init__(self) -> None:
                super().__init__()
                self.weight = torch.nn.Buffer(torch.randn(20, 98))
                self.bias = torch.nn.Buffer(torch.randn(20))

            def forward(self, x):
                return torch.nn.functional.linear(x, self.weight, self.bias)

        class Foo(torch.nn.Module):
            def __init__(self) -> None:
                super().__init__()
                self.conv = torch.nn.Conv2d(16, 33, 3)
                self.conv1d = torch.nn.Conv1d(16, 33, 3)
                self.linear = MyLinear()

            def forward(self, x, y):
                x_conv = self.conv(x)
                y_conv_1d = self.conv1d(y)
                x_linear = self.linear(x_conv)
                return x_linear.cos() + y_conv_1d.sum()

        ep = torch.export.export_for_training(
            Foo(), (torch.randn(20, 16, 50, 100), torch.randn(20, 16, 50))
        )

        if IS_FBCODE:
            ep_has_linear_convd = ep.run_decompositions(
                {},
                _preserve_ops=testing._COMPOSITE_OPS_THAT_CAN_BE_PRESERVED_TESTING_ONLY,
            )
        else:
            ep_has_linear_convd = ep.run_decompositions(
                decomp_table={},
            )

        self.assertExpectedInline(
            str(ep_has_linear_convd.graph_module.code).strip(),
            """\
def forward(self, p_conv_weight, p_conv_bias, p_conv1d_weight, p_conv1d_bias, b_linear_weight, b_linear_bias, x, y):
    conv2d = torch.ops.aten.conv2d.default(x, p_conv_weight, p_conv_bias);  x = p_conv_weight = p_conv_bias = None
    conv1d = torch.ops.aten.conv1d.default(y, p_conv1d_weight, p_conv1d_bias);  y = p_conv1d_weight = p_conv1d_bias = None
    linear = torch.ops.aten.linear.default(conv2d, b_linear_weight, b_linear_bias);  conv2d = b_linear_weight = b_linear_bias = None
    cos = torch.ops.aten.cos.default(linear);  linear = None
    sum_1 = torch.ops.aten.sum.default(conv1d);  conv1d = None
    add = torch.ops.aten.add.Tensor(cos, sum_1);  cos = sum_1 = None
    return (add,)""",
        )

        if IS_FBCODE:
            ep_has_convd = ep.run_decompositions(
                _preserve_ops=(
                    torch.ops.aten.conv2d.default,
                    torch.ops.aten.conv1d.default,
                )
            )
        else:
            decomp_table = core_aten_decompositions()
            del decomp_table[torch.ops.aten.conv2d.default]
            del decomp_table[torch.ops.aten.conv1d.default]

            ep_has_convd = ep.run_decompositions(decomp_table=decomp_table)

        self.assertExpectedInline(
            str(ep_has_convd.graph_module.code).strip(),
            """\
def forward(self, p_conv_weight, p_conv_bias, p_conv1d_weight, p_conv1d_bias, b_linear_weight, b_linear_bias, x, y):
    conv2d = torch.ops.aten.conv2d.default(x, p_conv_weight, p_conv_bias);  x = p_conv_weight = p_conv_bias = None
    conv1d = torch.ops.aten.conv1d.default(y, p_conv1d_weight, p_conv1d_bias);  y = p_conv1d_weight = p_conv1d_bias = None
    view = torch.ops.aten.view.default(conv2d, [31680, 98]);  conv2d = None
    permute = torch.ops.aten.permute.default(b_linear_weight, [1, 0]);  b_linear_weight = None
    addmm = torch.ops.aten.addmm.default(b_linear_bias, view, permute);  b_linear_bias = view = permute = None
    view_1 = torch.ops.aten.view.default(addmm, [20, 33, 48, 20]);  addmm = None
    cos = torch.ops.aten.cos.default(view_1);  view_1 = None
    sum_1 = torch.ops.aten.sum.dim_IntList(conv1d, []);  conv1d = None
    add = torch.ops.aten.add.Tensor(cos, sum_1);  cos = sum_1 = None
    return (add,)""",
        )

        if IS_FBCODE:
            ep_has_convd = ep_has_convd.run_decompositions(
                _preserve_ops=(torch.ops.aten.conv2d.default,)
            )
        else:
            decomp_table = core_aten_decompositions()
            del decomp_table[torch.ops.aten.conv2d.default]
            ep_has_convd = ep_has_convd.run_decompositions(decomp_table=decomp_table)

        self.assertExpectedInline(
            str(ep_has_convd.graph_module.code).strip(),
            """\
def forward(self, p_conv_weight, p_conv_bias, p_conv1d_weight, p_conv1d_bias, b_linear_weight, b_linear_bias, x, y):
    conv2d = torch.ops.aten.conv2d.default(x, p_conv_weight, p_conv_bias);  x = p_conv_weight = p_conv_bias = None
    convolution = torch.ops.aten.convolution.default(y, p_conv1d_weight, p_conv1d_bias, [1], [0], [1], False, [0], 1);  y = p_conv1d_weight = p_conv1d_bias = None
    view = torch.ops.aten.view.default(conv2d, [31680, 98]);  conv2d = None
    permute = torch.ops.aten.permute.default(b_linear_weight, [1, 0]);  b_linear_weight = None
    addmm = torch.ops.aten.addmm.default(b_linear_bias, view, permute);  b_linear_bias = view = permute = None
    view_1 = torch.ops.aten.view.default(addmm, [20, 33, 48, 20]);  addmm = None
    cos = torch.ops.aten.cos.default(view_1);  view_1 = None
    sum_1 = torch.ops.aten.sum.dim_IntList(convolution, []);  convolution = None
    add = torch.ops.aten.add.Tensor(cos, sum_1);  cos = sum_1 = None
    return (add,)""",
        )

    @unittest.skip("See https://github.com/pytorch/pytorch/issues/135759")
    def test_error_when_passing_mutating_primitive_op(self):
        class Foo(torch.nn.Module):
            def forward(self, x):
                return x.sin()

        ep = export(Foo(), (torch.ones(3, 3),))
        with self.assertWarnsRegex(
            UserWarning,
            "The op aten.index_put_.default",
        ):
            ep.run_decompositions({torch.ops.aten.index_put_.default: None})

    def test_if_post_autograd_op_preserved(self):
        class Foo(torch.nn.Module):
            def forward(self, x):
                return x.sin() + x.sum()

        ep = export(Foo(), (torch.ones(3, 3),))
        if IS_FBCODE:
            ep_preserve_sum = ep.run_decompositions(
                _preserve_ops=(torch.ops.aten.sum.default,)
            )
        else:
            decomp_table = core_aten_decompositions()
            del decomp_table[torch.ops.aten.sum.default]
            ep_preserve_sum = ep.run_decompositions(decomp_table)

        # Even though we are decomposing to core aten which should make
        # sum into sum.dim_IntList, we explicitly marked it to not do that.
        self.assertExpectedInline(
            str(ep_preserve_sum.graph_module.code).strip(),
            """\
def forward(self, x):
    sin = torch.ops.aten.sin.default(x)
    sum_1 = torch.ops.aten.sum.default(x);  x = None
    add = torch.ops.aten.add.Tensor(sin, sum_1);  sin = sum_1 = None
    return (add,)""",
        )

        ep_no_preserve_sum = ep.run_decompositions()
        self.assertExpectedInline(
            str(ep_no_preserve_sum.graph_module.code).strip(),
            """\
def forward(self, x):
    sin = torch.ops.aten.sin.default(x)
    sum_1 = torch.ops.aten.sum.dim_IntList(x, []);  x = None
    add = torch.ops.aten.add.Tensor(sin, sum_1);  sin = sum_1 = None
    return (add,)""",
        )

    def test_set_grad_empty(self):
        class M(torch.nn.Module):
            def forward(self, x):
                with torch.no_grad():
                    x = x + 1
                    return x, None

        ep = export(M(), (torch.ones(3, 3),))
        inp = torch.randn(3, 3)
        self.assertTrue(torch.allclose(ep.module()(inp)[0], inp + 1))

    def test_derived_dim_out_of_order_simplified(self):
        _dimz = torch.export.Dim("_dimz", min=6, max=8)
        dimy = _dimz - 1
        dimx = dimy - 1
        dimz = torch.export.Dim("dimz", min=6, max=8)  # doesn't work, should be = _dimz

        class Foo(torch.nn.Module):
            def forward(self, x, y, z):
                return x + y[1:] + z[2:]

        foo = Foo()
        u, v, w = torch.randn(5), torch.randn(6), torch.randn(7)
        try:
            export(
                foo,
                (u, v, w),
                dynamic_shapes=({0: dimx}, {0: dimy}, {0: dimz}),
            )
        except torch._dynamo.exc.UserError as exc:
            expected_error_msg = (
                "Constraints violated \(dimz\)!(.*\n)*.*"
                "The values of dimz.*must always be related to the values of _dimz - 2.*by.*(.*\n)*.*"
                "Suggested fixes:(.*\n)*.*"
                "dimz = _dimz"
            )
            self.assertTrue(re.search(expected_error_msg, exc.args[0]) is not None)
            # don't suggest fix for non-root dims, and no need to update root here
            self.assertTrue("_dimz - 2 = Dim(" not in exc.args[0])
            self.assertTrue("_dimz - 1 = _dimz - 1" not in exc.args[0])
            self.assertTrue("_dimz = Dim(" not in exc.args[0])

        dimz = dimx + 2  # works, effectively = _dimz
        ep = export(
            foo,
            (u, v, w),
            dynamic_shapes=({0: dimx}, {0: dimy}, {0: dimz}),
        )
        with self.assertRaisesRegex(
            RuntimeError,
            "Expected input.*shape.*to be equal to 8, but got 5",
        ):
            ep.module()(torch.randn(6), torch.randn(7), torch.randn(5))

        self.assertEqual(
            ep.module()(torch.randn(6), torch.randn(7), torch.randn(8)).size()[0], 6
        )

    def test_simple_export_for_training(self):
        class Foo(torch.nn.Module):
            def __init__(self) -> None:
                super().__init__()
                self.linear = torch.nn.Linear(2, 2)

            def forward(self, x):
                return self.linear(x)

        eager_model = Foo()
        ep_for_training = torch.export.export_for_training(
            eager_model, (torch.ones(2, 2),)
        )
        self.assertExpectedInline(
            str(ep_for_training.graph_module.code).strip(),
            """\
def forward(self, p_linear_weight, p_linear_bias, x):
    linear = torch.ops.aten.linear.default(x, p_linear_weight, p_linear_bias);  x = p_linear_weight = p_linear_bias = None
    return (linear,)""",
        )
        gm = ep_for_training.module()
        self.assertExpectedInline(
            str(gm.code).strip(),
            """\
def forward(self, x):
    x, = fx_pytree.tree_flatten_spec(([x], {}), self._in_spec)
    linear_weight = self.linear.weight
    linear_bias = self.linear.bias
    linear = torch.ops.aten.linear.default(x, linear_weight, linear_bias);  x = linear_weight = linear_bias = None
    return pytree.tree_unflatten((linear,), self._out_spec)""",
        )

        self.assertTrue(
            torch.allclose(gm(torch.ones(2, 2)), eager_model(torch.ones(2, 2)))
        )

    def test_export_for_training_with_mutation(self):
        class Foo(torch.nn.Module):
            def __init__(self) -> None:
                super().__init__()
                self.buffer = torch.nn.Buffer(torch.ones(4, 4))

            def forward(self, x):
                x.add_(5)
                self.buffer.add_(5)
                return x + self.buffer

        eager_model_for_export = Foo()
        eager_model_for_testing = Foo()
        ep_for_training = torch.export.export_for_training(
            eager_model_for_export, (torch.ones(4, 4),)
        )
        self.assertExpectedInline(
            str(ep_for_training.graph_module.code).strip(),
            """\
def forward(self, b_buffer, x):
    add_ = torch.ops.aten.add_.Tensor(x, 5);  x = None
    add__1 = torch.ops.aten.add_.Tensor(b_buffer, 5);  b_buffer = None
    add = torch.ops.aten.add.Tensor(add_, add__1);  add_ = add__1 = None
    return (add,)""",
        )
        gm = ep_for_training.module()
        self.assertExpectedInline(
            str(gm.code).strip(),
            """\
def forward(self, x):
    x, = fx_pytree.tree_flatten_spec(([x], {}), self._in_spec)
    buffer = self.buffer
    add_ = torch.ops.aten.add_.Tensor(x, 5);  x = None
    add__1 = torch.ops.aten.add_.Tensor(buffer, 5);  buffer = None
    add = torch.ops.aten.add.Tensor(add_, add__1);  add_ = add__1 = None
    return pytree.tree_unflatten((add,), self._out_spec)""",
        )

        self.assertTrue(
            torch.allclose(
                gm(torch.ones(4, 4)), eager_model_for_testing(torch.ones(4, 4))
            )
        )

    def test_export_for_training_with_dynamic_shapes(self):
        class Foo(torch.nn.Module):
            def __init__(self) -> None:
                super().__init__()
                self.buffer = torch.nn.Buffer(torch.ones(4, 4))

            def forward(self, x):
                x.add_(5)
                self.buffer.add_(5)
                return x + self.buffer.sum()

        eager_model_for_export_training = Foo()
        eager_model_for_export_inference = Foo()
        eager_model_for_testing = Foo()
        ep_for_training = torch.export.export_for_training(
            eager_model_for_export_training,
            (torch.ones(4, 4),),
            dynamic_shapes=({0: Dim("x")},),
        )

        self.assertTrue(
            torch.allclose(
                ep_for_training.module()(torch.ones(2, 4)),
                eager_model_for_testing(torch.ones(2, 4)),
            )
        )

        ep_for_real = export(
            eager_model_for_export_inference,
            (torch.ones(4, 4),),
            dynamic_shapes=({0: Dim("x")},),
        )

        self.assertEqual(
            str(ep_for_training.range_constraints), str(ep_for_real.range_constraints)
        )

    def test_export_for_training_with_container_type(self):
        class Foo(torch.nn.Module):
            def __init__(self) -> None:
                super().__init__()
                self.buffer = torch.nn.Buffer(torch.ones(4, 4))

            def forward(self, container):
                x = container[0][0]
                y = container[0][1]
                x.add_(5)
                y.add_(5)
                return x + y + self.buffer.sum()

        eager_model = Foo()
        ep_for_training = torch.export.export_for_training(
            eager_model,
            ([torch.ones(4, 4), torch.ones(4, 4)],),
        )

        self.assertTrue(
            torch.allclose(
                ep_for_training.module()(
                    ([torch.ones(4, 4), torch.ones(4, 4)]),
                ),
                eager_model(([torch.ones(4, 4), torch.ones(4, 4)])),
            )
        )

    def test_export_for_training_run_decomp(self):
        class Foo(torch.nn.Module):
            def __init__(self) -> None:
                super().__init__()
                self.buffer = torch.nn.Buffer(torch.ones(2, 2))
                self.linear = torch.nn.Linear(2, 2)

            def forward(self, x):
                self.buffer.add_(5)
                return self.linear(x) + self.buffer.sum()

        eager_model = Foo()
        ep_for_training = torch.export.export_for_training(
            eager_model,
            (torch.ones(2, 2),),
        )
        ep_for_inference = ep_for_training.run_decompositions()
        self.assertExpectedInline(
            str(ep_for_inference.graph_module.code).strip(),
            """\
def forward(self, p_linear_weight, p_linear_bias, b_buffer, x):
    add = torch.ops.aten.add.Tensor(b_buffer, 5);  b_buffer = None
    permute = torch.ops.aten.permute.default(p_linear_weight, [1, 0]);  p_linear_weight = None
    addmm = torch.ops.aten.addmm.default(p_linear_bias, x, permute);  p_linear_bias = x = permute = None
    sum_1 = torch.ops.aten.sum.dim_IntList(add, [])
    add_1 = torch.ops.aten.add.Tensor(addmm, sum_1);  addmm = sum_1 = None
    return (add, add_1)""",
        )

    def test_derived_dim_out_of_order_simplified_repeat_non_derived(self):
        class Foo(torch.nn.Module):
            def forward(self, x, y, y1, z):
                return x + y[1:] + y1[1:] + z[2:]

        foo = Foo()

        u, v, v1, w = torch.randn(5), torch.randn(6), torch.randn(6), torch.randn(7)
        _dimz = torch.export.Dim("_dimz", min=6, max=8)
        dimy = _dimz - 1
        dimx = dimy - 1
        dimz = dimx + 2  # works, effectively = _dimz
        ep = export(
            foo,
            (u, v, v1, w),
            dynamic_shapes=({0: dimx}, {0: dimy}, {0: dimy}, {0: dimz}),
        )
        with self.assertRaisesRegex(
            RuntimeError,
            "Expected input.*shape.*to be equal to 7, but got 5",
        ):
            ep.module()(
                torch.randn(6),
                torch.randn(7),
                torch.randn(5),
                torch.randn(8),
            )

        self.assertEqual(
            ep.module()(
                torch.randn(6),
                torch.randn(7),
                torch.randn(7),
                torch.randn(8),
            ).size()[0],
            6,
        )

    def test_static_dim_constraints(self):
        class Foo(torch.nn.Module):
            def __init__(self) -> None:
                super().__init__()
                self.l = torch.nn.Linear(6, 4)

            def forward(self, x, y, z):
                x0 = self.l(x) + y[1:]
                return x0, z * 2.0

        foo = Foo()
        inputs = (torch.randn(4, 6), torch.randn(5, 4), torch.randn(3, 3))
        dx = Dim("dx", min=3, max=6)
        dy = dx + 1
        dz = Dim("dz", min=3, max=6)

        # test that tweaking shapes fails
        wrong_shape_inputs = [
            (torch.randn(4, 7), torch.randn(5, 4), torch.randn(3, 3)),
            (torch.randn(4, 6), torch.randn(5, 5), torch.randn(3, 3)),
            (torch.randn(4, 6), torch.randn(5, 4), torch.randn(3, 4)),
        ]

        # all of these should be fine
        for dynamic_shapes in [
            ({0: dx, 1: 6}, {0: dy, 1: 4}, {0: dz, 1: 3}),
            ((dx, None), (dy, 4), (dz, 3)),
            ((None, 6), (5, None), (None, None)),
            ((4, 6), {0: None, 1: 4}, {0: None, 1: 3}),
            (None, None, (Dim.STATIC, Dim.STATIC)),
        ]:
            ep = export(foo, inputs, dynamic_shapes=dynamic_shapes)
            self.assertEqual(foo(*inputs), ep.module()(*inputs))
            for wrong_inputs in wrong_shape_inputs:
                with self.assertRaises(RuntimeError):
                    ep.module()(*wrong_inputs)

        # check range_constraints - static dims shouldn't be present
        ep = export(foo, inputs, dynamic_shapes=((dx, None), (dy, 4), (dz, 3)))
        self.assertEqual(len(ep.range_constraints), 3)
        for vr in ep.range_constraints.values():
            self.assertTrue(vr.lower < vr.upper)

        # check raised errors
        with self.assertRaisesRegex(
            (
                torch.fx.experimental.symbolic_shapes.ConstraintViolationError,
                torch._dynamo.exc.UserError,
            ),
            "Static shape constraint of 5 does not match input size of 4, for .*",
        ):
            _ = export(foo, inputs, dynamic_shapes=((5, None), None, None))
        with self.assertRaisesRegex(
            (
                torch.fx.experimental.symbolic_shapes.ConstraintViolationError,
                torch._dynamo.exc.UserError,
            ),
            "Static shape constraint of 9 does not match input size of 6, for .*",
        ):
            _ = export(foo, inputs, dynamic_shapes=((dx, 9), (dy, 4), (3, 3)))

    def test_dim_1_2(self):
        class Foo(torch.nn.Module):
            def forward(self, x):
                return x * 2

        dx = Dim("dx", min=1, max=2)
        ep = export(Foo(), (torch.randn(2, 2),), dynamic_shapes=({0: dx, 1: None},))
        ep.module()(torch.randn(1, 2))
        ep.module()(torch.randn(2, 2))
        with self.assertRaisesRegex(
            RuntimeError, "Expected input at .* to be <= 2, but got 3"
        ):
            ep.module()(torch.randn(3, 2))
        vr = list(ep.range_constraints.values())[0]
        self.assertEqual(vr.lower, 1)
        self.assertEqual(vr.upper, 2)

    def test_derived_dim_1_2(self):
        class Bar(torch.nn.Module):
            def forward(self, x, y):
                return x + y[1:]

        dx = Dim("dx", min=1, max=2)
        ep = export(
            Bar(),
            (torch.randn(2, 2), torch.randn(3, 2)),
            dynamic_shapes=({0: dx, 1: None}, {0: dx + 1, 1: None}),
        )
        ep.module()(torch.randn(1, 2), torch.randn(2, 2))
        range_lower_bounds = sorted(vr.lower for vr in ep.range_constraints.values())
        range_upper_bounds = sorted(vr.upper for vr in ep.range_constraints.values())
        self.assertEqual(range_lower_bounds, [1, 2])
        self.assertEqual(range_upper_bounds, [2, 3])

    def test_dynamic_shapes_builder_basic(self):
        class M(torch.nn.Module):
            def forward(self, x, y, z):
                return x + y[0] + z["k"]

        m = M()

        x = torch.randn(4)
        y = [torch.randn(4)]
        z = {"k": torch.randn(4)}
        args = (x, y, z)

        shapes_collection = torch.export.ShapesCollection()
        dim = torch.export.Dim("dim", max=10)
        shapes_collection[x] = (dim,)
        shapes_collection[y[0]] = (dim,)
        shapes_collection[z["k"]] = (dim,)

        ep = export(m, args, dynamic_shapes=shapes_collection)
        sym = next(iter(ep.range_constraints.keys()))
        for node in ep.graph.nodes:
            if node.op == "placeholder":
                self.assertEqual(str(tuple(node.meta["val"].shape)), f"({sym},)")

    def test_dynamic_shapes_builder_kwargs(self):
        class M(torch.nn.Module):
            def forward(self, x, y, z):
                return x + y[0] + z["k"]

        m = M()

        x = torch.randn(4)
        y = [torch.randn(4)]
        z = {"k": torch.randn(4)}
        args = (x,)
        kwargs = {"z": z, "y": y}

        shapes_collection = torch.export.ShapesCollection()
        dim = torch.export.Dim("dim", max=10)
        shapes_collection[x] = (dim,)
        shapes_collection[y[0]] = (dim,)
        shapes_collection[z["k"]] = (dim,)

        ep = export(m, args, kwargs=kwargs, dynamic_shapes=shapes_collection)
        sym = next(iter(ep.range_constraints.keys()))
        for node in ep.graph.nodes:
            if node.op == "placeholder":
                self.assertEqual(str(tuple(node.meta["val"].shape)), f"({sym},)")

    # retracing doesn't seem to like dataclass registration,
    # raising a dynamo error in fx_pytree.tree_flatten_spec
    @testing.expectedFailureRetraceability
    def test_dynamic_shapes_builder_pytree(self):
        torch.export.register_dataclass(
            Inp,
            serialized_type_name="test_dynamic_shapes_builder_pytree.Inp",
        )

        class M(torch.nn.Module):
            def forward(self, inp: Inp):
                return inp.x + inp.y[0] + inp.z["k"]

        m = M()
        x = torch.randn(4)
        y = [torch.randn(4)]
        z = {"k": torch.randn(4)}
        args = (Inp(x, y, z),)

        shapes_collection = torch.export.ShapesCollection()
        dim = torch.export.Dim("dim", max=10)
        shapes_collection[x] = (dim,)
        shapes_collection[y[0]] = (dim,)
        shapes_collection[z["k"]] = (dim,)

        ep = export(m, args, dynamic_shapes=shapes_collection.dynamic_shapes(m, args))
        sym = next(iter(ep.range_constraints.keys()))
        for node in ep.graph.nodes:
            if node.op == "placeholder":
                self.assertEqual(str(tuple(node.meta["val"].shape)), f"({sym},)")

    def test_mismatched_dynamic_shapes(self):
        AUTO, STATIC = Dim.AUTO, Dim.STATIC

        class M(torch.nn.Module):
            def forward(self, x):
                return x["k"]["k"][0] + x["k"]["k"][1]

        inputs = ({"k": {"k": [torch.rand(4), torch.rand(4)]}},)
        dim = torch.export.Dim("dim")

        dynamic_shapes = {
            "k": {"k": [dim, dim]}
        }  # ValueError: Node keys mismatch; missing key(s): {'x'}; extra key(s): {'k'}.
        with self.assertRaisesRegex(
            torch._dynamo.exc.UserError,
            re.escape(
                "When `dynamic_shapes` is specified as a dict, its top-level keys "
                "must be the arg names ['x'] of `inputs`, but here they are ['k']. "
                "Since here `inputs` is a list/tuple enclosing a single dict, "
                "maybe you just forgot to enclose `dynamic_shapes` in a list/tuple?"
            ),
        ):
            export(M(), inputs, dynamic_shapes=dynamic_shapes)

        dynamic_shapes = (
            {"k": {"k": [dim, dim]}},
        )  # torch._dynamo.exc.UserError: Unexpected dynamic_shape .*dim.* of Tensor, try None instead
        with self.assertRaisesRegex(
            torch._dynamo.exc.UserError,
            "Unexpected input tensor shape .*dim.* "
            + re.escape(
                "specified at `dynamic_shapes[0]['k']['k'][0]` "
                "(expected either a list/tuple of dimensions, or a dict mapping indices to dimensions,"
                " where each dimension is an int, a Dim, Dim.AUTO, Dim.STATIC, or Dim.DYNAMIC)"
            ),
        ):
            export(M(), inputs, dynamic_shapes=dynamic_shapes)

        dynamic_shapes = (
            {"k": {"k": (dim, dim)}},
        )  # ValueError: Node type mismatch; expected <class 'list'>, but got <class 'tuple'>.
        with self.assertRaisesRegex(
            torch._dynamo.exc.UserError,
            re.escape(
                "Detected mismatch between the structure of `inputs` and `dynamic_shapes`: "
                "`inputs[0]['k']['k']` is a <class 'list'>, but `dynamic_shapes[0]['k']['k']` is a <class 'tuple'>"
            ),
        ):
            export(M(), inputs, dynamic_shapes=dynamic_shapes)

        dynamic_shapes = ({"k": {"k": [(dim,), (dim,)]}},)  # ok
        export(M(), inputs, dynamic_shapes=dynamic_shapes)

        dynamic_shapes = (
            {"k": {"k": dim}},
        )  # ValueError: Node type mismatch; expected <class 'list'>, but got .*_Dim.*.
        with self.assertRaisesRegex(
            torch._dynamo.exc.UserError,
            re.escape(
                "Detected mismatch between the structure of `inputs` and `dynamic_shapes`: "
                "`inputs[0]['k']['k']` is a <class 'list'>, but `dynamic_shapes[0]['k']['k']` is not"
            ),
        ):
            export(M(), inputs, dynamic_shapes=dynamic_shapes)

        dynamic_shapes = {
            "x": {"k": [(dim,), (dim,)]},
            "k": {"k": [(dim,), (dim,)]},
        }  # ValueError: Node arity mismatch; expected 1, but got 2.
        with self.assertRaisesRegex(
            torch._dynamo.exc.UserError,
            re.escape(
                "When `dynamic_shapes` is specified as a dict, its top-level keys "
                "must be the arg names ['x'] of `inputs`, but here they are ['x', 'k']. "
                "Alternatively, you could also ignore arg names entirely "
                "and specify `dynamic_shapes` as a list/tuple matching `inputs`."
            ),
        ):
            export(M(), inputs, dynamic_shapes=dynamic_shapes)

        dynamic_shapes = (
            {"k": {"k": [(dim,), (dim,), (dim,)]}},
        )  # ValueError: Node arity mismatch; expected 2, but got 3.
        with self.assertRaisesRegex(
            torch._dynamo.exc.UserError,
            re.escape(
                "Detected mismatch between the structure of `inputs` and `dynamic_shapes`: "
                "`inputs[0]['k']['k']` has 2 elements, but `dynamic_shapes[0]['k']['k']` has 3 elements"
            ),
        ):
            export(M(), inputs, dynamic_shapes=dynamic_shapes)

        dynamic_shapes = (
            {"k": {"K": [(dim,), (dim,), (dim,)]}},
        )  # ValueError: Node keys mismatch; missing key(s): {'k'}; extra key(s): {'K'}.
        with self.assertRaisesRegex(
            torch._dynamo.exc.UserError,
            re.escape(
                "Detected mismatch between the structure of `inputs` and `dynamic_shapes`: "
                "`inputs[0]['k']` has keys ['k'], but `dynamic_shapes[0]['k']` has keys ['K']"
            ),
        ):
            export(M(), inputs, dynamic_shapes=dynamic_shapes)

        dynamic_shapes = {
            "x": {"k": {"k": [(dim,), (AUTO,)]}}
        }  # mixing AUTO and Dims is not well supported.
        with self.assertRaisesRegex(
            torch._dynamo.exc.UserError,
            re.escape(
                "Specifying both `Dim.AUTO/Dim.DYNAMIC` and `Dim/DerivedDim` in `dynamic_shapes` is not well supported at the moment, "
                "and can easily lead to constraint violation errors or obscure errors in torch.export."
            ),
        ):
            export(M(), inputs, dynamic_shapes=dynamic_shapes)

        class N(torch.nn.Module):
            def forward(self, x):
                return x["k"]["k1"][0] + x["k"]["k2"][0]

        inputs = ({"k": {"k1": [torch.rand(4)], "k2": [torch.rand(4)]}},)
        dim = torch.export.Dim("dim")

        dynamic_shapes = ({"k": {"k2": [(dim,)], "k1": [(dim,)]}},)  # ok
        export(N(), inputs, dynamic_shapes=dynamic_shapes)

    def test_torch_check_eq_commutativity(self):
        class M1(torch.nn.Module):
            def forward(self, x1, x2, x3, y):
                z1 = x1.item()
                z2 = x2.item()
                z3 = x3.item()
                # instead of: torch._check((z2 + z3) == z1)
                torch._check(z1 == (z2 + z3))
                if z2 + z3 == z1:
                    return y * 2
                else:
                    return y + 3

        export(
            M1(),
            (torch.tensor(6), torch.tensor(3), torch.tensor(3), torch.randn(1)),
        )

        class M2(torch.nn.Module):
            def forward(self, x1, x2, x3, y):
                z1 = x1.item()
                z2 = x2.item()
                z3 = x3.item()
                # instead of: torch._check((z2 + z3) != z1)
                torch._check(z1 != (z2 + z3))
                if z2 + z3 == z1:
                    return y * 2
                else:
                    return y + 3

        export(
            M2(),
            (torch.tensor(6), torch.tensor(6), torch.tensor(6), torch.randn(1)),
        )

    def test_raise_user_error_when_guard_on_data_dependent_operation(self):
        class M(torch.nn.Module):
            def forward(self, x):
                y = x.nonzero()
                z = y.shape[0]
                if z > 2:
                    return x.cos()
                else:
                    return x.sin()

        with self.assertRaisesRegex(
            (
                torchdynamo.exc.UserError,
                torch.fx.experimental.symbolic_shapes.GuardOnDataDependentSymNode,
            ),
            "Could not guard on data-dependent expression",
        ):
            _ = export(M(), (torch.tensor([2, 3, 5]),))

    def test_suggested_fixes_for_data_dependent_errors_basic(self):
        # suggested fixes for data-dependent errors only work in non-strict mode
        strict = False
        error_type = torch.fx.experimental.symbolic_shapes.GuardOnDataDependentSymNode

        # Just to introduce some indirection: N is a top-level module N that calls
        # module M, defined next.
        class N(torch.nn.Module):
            def __init__(self) -> None:
                super().__init__()
                self.m = M()

            def forward(self, t):
                return self.m(t) + 1

        # example input
        t = torch.tensor([1, 4, 4], dtype=torch.int32)

        # We define a series of versions of M() below. Each version has
        # raises a data-dependent error that the next version fixes, by
        # copy-pasting a suggested fix in the error message. The fix is
        # always a torch.check() on an unresolved condition (or its negation)
        # on unbacked symints mentioned in the error message.
        # Note that the suggested fixes are in terms of local variables
        # near the location of error that "contain" the unbacked symints
        # in the unresolved condition (either directly or indirectly, e.g.,
        # inside a list or inside the shape of a tensor).

        class M_v0(torch.nn.Module):
            def forward(self, t):
                items = [t[i].item() for i in range(t.numel())]
                r = torch.randn([items[0], items[1]])
                # Could not guard on data-dependent expression Eq(u2, -1)
                return r.view(items[0], items[2])

        M = M_v0
        with self.assertRaisesRegex(
            error_type,
            "The following call raised this error(.*\n)+"
            f".*{re.escape('return r.view(items[0], items[2])')}(.*\n)+"
            "To fix the error, insert one of the following checks before this call.*:\n"
            f".*{re.escape('torch._check(items[2] == (-1))')}.*\n"
            f".*{re.escape('torch._check(items[2] != (-1))')}(.*\n)+"
            f".*{re.escape('(These suggested fixes were derived by replacing `u2` with items[2] in Eq(u2, -1) and its negation.)')}",
        ):
            export(N(), (t,), strict=strict)

        class M_v1(torch.nn.Module):
            def forward(self, t):
                items = [t[i].item() for i in range(t.numel())]
                r = torch.randn([items[0], items[1]])
                # Could not guard on data-dependent expression Eq(u2, -1)
                torch._check(items[2] != -1)
                # Could not guard on data-dependent expression u2 >= 0
                return r.view(items[0], items[2])

        M = M_v1
        with self.assertRaisesRegex(
            error_type,
            "The following call raised this error(.*\n)+"
            f".*{re.escape('return r.view(items[0], items[2])')}(.*\n)+"
            "To fix the error, insert one of the following checks before this call.*:\n"
            f".*{re.escape('torch._check(items[2] >= 0)')}.*\n"
            f".*{re.escape('torch._check(items[2] < 0)')}(.*\n)+"
            f".*{re.escape('(These suggested fixes were derived by replacing `u2` with items[2] in u2 >= 0 and its negation.)')}",
        ):
            export(N(), (t,), strict=strict)

        class M_v2(torch.nn.Module):
            def forward(self, t):
                items = [t[i].item() for i in range(t.numel())]
                r = torch.randn([items[0], items[1]])
                # Could not guard on data-dependent expression Eq(u2, -1)
                torch._check(items[2] != -1)
                # Could not guard on data-dependent expression u2 >= 0
                torch._check(items[2] >= 0)
                # Could not guard on data-dependent expression Eq(u1, u2)
                return r.view(items[0], items[2])

        M = M_v2
        with self.assertRaisesRegex(
            error_type,
            "The following call raised this error(.*\n)+"
            f".*{re.escape('return r.view(items[0], items[2])')}(.*\n)+"
            "To fix the error, insert one of the following checks before this call.*:\n"
            f".*{re.escape('torch._check(items[2] == items[1])')}.*\n"
            f".*{re.escape('torch._check(items[2] != items[1])')}(.*\n)+"
            f".*{re.escape('(These suggested fixes were derived by replacing `u1` with items[1] or r.shape[1], `u2` with items[2] in Eq(u2, u1) and its negation.)')}",
        ):
            export(N(), (t,), strict=strict)

        class M_v3(torch.nn.Module):
            def forward(self, t):
                items = [t[i].item() for i in range(t.numel())]
                r = torch.randn([items[0], items[1]])
                # Could not guard on data-dependent expression Eq(u2, -1)
                torch._check(items[2] != -1)
                # Could not guard on data-dependent expression u2 >= 0
                torch._check(items[2] >= 0)
                # Could not guard on data-dependent expression Eq(u1, u2)
                torch._check(items[2] == r.shape[1])
                return r.view(items[0], items[2])

        M = M_v3
        export(N(), (t,), strict=strict)

    @testing.expectedFailureSerDer  # T195866111
    def test_suggested_fixes_for_data_dependent_errors_puzzlers(self):
        # suggested fixes for data-dependent errors only work in non-strict mode
        strict = False
        error_type = torch.fx.experimental.symbolic_shapes.GuardOnDataDependentSymNode

        def retry_export(m, inp, fixes):
            # API that applies a series of fixes, retrying export after applying each fix,
            # and asserting the applied fix was suggested in the previous try.
            # Using this API avoids the need to define multiple versions of the same test
            # module, as in `test_suggested_fixes_for_data_dependent_errors_basic` above.
            def code(snippets):
                return f"[{', '.join(snippets)}]"

            for i in range(len(fixes)):
                with self.assertRaisesRegex(error_type, re.escape(fixes[i])):
                    export(m, (*inp, code(fixes[:i])), strict=strict)
            export(m, (*inp, code(fixes)), strict=strict)

        # The following examples are lifted from @ezyang's "Data-dependent shape puzzlers"
        # notebook at https://www.internalfb.com/intern/anp/view/?id=5330476

        # These test modules are written in a way that works well with retry_export above.
        # Specifically, they take an extra `fixes` argument and `eval` it at the location
        # that is expected to raise errors.

        class cf_implicitsize(torch.nn.Module):
            def forward(self, x, y, fixes):
                i = x.item()
                eval(fixes)
                # instead of y[i]
                return y.narrow(0, i, 1).squeeze()

        retry_export(
            cf_implicitsize(),
            (torch.tensor(2), torch.randn(10)),
            fixes=[
                # Could not guard on data-dependent expression u0 < 0
                "torch._check(i >= 0)",
            ],
        )

        class cf_nomemo(torch.nn.Module):
            def forward(self, x, y, fixes):
                i = y[0].item()
                eval(fixes)
                return x.unsqueeze(1).expand(-1, i)

        retry_export(
            cf_nomemo(),
            (torch.randn(8), torch.tensor([2])),
            fixes=[
                # Could not guard on data-dependent expression Eq(u0, 1)
                "torch._check(i != 1)",
                # Could not guard on data-dependent expression Ne(u0, -1)
                "torch._check(i != (-1))",
            ],
        )

        class cf_changevar(torch.nn.Module):
            def forward(self, x, fixes):
                i = x.item()
                eval(fixes)
                r = torch.arange(i // 2)
                return r + r

        retry_export(
            cf_changevar(),
            (torch.tensor(20),),
            fixes=[
                # Could not guard on data-dependent expression Eq((u0//2), 0)
                "torch._check(((i//2)) != 0)",
                # Could not guard on data-dependent expression Eq((u0//2), 1)
                "torch._check(((i//2)) != 1)",
            ],
        )

        class cf_stacklist(torch.nn.Module):
            def forward(self, xs, y, fixes):
                i = y.item()
                eval(fixes)
                # instead of xs[i]
                return torch.stack(xs, 0).narrow(0, i, 1).squeeze()

        retry_export(
            cf_stacklist(),
            ([torch.ones(5) * i for i in range(10)], torch.tensor(2)),
            fixes=[
                # Could not guard on data-dependent expression u0 < 0
                "torch._check(i >= 0)",
            ],
        )

        class cf_tensorsplit(torch.nn.Module):
            def forward(self, x, offsets_t, fixes):
                lengths = torch.diff(offsets_t).tolist()
                rs = []
                start = 0
                for length in lengths:
                    eval(fixes)
                    rs.append(x.narrow(0, start, length))
                    start += length
                return rs

        retry_export(
            cf_tensorsplit(),
            (torch.arange(10), torch.tensor([0, 2, 5, 7, 10])),
            fixes=[],  # nothing to fix!
        )

    def test_no_suggested_fixes_for_data_dependent_errors(self):
        # suggested fixes for data-dependent errors only work in non-strict mode
        strict = False
        error_type = torch.fx.experimental.symbolic_shapes.GuardOnDataDependentSymNode

        class cf_stacklist(torch.nn.Module):
            def forward(self, xs, y):
                # y.item() is not a local, so we can't suggest a fix
                return torch.stack(xs, 0).narrow(0, y.item(), 1).squeeze()

        with self.assertRaisesRegex(
            error_type,
            "Could not guard on data-dependent expression u0 < 0",
        ):
            export(
                cf_stacklist(),
                ([torch.ones(5) * i for i in range(10)], torch.tensor(2)),
                strict=strict,
            )

        class Box:
            def __init__(self, content):
                self.content = content

        from torch.utils._pytree import register_pytree_node

        register_pytree_node(
            Box,
            lambda box: ([box.content], None),  # flatten_fn
            lambda contents, _context: Box(*contents),  # unflatten_fn
            flatten_with_keys_fn=None,  # unflatten_fn
            serialized_type_name="test_no_suggested_fixes_for_data_dependent_errors.Box",
        )

        class cf_stacklist_udd(torch.nn.Module):
            def forward(self, xs, y):
                box = Box(y.item())
                # box.content is not a local, so we can't suggest a fix
                return torch.stack(xs, 0).narrow(0, box.content, 1).squeeze()

        with self.assertRaisesRegex(
            error_type,
            "Could not guard on data-dependent expression u0 < 0",
        ):
            export(
                cf_stacklist_udd(),
                ([torch.ones(5) * i for i in range(10)], torch.tensor(2)),
                strict=strict,
            )

    def test_tolist(self):
        class M(torch.nn.Module):
            def forward(self, x):
                return x.tolist()

        ep = export(M(), (torch.ones(3, dtype=torch.int),))
        self.assertEqual(ep.module()(torch.tensor([1, 2, 3])), [1, 2, 3])

    def test_if_functional(self):
        class Module(torch.nn.Module):
            def forward(self, x):
                z = x + 4
                z.add_(4)
                y = z.view(x.shape)
                return x.cos() + y.cos()

        foo = Module()
        gm = export(foo, (torch.tensor([2, 3, 5]),))

        view_count = 0
        for node in gm.graph.nodes:
            if node.op == "call_function" and node.target == torch.ops.aten.add_.Tensor:
                # No more inplace mutation
                self.assertNotEqual(
                    node.target,
                    torch.ops.aten.add_.Tensor,
                    "There shouldn't be any inplace mutation node in the graph.",
                )
            if (
                node.op == "call_function"
                and node.target == torch.ops.aten.view.default
            ):
                view_count += 1

        # There should be nonzero view nodes in the graph
        self.assertTrue(view_count > 0)

    def test_solver_unsupported_sympy_function(self):
        # repro of https://github.com/pytorch/pytorch/issues/131897

        class MyModule(torch.nn.Module):
            def __init__(self):
                super().__init__()

            def forward(self, x, y):
                x = torch.nn.functional.interpolate(
                    x, scale_factor=0.5, mode="bilinear"
                )
                x = torch.nn.functional.interpolate(
                    x, scale_factor=2.0, mode="bilinear"
                )
                x = x + y
                return x

        model = MyModule().eval()

        inputs = (
            torch.rand((1, 1, 32, 32)),
            torch.rand((1, 1, 32, 32)),
        )

        dim = torch.export.Dim("Dim", min=16, max=64)
        dynamic_shapes = {"x": {2: dim, 3: dim}, "y": {2: dim, 3: dim}}

        exported_program = export(model, inputs, dynamic_shapes=dynamic_shapes)
        self.assertEqual(exported_program.module()(*inputs), model(*inputs))

    def test_export_mod_constraints(self):
        class BasicDynamiShapeModel(torch.nn.Module):
            def forward(self, x: torch.Tensor) -> torch.Tensor:
                return x.view(x.shape[0] - 1, -1)

        m = BasicDynamiShapeModel()
        a = torch.randn(3, 4)
        dim0_x = torch.export.Dim("dim0_x", min=3)
        dim1_x = torch.export.Dim("dim1_x", max=8000)
        dynamic_shapes = {"x": (dim0_x, dim1_x)}
        em = torch.export._trace._export(
            m,
            (a,),
            dynamic_shapes=dynamic_shapes,
            allow_complex_guards_as_runtime_asserts=True,
        )
        em.module()(torch.randn(4, 3))
        with self.assertRaisesRegex(
            RuntimeError,
            r"Runtime assertion failed for expression Eq\(Mod\(s0\*s1, s0 \- 1\), 0\)",
        ):
            em.module()(torch.randn(4, 5))

        dim0_x = None
        dim1_x = 2 * torch.export.Dim("_dim1_x", max=4000)
        dynamic_shapes = {"x": (dim0_x, dim1_x)}
        em = torch.export.export(m, (a,), dynamic_shapes=dynamic_shapes)
        x = torch.randn(3, 5)
        with self.assertRaisesRegex(
            RuntimeError,
            "Expected.*shape\\[1\\] = 5 to be of the form 2\\*s1, where s1 is an integer",
        ):
            em.module()(x)

    def test_dont_duck_size_for_auto_dynamic(self):
        AUTO, STATIC = Dim.AUTO, Dim.STATIC

        class Foo(torch.nn.Module):
            def forward(self, x, y):
                # x: [s0, s1], y: [s0 + 1, 4]
                assert y.shape[1] == 4
                assert x.shape[0] == y.shape[0] - 1
                return x * 2, y * 2

        # duck sizing would make all static based on these sample inputs
        inputs = (torch.randn(4, 4), torch.randn(5, 4))
        shapes = {
            "x": (AUTO, AUTO),
            "y": (AUTO, AUTO),
        }
        ep = export(Foo(), inputs, dynamic_shapes=shapes)
        ep.module()(torch.randn(6, 3), torch.randn(7, 4))

    @testing.expectedFailureRetraceability  # T183144629
    def test_map(self):
        class Module(torch.nn.Module):
            def forward(self, xs, y, z):
                def body(x, y, z):
                    return x + y + z

                return map(body, xs, y, z)

        list_tensor_map = Module()
        inps = (torch.ones(6, 4), torch.tensor(5), torch.tensor(4))
        self._test_export_same_as_eager(list_tensor_map, inps)

    @unittest.expectedFailure
    def test_crop_like(self):
        # https://fb.workplace.com/groups/1405155842844877/posts/8195050017188725/

        # Minimal crop code copied from https://github.com/pytorch/vision/blob/main/torchvision/transforms/v2/functional
        class CropLike(torch.nn.Module):
            def forward(self, image, crop_height, crop_width):
                c, image_height, image_width = image.shape
                crop_top = int(round((image_height - crop_height) / 2.0))
                crop_left = int(round((image_width - crop_width) / 2.0))
                return image[
                    ...,
                    crop_top : crop_top + crop_height,
                    crop_left : crop_left + crop_width,
                ]

        crop = CropLike()
        imagew = Dim("width")
        imageh = Dim("height")
        dynamic_dims = {
            "image": {0: None, 1: imageh, 2: imagew},
            "crop_height": None,
            "crop_width": None,
        }
        args = (torch.rand(3, 512, 512), 150, 150)
        ecrop = export(crop, args=args, dynamic_shapes=dynamic_dims)

        args = (torch.rand(3, 700, 700), 150, 150)
        self.assertEqual(ecrop.module()(*args), ecrop(*args))

    def test_export_func_with_kwargs(self):
        class Module(torch.nn.Module):
            def forward(self, arg1, arg2, kw1, kw2):
                return arg1 + arg2, kw1 + kw2

        kw_func = Module()
        args = (torch.ones(6, 4), torch.ones(1, 1))
        kwargs = {"kw1": torch.ones(1, 1), "kw2": torch.ones(6, 4)}
        self._test_export_same_as_eager(kw_func, args, kwargs)

    def test_export_func_with_pytree_kwargs(self):
        class Module(torch.nn.Module):
            def forward(self, arg1, arg2, a, b):
                return arg1 + a["kw1"] + b[0], arg2 + a["kw2"] + b[1]

        kw_func = Module()
        args = (torch.ones(2, 3), torch.ones(3, 4))
        kwargs = {
            "a": {"kw1": torch.ones(2, 3), "kw2": torch.ones(3, 4)},
            "b": [torch.ones(2, 3), torch.ones(3, 4)],
        }
        self._test_export_same_as_eager(kw_func, args, kwargs)

    def test_export_func_with_default_kwargs(self):
        class Module(torch.nn.Module):
            def forward(self, arg1, arg2, a, b=1):
                return arg1 + arg2, a["kw1"] + a["kw2"] + b

        kw_func = Module()

        class Module2(torch.nn.Module):
            def forward(self, arg1, arg2, a=1, b=2):
                return arg1 + a, arg2 + b

        kw_func2 = Module2()

        args = (torch.ones(6, 4), torch.ones(1, 1))
        kwargs1 = {"a": {"kw1": torch.ones(1, 1), "kw2": torch.ones(6, 4)}}
        kwargs2 = {"a": {"kw1": torch.ones(1, 1), "kw2": torch.ones(6, 4)}, "b": 2}
        self._test_export_same_as_eager(kw_func, args, kwargs1)
        self._test_export_same_as_eager(kw_func, args, kwargs2)
        kwargs3 = {"b": 1}
        self._test_export_same_as_eager(kw_func2, args, kwargs3)

    def test_export_func_with_var_postional_args(self):
        class Module(torch.nn.Module):
            def forward(self, arg1, arg2, *args):
                return arg1 + args[0], arg2 + args[1]

        kw_func = Module()
        args = (torch.ones(2, 3), torch.ones(3, 4), torch.ones(2, 3), torch.ones(3, 4))
        self._test_export_same_as_eager(kw_func, args)

    def test_export_func_with_keyword_only_args(self):
        class Module(torch.nn.Module):
            def forward(self, arg1, arg2, *args, kw1, kw2):
                return arg1 + args[0] + kw1, arg2 + args[1] + kw2

        kw_func = Module()
        args = (torch.ones(2, 3), torch.ones(3, 4), torch.ones(2, 3), torch.ones(3, 4))
        kwargs = {"kw1": torch.ones(2, 3), "kw2": torch.ones(3, 4)}
        self._test_export_same_as_eager(kw_func, args, kwargs)

    def test_export_func_with_var_keyword_args(self):
        class Module(torch.nn.Module):
            def forward(self, arg1, arg2, *args, kw1, kw2, **kwargs):
                return (
                    arg1 + args[0] + kw1 + kwargs["kw3"],
                    arg2 + args[1] + kw2 + kwargs["kw4"],
                )

        kw_func = Module()
        args = (torch.ones(2, 3), torch.ones(3, 4), torch.ones(2, 3), torch.ones(3, 4))
        kwargs = {
            "kw1": torch.ones(2, 3),
            "kw2": torch.ones(3, 4),
            "kw3": torch.ones(2, 3),
            "kw4": torch.ones(3, 4),
        }
        self._test_export_same_as_eager(kw_func, args, kwargs)

    def test_unbacked_slice(self):
        class M(torch.nn.Module):
            def forward(self, scores, score_thr, topk: torch.Tensor, results=None):
                valid_mask = scores > score_thr
                scores = scores[valid_mask]
                valid_idxs = torch.nonzero(valid_mask).to(scores.device)

                num_topk = torch.minimum(topk, torch.tensor(valid_idxs.shape[0])).item()
                torch._check_is_size(num_topk)
                torch._check(scores.shape[0] >= num_topk)
                scores, idxs = scores.sort(descending=True)
                scores = scores[:num_topk]
                topk_idxs = valid_idxs[idxs[:num_topk]]
                keep_idxs, labels = topk_idxs.unbind(dim=1)

                return scores, labels, keep_idxs

        score = torch.tensor(
            [[0.1, 0.3, 0.2], [0.12, 0.7, 0.9], [0.02, 0.8, 0.08], [0.4, 0.1, 0.08]]
        )
        bbox_pred = torch.tensor([[0.2, 0.3], [0.4, 0.7], [0.1, 0.1], [0.5, 0.1]])
        score_thr = 0.15
        nms_pre = torch.tensor(4)
        inputs = (score, score_thr, nms_pre, dict(bbox_pred=bbox_pred))

        ep = torch.export.export(M(), inputs)
        orig_res = M()(*inputs)
        ep_res = ep.module()(*inputs)
        self.assertTrue(torch.allclose(orig_res[0], ep_res[0]))
        self.assertTrue(torch.allclose(orig_res[1], ep_res[1]))
        self.assertTrue(torch.allclose(orig_res[2], ep_res[2]))

    def test_unflatten_asserts(self):
        # TODO: strict-export fails
        class M1(torch.nn.Module):
            def forward(self, x, y):
                b = x.item()

                torch._check_is_size(b)
                torch._check(b < y.size(0))
                return y[:b]

        class M3(torch.nn.Module):
            def forward(self, x, y):
                b = x.item()

                torch._check_is_size(b)
                torch._check(b < y.size(0) * 2)
                return y[:b]

        class M2(torch.nn.Module):
            def __init__(self) -> None:
                super().__init__()
                self.m1 = M1()
                self.m3 = M3()

            def forward(self, x, y):
                return self.m1(x, y) + self.m3(x, y)

        inputs = (torch.tensor(3), torch.randn(10))

        ep = torch.export.export(
            M2(), inputs, dynamic_shapes={"x": None, "y": (Dim("moo"),)}, strict=False
        )
        orig_res = M2()(*inputs)
        ep_res = ep.module()(*inputs)
        self.assertTrue(torch.allclose(orig_res[0], ep_res[0]))
        self.assertTrue(torch.allclose(orig_res[1], ep_res[1]))
        self.assertTrue(torch.allclose(orig_res[2], ep_res[2]))

        unflattened = torch.export.unflatten(ep)
        ep_res = unflattened(*inputs)
        self.assertTrue(torch.allclose(orig_res[0], ep_res[0]))
        self.assertTrue(torch.allclose(orig_res[1], ep_res[1]))
        self.assertTrue(torch.allclose(orig_res[2], ep_res[2]))

    def test_export_func_with_var_keyword_pytree_args(self):
        class Module(torch.nn.Module):
            def forward(self, arg1, arg2, *args, kw1, kw2, **kwargs):
                return (
                    arg1 + arg2[0][0] + args[0] + kw1[0] + kwargs["kw3"][0],
                    arg2[1] + args[1] + kw2 + kwargs["kw4"],
                )

        kw_func = Module()
        args = (
            torch.ones(2, 3),
            [(torch.ones(2, 3),), torch.ones(3, 4)],
            torch.ones(2, 3),
            torch.ones(3, 4),
        )
        kwargs = {
            "kw1": (torch.ones(2, 3),),
            "kw2": torch.ones(3, 4),
            "kw3": (torch.ones(2, 3), torch.ones(3, 4)),
            "kw4": torch.ones(3, 4),
        }
        self._test_export_same_as_eager(kw_func, args, kwargs)

    @testing.expectedFailureSerDer  # we don't save placeholder metadata
    @testing.expectedFailureNonStrict
    @testing.expectedFailureTrainingIRToRunDecompNonStrict  # source_fn_stack failure
    def test_linear_conv(self):
        class MyLinear(torch.nn.Module):
            def __init__(self) -> None:
                super().__init__()
                self.weight = torch.randn(20, 98)
                self.bias = torch.randn(20)

            def forward(self, x):
                return torch.nn.functional.linear(x, self.weight, self.bias)

        class Foo(torch.nn.Module):
            def __init__(self) -> None:
                super().__init__()
                self.conv = torch.nn.Conv2d(16, 33, 3)
                self.linear = MyLinear()

            def forward(self, x):
                x_conv = self.conv(x)
                x_linear = self.linear(x_conv)
                return x_linear.cos()

        ep = export(Foo(), (torch.randn(20, 16, 50, 100),))
        for node in ep.graph.nodes:
            if (
                node.op == "placeholder"
                and node.name in ep.graph_signature.inputs_to_buffers
                or node.name in ep.graph_signature.inputs_to_parameters
            ):
                self.assertTrue("source_fn_stack" in node.meta)

    def test_export_api_with_dynamic_shapes(self):
        from torch.export import Dim, dims, export

        # pass dynamic shapes of inputs [args]
        class Foo(torch.nn.Module):
            def forward(self, x, y):
                return torch.matmul(x, y)

        foo = Foo()
        inputs = (torch.randn(10, 2, 3), torch.randn(10, 3, 4))
        batch = Dim("batch")
        efoo = export(
            foo,
            inputs,
            dynamic_shapes={k: {0: batch} for k in ["x", "y"]},
        )
        self.assertEqual(efoo.module()(*inputs).shape, foo(*inputs).shape)

        foo = Foo()
        inputs = (torch.randn(10, 2, 3),)
        kwinputs = {"y": torch.randn(10, 3, 4)}
        batch = Dim("batch")
        efoo = export(
            foo, inputs, kwinputs, dynamic_shapes={k: {0: batch} for k in ["x", "y"]}
        )
        self.assertEqual(
            efoo.module()(*inputs, **kwinputs).shape, foo(*inputs, **kwinputs).shape
        )

        # pass dynamic shapes of inputs [partial, error]
        foo = Foo()
        inputs = (torch.randn(10, 2, 3),)
        kwinputs = {"y": torch.randn(10, 3, 4)}
        batch = Dim("batch")
        with self.assertRaisesRegex(
            torch._dynamo.exc.UserError,
            (
                "Constraints violated \\(batch\\)!(.*\n)*.*"
                "batch was inferred to be a constant(.*\n)*.*"
                "Suggested fixes:(.*\n)*.*"
                "batch = 10"
            ),
        ):
            export(
                foo,
                inputs,
                kwinputs,
                dynamic_shapes={"x": {0: batch}, "y": None},
            )

        # pass dynamic shapes of inputs [module]
        foo = Foo()
        inputs = (torch.randn(10, 2, 3), torch.randn(10, 3, 4))
        batch = Dim("batch")
        efoo = export(
            foo,
            inputs,
            dynamic_shapes={"x": {0: batch}, "y": {0: batch}},
        )
        self.assertEqual(efoo.module()(*inputs).shape, foo(*inputs).shape)

        # pass dynamic shapes of inputs [bounds, mostly shared]
        foo = Foo()
        inputs = (torch.randn(10, 3, 3), torch.randn(10, 3, 3))
        batch = Dim("batch", min=8, max=64)
        size = Dim("size")
        efoo = export(
            foo,
            inputs,
            dynamic_shapes={
                "x": (batch, size, size),
                "y": (batch, size, size),
            },
        )
        self.assertEqual(
            [
                str(node.meta["val"].shape)
                for node in efoo.graph_module.graph.nodes
                if node.op == "placeholder"
            ],
            ["torch.Size([s0, s1, s1])", "torch.Size([s0, s1, s1])"],
        )
        self.assertEqual(efoo.module()(*inputs).shape, foo(*inputs).shape)

        # pass dynamic shapes of inputs [multiple, mostly distinct]
        inputs = (torch.randn(10, 2, 3), torch.randn(10, 3, 4))
        batch, M, K, N = dims("batch", "M", "K", "N")
        efoo = export(
            Foo(),
            inputs,
            dynamic_shapes={"x": (batch, M, K), "y": (batch, K, N)},
        )
        self.assertEqual(
            [
                str(node.meta["val"].shape)
                for node in efoo.graph_module.graph.nodes
                if node.op == "placeholder"
            ],
            ["torch.Size([s0, s1, s2])", "torch.Size([s0, s2, s5])"],
        )
        self.assertEqual(efoo.module()(*inputs).shape, foo(*inputs).shape)

        # pass dynamic shapes of inputs [dict]
        class Foo(torch.nn.Module):
            def forward(self, inputs):
                return torch.matmul(inputs["x"], inputs["y"])

        foo = Foo()
        inputs = ({"x": torch.randn(10, 2, 3), "y": torch.randn(10, 3, 4)},)
        batch = Dim("batch")
        efoo = export(
            foo, inputs, dynamic_shapes={"inputs": {k: {0: batch} for k in ["x", "y"]}}
        )
        self.assertEqual(
            [
                str(node.meta["val"].shape)
                for node in efoo.graph_module.graph.nodes
                if node.op == "placeholder"
            ],
            ["torch.Size([s0, 2, 3])", "torch.Size([s0, 3, 4])"],
        )
        self.assertEqual(efoo.module()(*inputs).shape, foo(*inputs).shape)

        # pass dynamic shapes of inputs [list]
        class Foo(torch.nn.Module):
            def forward(self, inputs):
                return torch.matmul(inputs[0], inputs[1])

        foo = Foo()
        inputs = ([torch.randn(10, 2, 3), torch.randn(10, 3, 4)],)
        batch = Dim("batch")
        efoo = export(
            foo, inputs, dynamic_shapes={"inputs": [{0: batch} for _ in range(2)]}
        )
        self.assertEqual(
            [
                str(node.meta["val"].shape)
                for node in efoo.graph_module.graph.nodes
                if node.op == "placeholder"
            ],
            ["torch.Size([s0, 2, 3])", "torch.Size([s0, 3, 4])"],
        )
        self.assertEqual(efoo.module()(*inputs).shape, foo(*inputs).shape)

        # pass dynamic shapes of inputs [dataclass]

        # TODO(avik): This part of the test should have failed both serde and retracing
        # but these failures are hidden because of the local import of `export` in this test.
        # The serde failure is benign, and easily avoided by moving the dataclass definition
        # to the top-level. OTOH the retracing failure needs further investigation.
        @dataclass
        class DataClass:
            a: Tensor
            b: Tensor

        register_dataclass_as_pytree_node(
            DataClass,
            serialized_type_name="test_export_api_with_dynamic_shapes.DataClass",
        )

        class Foo(torch.nn.Module):
            def forward(self, inputs):
                return torch.matmul(inputs.a, inputs.b)

        foo = Foo()
        inputs = (DataClass(a=torch.randn(10, 2, 3), b=torch.randn(10, 3, 4)),)
        batch = Dim("batch")
        efoo = export(
            foo,
            inputs,
            dynamic_shapes={"inputs": [{0: batch}, {0: batch}]},
        )
        self.assertEqual(
            [
                str(node.meta["val"].shape)
                for node in efoo.graph_module.graph.nodes
                if node.op == "placeholder"
            ],
            ["torch.Size([s0, 2, 3])", "torch.Size([s0, 3, 4])"],
        )

        # pass dynamic shapes of inputs [pytree-registered classes]
        if HAS_TORCHREC:
            # skipping tests if torchrec not available
            class Foo(torch.nn.Module):
                def forward(self, kjt) -> torch.Tensor:
                    return kjt.values() + 0, kjt.offsets() + 0

            foo = Foo()
            kjt = KeyedJaggedTensor(
                values=torch.Tensor([1.0, 2.0, 3.0, 4.0, 5.0, 6.0, 7.0, 8.0]),
                keys=["index_0", "index_1"],
                lengths=torch.IntTensor([0, 2, 0, 1, 1, 1, 0, 3]),
                offsets=torch.IntTensor([0, 0, 2, 2, 3, 4, 5, 5, 8]),
            )
            inputs = (kjt,)
            dim = Dim("dim")
            dim_plus_one = Dim("dim_plus_one")
            efoo = torch.export.export(
                foo,
                inputs,
                dynamic_shapes={"kjt": [{0: dim}, None, {0: dim}, {0: dim_plus_one}]},
            )
            self.assertEqual(
                [out.shape for out in efoo.module()(*inputs)],
                [out.shape for out in foo(*inputs)],
            )

        # pass dynamic shapes of inputs [distinct, error]
        class Foo(torch.nn.Module):
            def forward(self, x, y):
                return torch.matmul(x, y)

        foo = Foo()
        inputs = (torch.randn(10, 2, 3), torch.randn(10, 3, 4))
        batch, M, K1, K2, N = dims("batch", "M", "K1", "K2", "N")
        with self.assertRaisesRegex(
            torch._dynamo.exc.UserError,
            (
                "Constraints violated \\(K2\\)!(.*\n)*.*"
                "K2.*and.*K1.*must always be equal(.*\n)*.*"
                "Suggested fixes:(.*\n)*.*"
                "K2 = K1"
            ),
        ):
            export(
                foo,
                inputs,
                dynamic_shapes={"x": (batch, M, K1), "y": (batch, K2, N)},
            )

        # pass dynamic shapes of inputs [specialized, error]
        foo = Foo()
        inputs = (torch.randn(10, 2, 3), torch.randn(10, 3, 4))
        batch, M, K1, N = dims("batch", "M", "K1", "N")
        with self.assertRaisesRegex(
            torch._dynamo.exc.UserError,
            (
                "Constraints violated \\(K1\\)!(.*\n)*.*"
                "K1 was inferred to be a constant(.*\n)*.*"
                "Suggested fixes:(.*\n)*.*"
                "K1 = 3"
            ),
        ):
            export(
                foo,
                inputs,
                dynamic_shapes={"x": (batch, M, K1), "y": (batch, None, N)},
            )

        # pass dynamic shapes of inputs [guards, error]
        class Foo(torch.nn.Module):
            def forward(self, x, y):
                if x.shape[0] < 16 and y.shape[1] % 3 == 0:
                    return torch.matmul(x, y)
                else:
                    return x + y

        foo = Foo()
        inputs = (torch.randn(10, 2, 3), torch.randn(10, 3, 4))
        batch, M, K, N = dims("batch", "M", "K", "N")
        with self.assertRaisesRegex(
            torch._dynamo.exc.UserError,
            (
                "Constraints violated.*!(.*\n)*.*"
                "Not all values of K.*satisfy the generated guard(.*\n)*.*"
                "Not all values of batch.*satisfy the generated guard(.*\n)*.*"
                "Suggested fixes:(.*\n)*.*"
                "batch = Dim\\('batch', max=15\\)(.*\n)*.*"
                "K = 3\\*_K"
            ),
        ):
            export(
                foo,
                inputs,
                dynamic_shapes={"x": (batch, M, K), "y": (batch, K, N)},
            )

    def test_suggested_fixes_new_roots(self):
        from torch.export import dims

        # suggested fixes should introduce new root dim for modulo guard
        class Foo(torch.nn.Module):
            def forward(self, x, y, z):
                # dy = 3 * _dx
                # dx = 3 * _dx - 1
                # dz = 3 * _dx + 2
                # suggested fixes results will look something like
                # {"dx": {"eq": 3*_dx-1, "min": 5, "max": 36}, "dy": {"eq": dx+1}, ...}
                if x.shape[0] >= 5 and x.shape[0] <= 36 and y.shape[0] % 3 == 0:
                    return x + y[1:] + z[3:]

        foo = Foo()
        inputs = (
            torch.randn(
                11,
            ),
            torch.randn(
                12,
            ),
            torch.randn(
                14,
            ),
        )
        dx, dy, dz = dims("dx", "dy", "dz")
        dynamic_shapes = {
            "x": (dx,),
            "y": (dy,),
            "z": (dz,),
        }
        with self.assertRaisesRegex(  # figure out regex later
            torch._dynamo.exc.UserError,
            (
                "Constraints violated.*!(.*\n)*.*"
                "Suggested fixes(.*\n)*.*"
                "_dx = Dim\(\\'_dx\\', max=12\)(.*\n)*.*"
                "dx = 3\*_dx - 1(.*\n)*.*"
                "dy = 3\*_dx(.*\n)*.*"
                "dz = 3\*_dx \+ 2"
            ),
        ):
            export(Foo(), inputs, dynamic_shapes=dynamic_shapes)
        # retry export
        _dx = Dim("_dx", min=2, max=12)
        dynamic_shapes = {"x": (3 * _dx - 1,), "y": (3 * _dx,), "z": (3 * _dx + 2,)}
        export(Foo(), inputs, dynamic_shapes=dynamic_shapes)

    def test_refine_dynamic_shapes_from_suggested_fixes(self):
        from torch.export.dynamic_shapes import (
            refine_dynamic_shapes_from_suggested_fixes,
        )

        def helper(model, inputs, dynamic_shapes):
            # export, fail, parse & refine suggested fixes, re-export
            try:
                export(Foo(), inps, dynamic_shapes=dynamic_shapes)
                raise Exception("should have raised constraint violation error")
            except torch._dynamo.exc.UserError as exc:
                new_shapes = refine_dynamic_shapes_from_suggested_fixes(
                    exc.msg, dynamic_shapes
                )
                export(Foo(), inps, dynamic_shapes=new_shapes)
                return new_shapes

        # specialize dims + derived dims
        class Foo(torch.nn.Module):
            def forward(self, x, y, z):
                x0 = x + y[1:] + z[2:]
                x1 = x @ torch.randn(4, 4)
                return x0, x1

        inps = (
            torch.randn(
                4,
            ),
            torch.randn(
                5,
            ),
            torch.randn(
                6,
            ),
        )
        dx = Dim("dx", max=16)
        dynamic_shapes = {"x": (dx,), "y": (dx + 1,), "z": (dx + 2,)}
        new_shapes = helper(Foo(), inps, dynamic_shapes)
        self.assertEqual(new_shapes["x"][0], 4)
        self.assertEqual(new_shapes["z"][0], 6)

        # refine lower, upper bound
        class Foo(torch.nn.Module):
            def forward(self, x, y):
                if x.shape[0] >= 6 and y.shape[0] <= 16:
                    return x * 2.0, y + 1

        inps = (torch.randn(16), torch.randn(12))
        dynamic_shapes = {"x": (Dim("dx"),), "y": (Dim("dy"),)}
        new_shapes = helper(Foo(), inps, dynamic_shapes)
        self.assertEqual(new_shapes["x"][0].min, 6)
        self.assertEqual(new_shapes["y"][0].max, 16)

        # divisiblity, will introduce new root
        class Foo(torch.nn.Module):
            def forward(self, x):
                if x.shape[0] >= 9:
                    return x.reshape([-1, 3])

        inps = (
            torch.randn(
                15,
            ),
        )
        dynamic_shapes = ((Dim("dx"),),)
        new_shapes = helper(Foo(), inps, dynamic_shapes)
        dim = new_shapes[0][0]
        root = dim.root
        self.assertEqual(dim.fn(2), 6)
        self.assertEqual(root.min, 3)

        # turn dim into derived dim/relation
        class Foo(torch.nn.Module):
            def forward(self, x, y):
                return x + y[4:]

        inps = (torch.randn(6, 4), torch.randn(10, 4))
        dynamic_shapes = {
            "x": (Dim("dx0"), Dim("dx1")),
            "y": (Dim("dy0"), Dim("dy1")),
        }
        new_shapes = helper(Foo(), inps, dynamic_shapes)
        self.assertEqual(new_shapes["x"][0], new_shapes["y"][0].root)  # dy0 = dx0 + 4
        self.assertEqual(new_shapes["y"][0].fn(5), 9)
        self.assertEqual(new_shapes["x"][1], new_shapes["y"][1])  # dx1 = dy1

        # nested dynamic shapes spec
        class Foo(torch.nn.Module):
            def forward(self, x, y):
                x0 = x[0]["data"] + x[1] + x[2][2:]
                x1 = y["a"] @ torch.randn(4, 4)
                x2 = y["b"] @ torch.randn(6, 6)
                return x0, x1, x2

        inps = (
            [
                {"data": torch.randn(4, 4)},
                torch.randn(4, 4),
                torch.randn(6, 4),
            ],
            {
                "a": torch.randn(8, 4),
                "b": torch.randn(9, 6),
            },
        )
        dynamic_shapes = {
            "x": [
                {"data": (Dim("dx00"), Dim("dx01"))},
                (Dim("dx10"), Dim("dx11")),
                (Dim("dx20"), Dim("dx21")),
            ],
            "y": {
                "a": (Dim("dya0"), Dim("dya1")),
                "b": (Dim("dyb0"), Dim("dyb1")),
            },
        }
        new_shapes = helper(Foo(), inps, dynamic_shapes)
        self.assertEqual(
            new_shapes["x"][0]["data"][0], new_shapes["x"][1][0]
        )  # dx10 = dx00
        self.assertEqual(
            new_shapes["x"][2][0].root, new_shapes["x"][0]["data"][0]
        )  # dx20 = dx00 + 2
        self.assertEqual(new_shapes["x"][2][0].fn(10), 12)
        self.assertEqual(
            new_shapes["x"][0]["data"][1], new_shapes["x"][1][1]
        )  # dx11 = dx01
        self.assertEqual(new_shapes["y"]["a"][1], 4)
        self.assertEqual(new_shapes["y"]["b"][1], 6)
        self.assertEqual(new_shapes["y"]["b"][0].__name__, "dyb0")  # unchanged

    def test_dynamic_shapes_spec_with_pytree(self):
        from torch.export import Dim, export
        from torch.utils._pytree import tree_map

        inputs = {
            "tensor": torch.randn(3),
            "dict_of_tensors": {k: torch.randn(3) for k in ["A", "B", "C", "D"]},
            "list_of_tensors": [torch.randn(3) for _ in range(4)],
        }

        batch = Dim("batch")
        # uniformly specify dynamic shapes for all inputs
        spec = tree_map(lambda x: {0: batch}, inputs)

        class Foo(torch.nn.Module):
            def forward(self, inputs):
                return (
                    inputs["tensor"]
                    + inputs["dict_of_tensors"]["A"]
                    + inputs["list_of_tensors"][0]
                )

        ep = export(Foo(), (inputs,), dynamic_shapes={"inputs": spec})
        input_shapes = [
            str(node.meta["val"].shape)
            for node in ep.graph_module.graph.nodes
            if node.op == "placeholder"
        ]
        self.assertEqual(len(input_shapes), 9)
        self.assertTrue(all(shape == "torch.Size([s0])" for shape in input_shapes))

    def test_error_does_not_reference_eager_fallback(self):
        class Module(torch.nn.Module):
            def forward(self, x):
                y = x.nonzero()
                z = y.shape[0]
                if z > 2:
                    return x.cos()
                else:
                    return x.sin()

        fn_ddo = Module()
        if is_non_strict_test(self._testMethodName):
            error = torch.fx.experimental.symbolic_shapes.GuardOnDataDependentSymNode
            error_msg = r"Could not guard on data-dependent expression"
        else:
            error = torchdynamo.exc.UserError
            error_msg = r"^(?!.*fall back to eager).*"
        with self.assertRaisesRegex(error, error_msg):
            _ = export(fn_ddo, (torch.tensor([2, 3, 5]),))

    def test_pytree_register_data_class(self):
        @dataclass
        class MyDataClass:
            x: int
            y: int
            z: int = None

        dt = MyDataClass(x=3, y=4)
        flat, spec = tree_flatten(dt)
        self.assertTrue(spec, LeafSpec())
        self.assertTrue(len(flat) == 1)

        register_dataclass_as_pytree_node(
            MyDataClass,
            serialized_type_name="test_pytree_register_data_class.MyDataClass",
        )

        flat, spec = tree_flatten(dt)
        self.assertEqual(
            spec,
            TreeSpec(MyDataClass, [["x", "y"], ["z"]], [LeafSpec(), LeafSpec()]),
        )
        self.assertEqual(flat, [3, 4])

        orig_dt = tree_unflatten(flat, spec)
        self.assertTrue(isinstance(orig_dt, MyDataClass))
        self.assertEqual(orig_dt.x, 3)
        self.assertEqual(orig_dt.y, 4)
        self.assertEqual(orig_dt.z, None)

        roundtrip_spec = treespec_loads(treespec_dumps(spec))
        self.assertEqual(roundtrip_spec, spec)

        @dataclass
        class MyOtherDataClass:  # the pytree registration don't allow registering the same class twice
            x: int
            y: int
            z: int = None

        # Override the registration with keep none fields
        register_dataclass_as_pytree_node(
            MyOtherDataClass,
            return_none_fields=True,
            serialized_type_name="test_pytree_regster_data_class.MyOtherDataClass",
        )

        dt = MyOtherDataClass(x=3, y=4)
        flat, spec = tree_flatten(dt)
        self.assertEqual(
            spec,
            TreeSpec(
                MyOtherDataClass,
                [["x", "y", "z"], []],
                [LeafSpec(), LeafSpec(), LeafSpec()],
            ),
        )
        self.assertEqual(flat, [3, 4, None])

        orig_dt = tree_unflatten(flat, spec)
        self.assertTrue(isinstance(orig_dt, MyOtherDataClass))
        self.assertEqual(orig_dt.x, 3)
        self.assertEqual(orig_dt.y, 4)
        self.assertEqual(orig_dt.z, None)

        roundtrip_spec = treespec_loads(treespec_dumps(spec))
        self.assertEqual(roundtrip_spec, spec)

    def test_pytree_register_nested_data_class(self):
        @dataclass
        class Inner:
            x: int
            y: int

        @dataclass
        class Outer:
            xy: Inner
            ab: Inner

        xy = Inner(1, 2)
        ab = Inner(3, 4)
        dt = Outer(xy, ab)
        inp = {"dt1": (dt, ({},)), "dt2": ((torch.ones(1),), dt)}

        register_dataclass_as_pytree_node(
            Inner, serialized_type_name="test_pytree_register_nested_data_class.Inner"
        )
        register_dataclass_as_pytree_node(
            Outer, serialized_type_name="test_pytree_register_nested_data_class.Outer"
        )

        flat, spec = tree_flatten(inp)
        self.assertEqual(flat, [1, 2, 3, 4, torch.ones(1), 1, 2, 3, 4])

        unflat = tree_unflatten(flat, spec)
        self.assertEqual(unflat, inp)

        roundtrip_spec = treespec_loads(treespec_dumps(spec))
        self.assertEqual(roundtrip_spec, spec)

    def test_param_util(self):
        class Basic(torch.nn.Module):
            def __init__(self) -> None:
                super().__init__()
                self.lin = torch.nn.Linear(10, 1)

            def forward(self, x):
                return self.lin(x)

        ep = export(Basic(), (torch.randn(5, 10),))
        num_params = 0
        params = []
        for node in ep.graph.nodes:
            if is_param(ep, node):
                num_params += 1
                params.append(get_param(ep, node))
        self.assertEqual(num_params, 2)
        self.assertEqual(params[0].shape, [1, 10])  # weight
        self.assertEqual(params[1].shape, [1])  # bias

    def test_buffer_util(self):
        ep = export(
            torch.nn.BatchNorm2d(100, affine=False), (torch.ones(20, 100, 35, 45),)
        )
        num_buffer = 0
        buffer = []

        for node in ep.graph.nodes:
            if is_buffer(ep, node):
                num_buffer += 1
                buffer.append(get_buffer(ep, node))
        self.assertEqual(num_buffer, 3)

        self.assertEqual(buffer[0].shape, torch.Size([100]))  # running_mean
        self.assertEqual(buffer[1].shape, torch.Size([100]))  # running_var
        self.assertEqual(buffer[2].shape, torch.Size([]))  # num_batches_tracked

    def test_export_dynamo_config(self):
        class MyModule(torch.nn.Module):
            def __init__(self) -> None:
                super().__init__()
                self.lstm = torch.nn.LSTM(input_size=4, hidden_size=5, num_layers=1)

            def forward(self, inputs: torch.Tensor) -> torch.Tensor:
                return self.lstm(inputs)

        config = DEFAULT_EXPORT_DYNAMO_CONFIG
        mod = MyModule()

        @contextmanager
        def _patch_config(kwargs):
            orig_config_dict = dataclasses.asdict(config)

            try:
                for k, v in kwargs.items():
                    setattr(config, k, v)
                yield
            finally:
                for k, v in orig_config_dict.items():
                    setattr(config, k, v)

        inp = (torch.rand(5, 4),)
        exported_program = export(mod, inp, strict=True)

        with _patch_config({"allow_rnn": False}):
            with self.assertRaisesRegex(
                torch._dynamo.exc.Unsupported,
                "TorchDynamo purposely graph breaks on RNN, GRU, LSTMs",
            ):
                _ = export(mod, inp, strict=True)

    def test_device_to_static(self):
        class Module(torch.nn.Module):
            def forward(self, x):
                return x.to("cpu")

        ep = export(Module(), (torch.tensor(1, device="cpu"),))
        ops = []
        for node in ep.graph.nodes:
            if node.op == "call_function":
                ops.append(node.target)
        self.assertGreater(len(ops), 0)
        for op in ops:
            self.assertIn(op, (torch.ops.aten._to_copy.default,))

    def test_device_to_dynamic(self):
        class Module(torch.nn.Module):
            def forward(self, x):
                return x.to("cpu")

        ep = export(
            Module(),
            (torch.tensor([1, 2], device="cpu"),),
            dynamic_shapes={"x": {0: Dim("i")}},
        )
        ops = []
        for node in ep.graph.nodes:
            if node.op == "call_function":
                ops.append(node.target)
        self.assertGreater(len(ops), 0)
        for op in ops:
            self.assertIn(op, (torch.ops.aten._to_copy.default,))

    def test_device_to_mutation(self):
        class Module(torch.nn.Module):
            def forward(self, x):
                y = x.to("cpu")
                y.add_(1)
                return y, x

        with self.assertRaisesRegex(
            RuntimeError, "cannot mutate tensors with frozen storage"
        ):
            export(Module(), (torch.tensor(1, device="cpu"),))

    def test_float_conversion(self):
        class Module(torch.nn.Module):
            def forward(self, x):
                return x.float()

        ep = export(Module(), (torch.tensor(1, dtype=torch.float),))
        ops = []
        for node in ep.graph.nodes:
            if node.op == "call_function":
                ops.append(node.target)
        self.assertGreater(len(ops), 0)
        for op in ops:
            self.assertIn(op, (torch.ops.aten._to_copy.default,))

    def test_device_to_mutation_float(self):
        class Module(torch.nn.Module):
            def forward(self, x):
                y = x.float()
                y.add_(1)
                return y, x

        with self.assertRaisesRegex(
            RuntimeError, "cannot mutate tensors with frozen storage"
        ):
            export(Module(), (torch.tensor(1, dtype=torch.float),))

    def test_module(self):
        class MyLinear(torch.nn.Module):
            def __init__(self) -> None:
                super().__init__()
                self.weight = torch.randn(20, 98)
                self.bias = torch.randn(20)

            def forward(self, x):
                return torch.nn.functional.linear(x, self.weight, self.bias)

        class Foo(torch.nn.Module):
            def __init__(self) -> None:
                super().__init__()
                self.conv = torch.nn.Conv2d(16, 33, 3)
                self.linear = MyLinear()

            def forward(self, x):
                a, b = x
                a_conv = self.conv(a)
                a_linear = self.linear(a_conv)
                b_conv = self.conv(b)
                b_linear = self.linear(b_conv)
                return (
                    a_linear.cos() + b_linear.sin(),
                    a_linear.sin() + b_linear.cos(),
                )

        inp_container = ((torch.randn(20, 16, 50, 100), torch.randn(20, 16, 50, 100)),)

        ep = export(Foo(), inp_container)
        ep_rexported = export(ep.module(), inp_container)

        inp_test = ((torch.randn(20, 16, 50, 100), torch.randn(20, 16, 50, 100)),)

        self.assertTrue(
            torch.allclose(
                ep.module()(*inp_test)[0], ep_rexported.module()(*inp_test)[0]
            )
        )
        self.assertTrue(
            torch.allclose(
                ep.module()(*inp_test)[1], ep_rexported.module()(*inp_test)[1]
            )
        )

    def test_use_embedding_twice(self):
        class Foo(torch.nn.Module):
            def __init__(self):
                super().__init__()
                self.embed = torch.nn.Embedding(4, 4)

            def forward(self, x):
                return self.embed(x) + self.embed.weight[x]

        inputs = (torch.tensor([0, 1, 2, 3]),)
        ep = export(Foo(), inputs)

    def test_module_with_dict_container_inp_out(self):
        class MyLinear(torch.nn.Module):
            def __init__(self) -> None:
                super().__init__()
                self.weight = torch.randn(20, 98)
                self.bias = torch.randn(20)

            def forward(self, x):
                return torch.nn.functional.linear(x, self.weight, self.bias)

        class Foo(torch.nn.Module):
            def __init__(self) -> None:
                super().__init__()
                self.conv = torch.nn.Conv2d(16, 33, 3)
                self.linear = MyLinear()

            def forward(self, x):
                a1, a2 = x["a"]
                b = x["b"]
                a1_conv = self.conv(a1)
                a1_linear = self.linear(a1_conv)
                a2_conv = self.conv(a2)
                a2_linear = self.linear(a2_conv)
                b_conv = self.conv(b)
                b_linear = self.linear(b_conv)
                return {
                    "a": a1_linear.cos() + b_linear.sin(),
                    "b": a2_linear.sin() + b_linear.cos(),
                }

        inp_container = (
            {
                "a": (torch.randn(20, 16, 50, 100), torch.randn(20, 16, 50, 100)),
                "b": torch.randn(20, 16, 50, 100),
            },
        )

        ep = export(Foo(), inp_container)
        ep_rexported = export(ep.module(), inp_container)

        inp_test = (
            {
                "a": (torch.randn(20, 16, 50, 100), torch.randn(20, 16, 50, 100)),
                "b": torch.randn(20, 16, 50, 100),
            },
        )

        self.assertTrue(
            torch.allclose(
                ep.module()(*inp_test)["a"], ep_rexported.module()(*inp_test)["a"]
            )
        )
        self.assertTrue(
            torch.allclose(
                ep.module()(*inp_test)["b"], ep_rexported.module()(*inp_test)["b"]
            )
        )

    def test_args_type_checked(self):
        class M(torch.nn.Module):
            def forward(self, x):
                return x + 1

        inp = torch.rand(2, 2)
        with self.assertRaisesRegex(torch._dynamo.exc.UserError, "to be a tuple"):
            # Intentionally not wrapping `inp` in a tuple to trigger the error
            _ = export(M(), inp)

    def test_decomp_item_in_prim_before_decomposition(self):
        class M(torch.nn.Module):
            def forward(self, x):
                torch.ops.aten._assert_async.msg(torch.tensor(True), "Fail")
                return x

        ep = export(M(), (torch.randn(2, 2),))
        FileCheck().check_count(
            "torch.ops.aten._assert_async.msg", 1, exactly=True
        ).run(ep.graph_module.code)

    def test_decomp_item_in_prim_after_decomposition(self):
        class M(torch.nn.Module):
            def forward(self, x):
                torch.ops.aten._assert_async.msg(torch.tensor(True), "Fail")
                return x

        from torch._decomp import (
            _decomp_table_to_post_autograd_aten,
            decomposition_table,
        )

        decomp_table = {**_decomp_table_to_post_autograd_aten(), **decomposition_table}

        ep = export(M(), (torch.randn(2, 2),)).run_decompositions(decomp_table)

        # The difference seems fine because export_for_training catches const tensor little differently.
        # Training IR produces:
        # graph():
        #     %c_lifted_tensor_0 : [num_users=1] = placeholder[target=c_lifted_tensor_0]
        #     %x : [num_users=1] = placeholder[target=x]
        #     %lift_fresh_copy : [num_users=1] = call_function[target=torch.ops.aten.lift_fresh_copy.default](args = (%c_lifted_tensor_0,), kwargs = {})
        #     %detach_ : [num_users=1] = call_function[target=torch.ops.aten.detach_.default](args = (%lift_fresh_copy,), kwargs = {})
        #     %_assert_async : [num_users=0] = call_function[target=torch.ops.aten._assert_async.msg](args = (%detach_, Fail), kwargs = {})
        #     return (x,)
        #
        # Pre-dispatch functionalization produces:
        # graph():
        #     %c_lifted_tensor_0 : [num_users=1] = placeholder[target=c_lifted_tensor_0]
        #     %x : [num_users=1] = placeholder[target=x]
        #     %lift_fresh_copy : [num_users=1] = call_function[target=torch.ops.aten.lift_fresh_copy.default](args = (%c_lifted_tensor_0,), kwargs = {})
        #     %detach : [num_users=1] = call_function[target=torch.ops.aten.detach.default](args = (%lift_fresh_copy,), kwargs = {})
        #     %_assert_async : [num_users=0] = call_function[target=torch.ops.aten._assert_async.msg](args = (%detach, Fail), kwargs = {})
        #     return (x,)
        #
        # Retracing:
        # graph():
        #     %c_lifted_tensor_0 : [num_users=1] = placeholder[target=c_lifted_tensor_0]
        #     %x : [num_users=1] = placeholder[target=x]
        #     %clone : [num_users=1] = call_function[target=torch.ops.aten.clone.default](args = (%c_lifted_tensor_0,), kwargs = {})
        #     %detach : [num_users=1] = call_function[target=torch.ops.aten.detach.default](args = (%clone,), kwargs = {})
        #     %_assert_async : [num_users=0] = call_function[target=torch.ops.aten._assert_async.msg](args = (%detach, Fail), kwargs = {})
        #     return (x,)
        # The difference comes from the fact that prim has registration for aten.detach while not for aten.detach_.
        # The diference in retracing comes from the fact that we retrace at pre-dispatch level while the usual flow
        # traces to post-dispatch.
        if is_training_ir_test(self._testMethodName):
            self.assertExpectedInline(
                str(ep.graph_module.code).strip(),
                """\
def forward(self, c_lifted_tensor_0, x):
    lift_fresh_copy = torch.ops.aten.lift_fresh_copy.default(c_lifted_tensor_0);  c_lifted_tensor_0 = None
    _assert_async = torch.ops.aten._assert_async.msg(lift_fresh_copy, 'Fail');  lift_fresh_copy = _assert_async = None
    return (x,)""",
            )
        elif is_retracebility_test(self._testMethodName):
            self.assertExpectedInline(
                str(ep.graph_module.code).strip(),
                """\
def forward(self, c_lifted_tensor_0, x):
    clone = torch.ops.prims.clone.default(c_lifted_tensor_0, memory_format = torch.preserve_format);  c_lifted_tensor_0 = None
    view_of = torch.ops.prims.view_of.default(clone);  clone = None
    view_of_1 = torch.ops.prims.view_of.default(view_of);  view_of = None
    view_of_2 = torch.ops.prims.view_of.default(view_of_1);  view_of_1 = None
    _assert_async = torch.ops.aten._assert_async.msg(view_of_2, 'Fail');  view_of_2 = _assert_async = None
    return (x,)""",
            )
        else:
            self.assertExpectedInline(
                str(ep.graph_module.code).strip(),
                """\
def forward(self, c_lifted_tensor_0, x):
    lift_fresh_copy = torch.ops.aten.lift_fresh_copy.default(c_lifted_tensor_0);  c_lifted_tensor_0 = None
    view_of = torch.ops.prims.view_of.default(lift_fresh_copy);  lift_fresh_copy = None
    view_of_1 = torch.ops.prims.view_of.default(view_of);  view_of = None
    view_of_2 = torch.ops.prims.view_of.default(view_of_1);  view_of_1 = None
    _assert_async = torch.ops.aten._assert_async.msg(view_of_2, 'Fail');  view_of_2 = _assert_async = None
    return (x,)""",
            )

    def test_decomp_batch_norm_functional_predispatch(self):
        class ConvBatchnorm(torch.nn.Module):
            def __init__(self) -> None:
                super().__init__()
                self.conv = torch.nn.Conv2d(1, 3, 1, 1)
                self.bn = torch.nn.BatchNorm2d(3)

            def forward(self, x):
                x = self.conv(x)
                x = self.bn(x)
                return (x,)

        mod = ConvBatchnorm()
        mod.eval()
        inp = torch.randn(1, 1, 3, 3)

        gm = torch.export._trace._export(mod, (inp,), pre_dispatch=True).module()
        self.assertExpectedInline(
            str(gm.code).strip(),
            """\
def forward(self, x):
    x, = fx_pytree.tree_flatten_spec(([x], {}), self._in_spec)
    conv_weight = self.conv.weight
    conv_bias = self.conv.bias
    bn_weight = self.bn.weight
    bn_bias = self.bn.bias
    bn_running_mean = self.bn.running_mean
    bn_running_var = self.bn.running_var
    bn_num_batches_tracked = self.bn.num_batches_tracked;  bn_num_batches_tracked = None
    conv2d = torch.ops.aten.conv2d.default(x, conv_weight, conv_bias);  x = conv_weight = conv_bias = None
    _native_batch_norm_legit_no_training = torch.ops.aten._native_batch_norm_legit_no_training.default(conv2d, bn_weight, bn_bias, bn_running_mean, bn_running_var, 0.1, 1e-05);  conv2d = bn_weight = bn_bias = bn_running_mean = bn_running_var = None
    getitem = _native_batch_norm_legit_no_training[0];  _native_batch_norm_legit_no_training = None
    return pytree.tree_unflatten((getitem,), self._out_spec)""",
        )

        mod.train()
        gm_train = _export(mod, (inp,), pre_dispatch=True).module()
        self.assertExpectedInline(
            str(gm_train.code).strip(),
            """\
def forward(self, x):
    x, = fx_pytree.tree_flatten_spec(([x], {}), self._in_spec)
    conv_weight = self.conv.weight
    conv_bias = self.conv.bias
    bn_weight = self.bn.weight
    bn_bias = self.bn.bias
    bn_running_mean = self.bn.running_mean
    bn_running_var = self.bn.running_var
    bn_num_batches_tracked = self.bn.num_batches_tracked
    conv2d = torch.ops.aten.conv2d.default(x, conv_weight, conv_bias);  x = conv_weight = conv_bias = None
    add = torch.ops.aten.add.Tensor(bn_num_batches_tracked, 1)
    _native_batch_norm_legit_functional = torch.ops.aten._native_batch_norm_legit_functional.default(conv2d, bn_weight, bn_bias, bn_running_mean, bn_running_var, True, 0.1, 1e-05);  conv2d = bn_weight = bn_bias = None
    getitem = _native_batch_norm_legit_functional[0]
    getitem_3 = _native_batch_norm_legit_functional[3]
    getitem_4 = _native_batch_norm_legit_functional[4];  _native_batch_norm_legit_functional = None
    copy__default = torch.ops.aten.copy_.default(bn_running_mean, getitem_3);  bn_running_mean = getitem_3 = copy__default = None
    copy__default_1 = torch.ops.aten.copy_.default(bn_running_var, getitem_4);  bn_running_var = getitem_4 = copy__default_1 = None
    copy__default_2 = torch.ops.aten.copy_.default(bn_num_batches_tracked, add);  bn_num_batches_tracked = add = copy__default_2 = None
    return pytree.tree_unflatten((getitem,), self._out_spec)""",
        )

    def test_constrain_size_in_eager(self):
        class Module(torch.nn.Module):
            def forward(self, x, y):
                n = x.max().item()
                torch._check_is_size(n)
                return y + n

        fn = Module()
        ep = export(
            fn,
            (torch.randint(1, 2, (2, 2)), torch.randint(3, 5, (2, 3))),
        )
        test_inp = (torch.randint(1, 2, (2, 2)), torch.randint(3, 5, (2, 3)))
        self.assertTrue(torch.allclose(ep.module()(*test_inp), fn(*test_inp)))

    def test_constrain_size_with_constrain_value(self):
        class Module(torch.nn.Module):
            def forward(self, x, y):
                n = x.max().item()
                torch._check(n >= 2)
                torch._check(n <= 10)
                torch._check_is_size(n)
                return y + n

        fn = Module()
        with self.assertRaisesRegex(
            RuntimeError, r"Expected cond to be True, but got False"
        ):
            _ = fn(torch.randint(1, 2, (2, 2)), torch.randint(3, 5, (2, 3)))

        ep = export(
            fn,
            (torch.randint(3, 4, (2, 2)), torch.randint(3, 5, (2, 3))),
        )
        with self.assertRaisesRegex(
            RuntimeError, r"Runtime assertion failed for expression u[\d+] \>\= 2"
        ):
            test_inp = (torch.randint(1, 2, (2, 2)), torch.randint(3, 5, (2, 3)))
            _ = ep.module()(*test_inp)

    def test_constrain_size_with_various_cases(self):
        class Module1(torch.nn.Module):
            def forward(self, x, y):
                n = x.item()
                torch._check_is_size(n)
                torch._check(n >= 0)
                return y.sum() + torch.ones(n, 5).sum()

        case1 = Module1()

        class Module2(torch.nn.Module):
            def forward(self, x, y):
                n = x.item()
                torch._check_is_size(n)
                torch._check(n >= 0)
                torch._check(n <= 6)
                return y.sum() + torch.ones(n, 5).sum()

        case2 = Module2()

        class Module3(torch.nn.Module):
            def forward(self, x, y):
                n = x.item()
                torch._check_is_size(n)
                torch._check(n >= 0)
                torch._check(n <= 1)
                return y.sum() + torch.ones(n, 5).sum()

        case3 = Module3()

        class Module4(torch.nn.Module):
            def forward(self, x, y):
                n = x.item()
                torch._check_is_size(n)
                torch._check(n >= 2)
                return y.sum() + torch.ones(n, 5).sum()

        case4 = Module4()

        class Module5(torch.nn.Module):
            def forward(self, x, y):
                n = x.item()
                torch._check_is_size(n)
                torch._check(n >= 1)
                return y.sum() + torch.ones(n, 5).sum()

        case5 = Module5()

        ep = export(case1, (torch.tensor(1), torch.ones(4, 5)))

        with self.assertRaisesRegex(
            RuntimeError, r"Expected cond to be True, but got False"
        ):
            _ = case1(torch.tensor(-1), torch.randn(4, 5))

        self.assertTrue(
            torch.allclose(
                ep.module()(torch.tensor(1), torch.ones(4, 5)),
                case1(torch.tensor(1), torch.ones(4, 5)),
            )
        )

        ep = export(case2, (torch.tensor(5), torch.randn(4, 5)))

        with self.assertRaisesRegex(
            RuntimeError,
            r"Expected cond to be True, but got False",
        ):
            _ = case2(torch.tensor(7), torch.randn(4, 5))

        with self.assertRaisesRegex(
            RuntimeError,
            r"Expected cond to be True, but got False",
        ):
            _ = case2(torch.tensor(9), torch.randn(4, 5))

        self.assertTrue(
            torch.allclose(
                ep.module()(torch.tensor(5), torch.ones(4, 5)),
                case2(torch.tensor(5), torch.ones(4, 5)),
            )
        )

        _ = case3(torch.tensor(1), torch.randn(4, 5))

        with self.assertRaisesRegex(
            RuntimeError,
            r"Expected cond to be True, but got False",
        ):
            _ = case4(torch.tensor(1), torch.randn(4, 5))

        ep = export(case4, (torch.tensor(5), torch.randn(4, 5)))

        with self.assertRaisesRegex(
            RuntimeError,
            r"Expected cond to be True, but got False",
        ):
            _ = case4(torch.tensor(1), torch.randn(4, 5))

        self.assertTrue(
            torch.allclose(
                ep.module()(torch.tensor(5), torch.ones(4, 5)),
                case4(torch.tensor(5), torch.ones(4, 5)),
            )
        )

        ep = export(case5, (torch.tensor(5), torch.randn(4, 5)))

        with self.assertRaisesRegex(
            RuntimeError,
            r"Expected cond to be True, but got False",
        ):
            _ = case5(torch.tensor(0), torch.randn(4, 5))

        self.assertTrue(
            torch.allclose(
                ep.module()(torch.tensor(5), torch.ones(4, 5)),
                case5(torch.tensor(5), torch.ones(4, 5)),
            )
        )

    def test_automatic_constrain_size(self):
        class M(torch.nn.Module):
            def forward(self, x, y):
                n = x.item()
                return y.sum() + torch.ones(n, 5).sum()

        ep = export(M(), (torch.tensor(1), torch.ones(4, 5)))

        # This is because we insert sym_constrain_range in the graph now
        error_msg = r"Invalid value range for -1 between"
        with self.assertRaisesRegex(RuntimeError, error_msg):
            _ = ep.module()(torch.tensor(-1), torch.randn(4, 5))

        self.assertTrue(
            torch.allclose(
                ep.module()(torch.tensor(1), torch.ones(4, 5)),
                M()(torch.tensor(1), torch.ones(4, 5)),
            )
        )

    def test_cleanup_dynamic_markers(self) -> None:
        class Foo(torch.nn.Module):
            def forward(self, inputs):
                x, y = inputs["x"], inputs["y"]
                return x + y

        inputs = (
            {
                "x": torch.randn(4, 8),
                "y": torch.randn(4, 8),
            },
        )
        shapes = {
            "inputs": {
                "x": (Dim.AUTO, Dim.STATIC),
                "y": (Dim.DYNAMIC, Dim.STATIC),
            },
        }
        ep = export(Foo(), inputs, dynamic_shapes=shapes)
        for tensor in inputs[0].values():
            for attr in [
                "_dynamo_weak_dynamic_indices",
                "_dynamo_dynamic_indices",
                "_dynamo_dynamic_range",
                "_dynamo_static_indices",
                "_dynamo_unbacked_indices",
            ]:
                self.assertFalse(hasattr(tensor, attr))

    def test_constrain_decomp(self) -> None:
        class M(torch.nn.Module):
            def __init__(self) -> None:
                super().__init__()
                self.freq = torch.ones(5, 5)

            def forward(self, start_pos: torch.Tensor):
                pos = start_pos.item()
                torch._check_is_size(pos)
                torch._check(pos >= 0)
                torch._check(pos <= 4)
                return self.freq[pos] * self.freq[pos]

        ep = torch.export.export(M(), (torch.tensor(1),))
        FileCheck().check_count(
            "torch.ops.aten._assert_scalar.default", 2, exactly=True
        ).run(ep.graph_module.code)
        FileCheck().check_count(
            "torch.ops.aten.sym_constrain_range_for_size.default", 1, exactly=True
        ).run(ep.graph_module.code)

        decompose_ep = ep.run_decompositions()
        FileCheck().check_count(
            "torch.ops.aten._assert_scalar.default", 2, exactly=True
        ).run(ep.graph_module.code)
        FileCheck().check_count(
            "torch.ops.aten.sym_constrain_range_for_size.default", 1, exactly=True
        ).run(ep.graph_module.code)

    def test_mixed_input(self):
        class Module(torch.nn.Module):
            def forward(self, a, b, alpha: int):
                return torch.add(a, b, alpha=alpha)

        func = Module()

        a = torch.rand(1, 2)
        b = torch.rand(1, 2)
        alpha = 10

        exported = export(func, (a, b, alpha))
        for node in exported.graph_module.graph.nodes:
            if node.op == "placeholder":
                self.assertTrue(isinstance(node.meta["val"], (Tensor, int)))

    def test_export_with_inline_constraints(self):
        class Module(torch.nn.Module):
            def forward(self, x):
                a = x.item()
                torch._check(a >= 4)
                torch._check(a <= 7)
                return torch.empty((a, 4))

        f = Module()
        ep = export(f, (torch.tensor([5]),))
        self.assertEqual(ep.module()(torch.tensor([6])).shape, (6, 4))

        FileCheck().check_count(
            "torch.ops.aten._assert_scalar.default", 2, exactly=True
        ).run(ep.graph_module.code)
        FileCheck().check_count(
            "torch.ops.aten.sym_constrain_range.default", 0, exactly=True
        ).run(ep.graph_module.code)
        FileCheck().check_count(
            "torch.ops.aten.sym_constrain_range_for_size.default", 1, exactly=True
        ).run(ep.graph_module.code)

        with self.assertRaisesRegex(
            RuntimeError,
            r"Runtime assertion failed for expression u[\d+] \<\= 7",
        ) as cm:
            ep.module()(torch.tensor([30]))

    def test_export_with_inline_constraints_complex(self):
        class Module(torch.nn.Module):
            def forward(self, x):
                a = x.item()
                torch._check(a >= 4)
                torch._check(a <= 7)
                empty = torch.empty((a, 4))

                return torch.cat((empty.transpose(0, 1), torch.zeros(6, a)), 0)

        f = Module()
        ep = export(f, (torch.tensor([6]),))
        self.assertEqual(ep.module()(torch.tensor([5])).shape, (10, 5))
        FileCheck().check_count(
            "torch.ops.aten._assert_scalar.default", 2, exactly=True
        ).run(ep.graph_module.code)
        FileCheck().check_count(
            "torch.ops.aten.sym_constrain_range.default", 0, exactly=True
        ).run(ep.graph_module.code)
        FileCheck().check_count(
            "torch.ops.aten.sym_constrain_range_for_size.default", 1, exactly=True
        ).run(ep.graph_module.code)

    def test_to_module_with_mutated_buffer(self):
        class Foo(torch.nn.Module):
            def __init__(self) -> None:
                super().__init__()
                self.buf = torch.nn.Buffer(torch.zeros(1))

            def forward(self, x):
                self.buf.add_(1)
                return x.sum() + self.buf.sum()

        exported = export(Foo(), (torch.ones(5, 5),))
        stateful_gm = exported.module()
        export_return_val = stateful_gm(torch.ones(5, 5))
        eager = Foo()
        eager_return_val = eager(torch.ones(5, 5))
        self.assertTrue(torch.allclose(eager_return_val, export_return_val))

        for name, buffer in stateful_gm.named_buffers():
            self.assertTrue(torch.allclose(torch.ones(1), buffer))

        changed = stateful_gm.graph.eliminate_dead_code()
        self.assertFalse(changed)
        self.assertTrue(
            torch.allclose(stateful_gm(torch.ones(5, 5)), eager(torch.ones(5, 5)))
        )

        for name, buffer in stateful_gm.named_buffers():
            self.assertTrue(torch.allclose(torch.tensor(2, dtype=torch.float), buffer))

    def test_to_module_with_mutated_buffer_multiple(self):
        class Bar(torch.nn.Module):
            def __init__(self) -> None:
                super().__init__()
                self.buf = torch.nn.Buffer(torch.ones(1))

            def forward(self, x):
                self.buf.add_(1)
                return x.sum() + self.buf.sum()

        class Foo(torch.nn.Module):
            def __init__(self) -> None:
                super().__init__()
                self.buf = torch.nn.Buffer(torch.zeros(1))
                self.bar = Bar()

            def forward(self, x):
                self.buf.add_(1)
                self.bar.buf.add_(2)
                bar = self.bar(x)
                return bar.sum() + self.buf.sum()

        exported = export(Foo(), (torch.ones(5, 5),))
        stateful_gm = exported.module()
        export_return_val = stateful_gm(torch.ones(5, 5))
        eager = Foo()
        eager_return_val = eager(torch.ones(5, 5))
        self.assertTrue(torch.allclose(eager_return_val, export_return_val))

        for name, buffer in stateful_gm.named_buffers():
            if name == "L__self___buf":
                self.assertTrue(torch.allclose(torch.ones(1), buffer))
            if name == "L__self___bar_buf":
                self.assertTrue(
                    torch.allclose(torch.tensor(4, dtype=torch.float), buffer)
                )

        changed = stateful_gm.graph.eliminate_dead_code()
        self.assertFalse(changed)
        self.assertTrue(
            torch.allclose(stateful_gm(torch.ones(5, 5)), eager(torch.ones(5, 5)))
        )

        for name, buffer in stateful_gm.named_buffers():
            if name == "L__self___buf":
                self.assertTrue(
                    torch.allclose(torch.tensor(2, dtype=torch.float), buffer)
                )
            if name == "L__self___bar_buf":
                self.assertTrue(
                    torch.allclose(torch.tensor(7, dtype=torch.float), buffer)
                )

    def test_runtime_assert_for_prim(self):
        class Foo(torch.nn.Module):
            def forward(self, x, y):
                return x + y

        foo = Foo()
        tensor_inp = torch.ones(7, 5)
        dim0_x = torch.export.Dim("dim0_x", min=6)
        dynamic_shapes = {"x": {0: dim0_x}, "y": None}
        exported = torch.export.export(
            foo, (tensor_inp, 5), dynamic_shapes=dynamic_shapes
        )
        self.assertTrue(
            torch.allclose(
                exported.module()(torch.ones(8, 5), 5), foo(torch.ones(8, 5), 5)
            )
        )
        with self.assertRaisesRegex(
            RuntimeError,
            escape("Expected input at *args[1] to be equal to 5, but got 6"),
        ):
            _ = exported.module()(torch.ones(8, 5), 6)

        exported = torch.export.export(
            foo, (tensor_inp, 5.0), dynamic_shapes=dynamic_shapes
        )
        with self.assertRaisesRegex(
            RuntimeError,
            escape("Expected input at *args[1] to be equal to 5.0, but got 6.0"),
        ):
            _ = exported.module()(torch.ones(7, 5), 6.0)

    def test_runtime_assert_for_prm_str(self):
        class Foo(torch.nn.Module):
            def forward(self, a, b, mode):
                return torch.div(a, b, rounding_mode=mode)

        foo = Foo()
        inps = (torch.randn(4, 4), torch.randn(4), "trunc")
        exported = export(foo, inps)
        with self.assertRaisesRegex(
            RuntimeError, "to be equal to trunc, but got floor"
        ):
            _ = exported.module()(torch.randn(4, 4), torch.randn(4), "floor")
        self.assertTrue(torch.allclose(exported.module()(*inps), foo(*inps)))

    def test_redundant_assert_max_upper_bound(self):
        class M(torch.nn.Module):
            def forward(self, x):
                b = x.nonzero()
                torch._check(b.shape[0] >= 3)
                return b

        m = M()
        inp = (torch.tensor([1, 1, 1, 0, 1]),)
        dim = torch.export.Dim("dim")
        ep = export(m, inp, dynamic_shapes=((dim,),))
        FileCheck().check_count(
            "torch.ops.aten._assert_scalar.default", 1, exactly=True
        ).run(ep.graph_module.code)

    def test_to_module_with_mutated_buffer_multiple_update_sub_later(self):
        class Bar(torch.nn.Module):
            def __init__(self) -> None:
                super().__init__()
                self.buf = torch.nn.Buffer(torch.ones(1))

            def forward(self, x):
                self.buf.add_(1)
                return x.sum() + self.buf.sum()

        class Foo(torch.nn.Module):
            def __init__(self) -> None:
                super().__init__()
                self.buf = torch.nn.Buffer(torch.zeros(1))
                self.bar = Bar()

            def forward(self, x):
                self.buf.add_(1)
                bar = self.bar(x)
                self.bar.buf.add_(2)
                return bar.sum() + self.buf.sum()

        exported = export(Foo(), (torch.ones(5, 5),))
        stateful_gm = exported.module()
        export_return_val = stateful_gm(torch.ones(5, 5))
        eager = Foo()
        eager_return_val = eager(torch.ones(5, 5))
        self.assertTrue(torch.allclose(eager_return_val, export_return_val))

        for name, buffer in stateful_gm.named_buffers():
            if name == "L__self___buf":
                self.assertTrue(torch.allclose(torch.ones(1), buffer))
            if name == "L__self___bar_buf":
                self.assertTrue(
                    torch.allclose(torch.tensor(4, dtype=torch.float), buffer)
                )

        changed = stateful_gm.graph.eliminate_dead_code()
        self.assertFalse(changed)
        self.assertTrue(
            torch.allclose(stateful_gm(torch.ones(5, 5)), eager(torch.ones(5, 5)))
        )

        for name, buffer in stateful_gm.named_buffers():
            if name == "L__self___buf":
                self.assertTrue(
                    torch.allclose(torch.tensor(2, dtype=torch.float), buffer)
                )
            if name == "L__self___bar_buf":
                self.assertTrue(
                    torch.allclose(torch.tensor(7, dtype=torch.float), buffer)
                )

    def test_retracable_ep(self):
        class Bar(torch.nn.Module):
            def __init__(self) -> None:
                super().__init__()
                self.buf = torch.nn.Buffer(torch.ones(1))

            def forward(self, x):
                self.buf.add_(1)
                return x.sum() + self.buf.sum()

        class Foo(torch.nn.Module):
            def __init__(self) -> None:
                super().__init__()
                self.buf = torch.nn.Buffer(torch.zeros(1))
                self.bar = Bar()

            def forward(self, x):
                self.buf.add_(1)
                bar = self.bar(x)
                self.bar.buf.add_(2)
                return bar.sum() + self.buf.sum()

        inp = torch.ones(5, 5)
        exported = torch.export.export(Foo(), (inp,))
        reexported = torch.export.export(exported.module(), (inp,))

        self.assertTrue(torch.allclose(Foo()(inp), reexported.module()(inp)))

        dim0_x = torch.export.Dim("dim0_x")
        exported = torch.export.export(Foo(), (inp,), dynamic_shapes=({0: dim0_x},))
        reexported = torch.export.export(exported.module(), (inp,))
        with self.assertRaisesRegex(
            RuntimeError, "shape\[0\] to be equal to 5, but got 7"
        ):
            reexported.module()(torch.ones(7, 5))

        reexported = torch.export.export(
            exported.module(), (inp,), dynamic_shapes=({0: dim0_x},)
        )
        self.assertTrue(
            torch.allclose(
                Foo()(torch.ones(7, 5)), reexported.module()(torch.ones(7, 5))
            )
        )

        # can't retrace with invalid inputs with respect to the original ExportedProgram
        dim0_x_v2 = torch.export.Dim("dim0_x_v2", min=3)
        exported_v2 = torch.export.export(
            Foo(), (inp,), dynamic_shapes={"x": {0: dim0_x_v2}}
        )
        with self.assertRaisesRegex(
            RuntimeError,
            escape("Expected input at *args[0].shape[0] to be >= 3, but got 2"),
        ):
            torch.export.export(exported_v2.module(), (torch.randn(2, 2),))

    def test_export_cond_symbool_pred(self):
        class A(torch.nn.Module):
            def __init__(self) -> None:
                super().__init__()
                self.buffer = torch.nn.Buffer(torch.ones(6, 4))

            def forward(self):
                return self.buffer.cos()

        class Foo(torch.nn.Module):
            def __init__(self) -> None:
                super().__init__()
                self.a = A()

            def forward(self, x):
                def true_fn(x):
                    return x.cos() + self.a().sum()

                def false_fn(x):
                    return x.sin()

                return cond(x.shape[0] > 4, true_fn, false_fn, [x])

        dim0 = torch.export.Dim("dim0", min=3)
        inp = torch.ones(6, 4)
        ep = export(Foo(), (inp,), dynamic_shapes={"x": {0: dim0}})
        schema = get_hop_schema(ep)
        self.assertExpectedInline(
            str(schema),
            """cond(SymBool pred, GraphModule true_fn, GraphModule false_fn, Tensor[2] operands) -> Tensor[1]""",
        )
        self.assertExpectedInline(
            ep.graph_module.code.strip(),
            """\
def forward(self, b_a_buffer, x):
    sym_size_int_1 = torch.ops.aten.sym_size.int(x, 0)
    gt = sym_size_int_1 > 4;  sym_size_int_1 = None
    true_graph_0 = self.true_graph_0
    false_graph_0 = self.false_graph_0
    cond = torch.ops.higher_order.cond(gt, true_graph_0, false_graph_0, [x, b_a_buffer]);  gt = true_graph_0 = false_graph_0 = x = b_a_buffer = None
    getitem = cond[0];  cond = None
    return (getitem,)""",
        )
        self.assertTrue(
            torch.allclose(ep.module()(torch.ones(6, 4)), Foo()(torch.ones(6, 4)))
        )

    def test_aten_lift_fresh_copy(self):
        class M(torch.nn.Module):
            def forward(self, x):
                return torch.ops.aten.lift_fresh_copy(x)

        ep = export(M(), (torch.ones(6, 4),))
        found = False

        op = "torch.ops.aten.clone.default"
        FileCheck().check_count(op, 1, exactly=True).run(ep.graph_module.code)

    def test_cond_buffers(self):
        class M(torch.nn.Module):
            def __init__(self) -> None:
                super().__init__()
                self.register_parameter(
                    "param", torch.nn.Parameter(torch.ones(2, 3), requires_grad=False)
                )
                self.buffer = torch.nn.Buffer(torch.ones(2, 3) + 1)

            def true_fn(self, x):
                return x + self.param

            def false_fn(self, x):
                return x + self.buffer

            def forward(self, x):
                return cond(x.shape[0] == 4, self.true_fn, self.false_fn, [x])

        inp = torch.ones(2, 3)
        ep = torch.export.export(M(), (inp,))
        inp = torch.randn(2, 3)
        epm = ep.module()
        self.assertTrue(torch.allclose(epm(inp), M()(inp)))

        for gm in epm.named_modules():
            if not isinstance(gm, torch.fx.GraphModule):
                continue
            self.assertEqual(
                len([node for node in gm.graph.nodes if node.op == "placeholder"]), 1
            )

    # map_fn references module outside the module hierarchy
    @unittest.expectedFailure
    def test_map_buffers(self):
        class M1(torch.nn.Module):
            def __init__(self) -> None:
                super().__init__()
                self.register_parameter(
                    "param", torch.nn.Parameter(torch.tensor(5), requires_grad=False)
                )
                self.buffer = torch.nn.Buffer(torch.tensor(6) + 1)

        m1 = M1()

        def map_fn(x, y):
            z = x + y + m1.param + m1.buffer
            z.add_(4)
            return z

        class M(torch.nn.Module):
            def forward(self, xs, y):
                return map(map_fn, xs, y)

        example_inputs = (torch.ones(3, 2), torch.tensor(3))
        ep = torch.export.export(M(), example_inputs)
        example_inputs = (torch.randn(3, 2), torch.tensor(3))
        epm = ep.module()
        self.assertTrue(torch.allclose(epm(*example_inputs), M()(*example_inputs)))

        for gm in epm.named_modules():
            if not isinstance(gm, torch.fx.GraphModule):
                continue
            self.assertEqual(
                len([node for node in gm.graph.nodes if node.op == "placeholder"]), 2
            )

    def test_check_is_size_error(self):
        class Module(torch.nn.Module):
            def forward(self, x):
                a = x.item()
                # We cannot automatically infer a is a size here because view
                # accepts -1
                return torch.randn(24).view(a, 4)

        f = Module()
        if is_non_strict_test(self._testMethodName):
            error = torch.fx.experimental.symbolic_shapes.GuardOnDataDependentSymNode
        else:
            error = torch._dynamo.exc.UserError
        error_msg = r"Could not guard on data-dependent expression"
        with self.assertRaisesRegex(error, error_msg):
            _ = export(f, (torch.tensor(6),))

    def test_train_eval_on_exported_preautograd_module(self):
        class Foo(torch.nn.Module):
            def __init__(self) -> None:
                super().__init__()

            def forward(self, x):
                if x.shape[0] > 4:
                    return x.cos()
                return x.sin()

        graph_module = _export(Foo(), (torch.ones(7, 5),), pre_dispatch=True).module()
        with self.assertRaisesRegex(
            NotImplementedError, r"Calling train\(\) is not supported yet."
        ):
            graph_module.train()

        with self.assertRaisesRegex(
            NotImplementedError, r"Calling eval\(\) is not supported yet."
        ):
            graph_module.eval()

    def test_lifted_constants(self) -> None:
        class Module(torch.nn.Module):
            def forward(self, x):
                return x + torch.tensor(3)

        f = Module()
        ep = export(f, (torch.tensor(1),))

        self.assertEqual(len(ep.graph_signature.input_specs), 2)
        self.assertEqual(len(ep.constants), 1)

        class Foo(torch.nn.Module):
            def __init__(self) -> None:
                super().__init__()
                self.a = torch.tensor(3)

            def forward(self, x):
                list_tensor = [torch.tensor(3), torch.tensor(4)]
                return x + self.a + list_tensor[0] + list_tensor[1]

        ep = export(Foo(), (torch.tensor(1),))

        self.assertEqual(len(ep.graph_signature.input_specs), 4)
        self.assertEqual(len(ep.state_dict), 0)
        self.assertEqual(len(ep.constants), 3)

        inp = (torch.tensor(5),)
        self.assertTrue(torch.allclose(ep.module()(*inp), Foo()(*inp)))

        transform = ep.run_decompositions()
        self.assertEqual(len(ep.graph_signature.input_specs), 4)
        self.assertTrue(torch.allclose(ep.module()(*inp), transform.module()(*inp)))

    def test_tensor_attribute_zero_args(self):
        class Foo(torch.nn.Module):
            def __init__(self, value):
                super().__init__()
                self.x = torch.tensor(value)

            def forward(self):
                return self.x.clone()

        m = Foo([1, 2])
        ep = export(m, ())
        self.assertEqual(ep.graph_signature.lifted_tensor_constants, ["x"])

    def test_preserve_shape_dynamism_for_unused_inputs(self):
        @dataclass
        class Input:
            f: torch.Tensor
            p: torch.Tensor

        torch._export.utils.register_dataclass_as_pytree_node(
            Input,
            serialized_type_name="test_preserve_shape_dynamism_for_unused_inputs.Input",
        )

        class Module(torch.nn.Module):
            def forward(self, x: Input):
                return x.f + 1

        mod = Module()
        example_inputs = (Input(f=torch.ones(10, 4), p=torch.zeros(10, 4)),)
        ep_static = torch.export.export(mod, example_inputs)
        for node in ep_static.graph.nodes:
            if node.op == "placeholder":
                for s in node.meta["val"].shape:
                    self.assertIsInstance(s, int)

        dim0_x_f, dim0_x_p = torch.export.dims("dim0_x_f", "dim0_x_p")
        dynamic_shapes = {"x": [{0: dim0_x_f}, {0: dim0_x_p}]}
        ep_dynamic = torch.export.export(
            mod, example_inputs, dynamic_shapes=dynamic_shapes
        )
        for node in ep_dynamic.graph.nodes:
            if node.op == "placeholder":
                for i, s in enumerate(node.meta["val"].shape):
                    if i == 0:
                        self.assertIsInstance(s, torch.SymInt)
                    else:
                        self.assertIsInstance(s, int)

    def test_multiple_definitions_same_name_dim(self):
        class Foo(torch.nn.Module):
            def forward(self, x, y):
                return torch.matmul(x, y)

        A = torch.export.Dim("C", min=3)
        B = torch.export.Dim("C", max=12)
        with self.assertRaisesRegex(
            torch._dynamo.exc.UserError,
            "Found different definitions Dim\\(.*min=3\\) and Dim\\(.*max=12\\) "
            "for the same symbolic dimension",
        ):
            torch.export.export(
                Foo(),
                (torch.randn(10, 10), torch.randn(10, 10)),
                dynamic_shapes={"x": (A, B), "y": (B, A)},
            )

    def test_export_with_wrong_inputs(self):
        class MyModule(torch.nn.Module):
            def forward(self, x):
                return x + x

        exported_program = export(MyModule(), (torch.rand(2, 3),), {})
        with self.assertRaisesRegex(ValueError, "Trying to flatten user inputs"):
            exported_program.module()(torch.rand(2, 3), torch.rand(2, 3))

    def test_export_decomps_simple(self):
        class M(torch.nn.Module):
            def __init__(self) -> None:
                super().__init__()
                self.lin = torch.nn.Linear(10, 1)

            def forward(self, x):
                return self.lin(x)

        inp = (torch.randn(5, 10),)
        m = M()
        ep = export(m, inp)
        state_dict = ep.state_dict

        self.assertTrue(torch.allclose(ep.module()(*inp), m(*inp)))

        core_aten_ep = ep.run_decompositions()
        FileCheck().check_count("torch.ops.aten.permute.default", 1, exactly=True).run(
            core_aten_ep.graph_module.code
        )
        FileCheck().check_count("torch.ops.aten.t.default", 0, exactly=True).run(
            core_aten_ep.graph_module.code
        )
        self.assertTrue(torch.allclose(core_aten_ep.module()(*inp), m(*inp)))
        self.assertEqual(id(state_dict), id(ep.state_dict))

    @unittest.skipIf(IS_FBCODE, "We can't customize decomp in fbcode")
    def test_export_for_inference_e2e(self):
        class M(torch.nn.Module):
            def __init__(self) -> None:
                super().__init__()
                self.lin = torch.nn.Linear(10, 1)

            def forward(self, x):
                return self.lin(x)

        inp = (torch.randn(5, 10),)
        m = M()

        decomp_table = torch.export.core_aten_decompositions()

        def _custom_decomp_for_linear(x, weight, bias):
            return x + bias.sum()

        decomp_table[torch.ops.aten.linear.default] = _custom_decomp_for_linear
        del decomp_table[torch.ops.aten.sum.default]
        ep = torch.export.export_for_inference(
            m, inp, decomp_table=decomp_table, dynamic_shapes={"x": {0: Dim("batch")}}
        )

        self.assertExpectedInline(
            str(ep.graph_module.code).strip(),
            """\
def forward(self, p_lin_weight, p_lin_bias, x):
    sum_1 = torch.ops.aten.sum.default(p_lin_bias);  p_lin_bias = None
    add = torch.ops.aten.add.Tensor(x, sum_1);  x = sum_1 = None
    return (add,)""",
        )

        ep_core = ep.run_decompositions()

        self.assertExpectedInline(
            str(ep_core.graph_module.code).strip(),
            """\
def forward(self, p_lin_weight, p_lin_bias, x):
    sum_1 = torch.ops.aten.sum.dim_IntList(p_lin_bias, []);  p_lin_bias = None
    add = torch.ops.aten.add.Tensor(x, sum_1);  x = sum_1 = None
    return (add,)""",
        )

        with self.assertRaisesRegex(RuntimeError, "Expected input"):
            ep.module()(torch.randn(4, 12))

        with self.assertRaisesRegex(RuntimeError, "Expected input"):
            ep_core.module()(torch.randn(4, 12))

    @unittest.skipIf(IS_FBCODE, "We can't customize decomp in fbcode")
    def test_export_decomp_torture_case_1(self):
        class M(torch.nn.Module):
            def __init__(self) -> None:
                super().__init__()
                self.lin = torch.nn.Linear(10, 1)

            def forward(self, x):
                return self.lin(x)

        inp = (torch.randn(5, 10),)
        m = M()
        ep = export(m, inp)

        def custom_decomp_callable(x, weight, bias):
            return x + bias

        decomp_table = core_aten_decompositions()
        decomp_table[torch.ops.aten.linear.default] = custom_decomp_callable
        core_aten_ep = ep.run_decompositions(decomp_table)
        self.assertExpectedInline(
            str(core_aten_ep.graph_module.code).strip(),
            """\
def forward(self, p_lin_weight, p_lin_bias, x):
    add = torch.ops.aten.add.Tensor(x, p_lin_bias);  x = p_lin_bias = None
    return (add,)""",
        )

    @unittest.skipIf(IS_FBCODE, "We can't customize decomp in fbcode")
    def test_export_decomp_torture_case_2(self):
        class MyLinear(torch.nn.Module):
            def __init__(self) -> None:
                super().__init__()
                self.weight = torch.randn(20, 98)
                self.bias = torch.randn(20)

            def forward(self, x):
                return torch.nn.functional.linear(x, self.weight, self.bias)

        class Foo(torch.nn.Module):
            def __init__(self) -> None:
                super().__init__()
                self.conv = torch.nn.Conv2d(16, 33, 3)
                self.conv1d = torch.nn.Conv1d(16, 33, 3)
                self.linear = MyLinear()

            def forward(self, x, y):
                x_conv = self.conv(x)
                y_conv_1d = self.conv1d(y)
                x_linear = self.linear(x_conv)
                return x_linear.cos() + y_conv_1d.sum()

        ep = export(Foo(), (torch.randn(20, 16, 50, 100), torch.randn(20, 16, 50)))
        ep_has_linear_convd = ep.run_decompositions(decomp_table={})

        def _decompose_linear_custom(x, weight, bias):
            return torch.matmul(x, weight.T) + 2 * bias

        ep_decompose_linear = ep_has_linear_convd.run_decompositions(
            decomp_table={torch.ops.aten.linear.default: _decompose_linear_custom}
        )

        self.assertExpectedInline(
            str(ep_decompose_linear.graph_module.code).strip(),
            """\
def forward(self, p_conv_weight, p_conv_bias, p_conv1d_weight, p_conv1d_bias, c_linear_weight, c_linear_bias, x, y):
    conv2d = torch.ops.aten.conv2d.default(x, p_conv_weight, p_conv_bias);  x = p_conv_weight = p_conv_bias = None
    conv1d = torch.ops.aten.conv1d.default(y, p_conv1d_weight, p_conv1d_bias);  y = p_conv1d_weight = p_conv1d_bias = None
    permute = torch.ops.aten.permute.default(c_linear_weight, [1, 0]);  c_linear_weight = None
    matmul = torch.ops.aten.matmul.default(conv2d, permute);  conv2d = permute = None
    mul = torch.ops.aten.mul.Tensor(c_linear_bias, 2);  c_linear_bias = None
    add = torch.ops.aten.add.Tensor(matmul, mul);  matmul = mul = None
    cos = torch.ops.aten.cos.default(add);  add = None
    sum_1 = torch.ops.aten.sum.default(conv1d);  conv1d = None
    add_1 = torch.ops.aten.add.Tensor(cos, sum_1);  cos = sum_1 = None
    return (add_1,)""",
        )

    def test_export_decomps_dynamic(self):
        class M(torch.nn.Module):
            def __init__(self) -> None:
                super().__init__()
                self.lin = torch.nn.Linear(10, 1)

            def forward(self, x):
                return self.lin(x)

        inp = (torch.randn(5, 10),)
        m = M()
        ep = export(m, inp, dynamic_shapes={"x": {0: Dim("batch")}})

        core_aten_ep = ep.run_decompositions()

        input_node = [
            node for node in core_aten_ep.graph.nodes if node.op == "placeholder"
        ][-1]
        self.assertTrue(isinstance(input_node.meta["val"].shape[0], torch.SymInt))

        FileCheck().check_count("torch.ops.aten.permute.default", 1, exactly=True).run(
            core_aten_ep.graph_module.code
        )
        FileCheck().check_count("torch.ops.aten.t.default", 0, exactly=True).run(
            core_aten_ep.graph_module.code
        )
        self.assertTrue(torch.allclose(core_aten_ep.module()(*inp), m(*inp)))

    def test_nonzero_2(self):
        class Module(torch.nn.Module):
            def forward(self, x):
                return torch.nonzero(x)

        f = Module()
        ep = export(f, (torch.ones(2),))
        inp = torch.randn(2)
        self.assertTrue(torch.allclose(ep.module()(inp), torch.nonzero(inp)))

    def test_redundant_asserts(self):
        class Foo(torch.nn.Module):
            def forward(self, x):
                y = x.item()
                torch._check_is_size(y)
                return torch.zeros(y)

        f = Foo()

        ep = export(f, (torch.tensor([3]),))

        FileCheck().check_count(
            "torch.ops.aten.sym_constrain_range_for_size.default", 1, exactly=True
        ).run(ep.graph_module.code)
        FileCheck().check_count(
            "torch.ops.aten._assert_scalar.default", 1, exactly=True
        ).run(ep.graph_module.code)

        ep = ep.run_decompositions()

        FileCheck().check_count(
            "torch.ops.aten.sym_constrain_range_for_size.default", 1, exactly=True
        ).run(ep.graph_module.code)
        FileCheck().check_count(
            "torch.ops.aten._assert_scalar.default", 1, exactly=True
        ).run(ep.graph_module.code)

    def test_non_arg_name_dynamic_shapes_api(self):
        class Foo(torch.nn.Module):
            def forward(self, a, b):
                return a.sum() + b.sum()

        foo = Foo()
        dim = torch.export.Dim("dim")
        ep = torch.export.export(
            foo,
            (torch.randn(4, 4), torch.randn(4, 4)),
            dynamic_shapes=(None, {0: dim}),
        )

        test_inp = (torch.randn(4, 4), torch.randn(7, 4))
        self.assertEqual(ep.module()(*test_inp), foo(*test_inp))

        ep_v2 = torch.export.export(
            foo,
            (torch.randn(4, 4), torch.randn(4, 4)),
            dynamic_shapes=(None, None),
        )
        with self.assertRaisesRegex(
            RuntimeError, "shape\[0\] to be equal to 4, but got 7"
        ):
            ep_v2.module()(*test_inp)

    def test_constant_output(self):
        class ModuleConstant(torch.nn.Module):
            def __init__(self) -> None:
                super().__init__()
                self.b = torch.randn(3, 2)

            def forward(self):
                return self.b

        class ModuleNestedConstant(torch.nn.Module):
            def __init__(self) -> None:
                super().__init__()
                self.bff = torch.randn(3, 2)

            def forward(self, x, y):
                return {"prediction": (x + y, self.bff)}

        mod = ModuleConstant()
        ep = export(mod, ())
        self.assertEqual(ep.module()(), mod())

        args = (torch.randn(3, 2), torch.randn(3, 2))
        mod = ModuleNestedConstant()
        ep = export(mod, args)
        self.assertEqual(ep.module()(*args), mod(*args))

    def test_non_arg_name_dynamic_shapes_api_with_kwarg(self):
        class Foo(torch.nn.Module):
            def forward(self, a, b, kw1, kw2):
                return a.sum() + b.sum() + kw1.sum() - kw2.sum()

        foo = Foo()
        dim = torch.export.Dim("dim")
        dim_for_kw1 = torch.export.Dim("dim_for_kw1")
        ep = torch.export.export(
            foo,
            (torch.randn(4, 4), torch.randn(4, 4)),
            {"kw2": torch.ones(4, 4), "kw1": torch.zeros(4, 4)},
            # We are specifying dynamism on the first kwarg even though user passed in
            # different order
            dynamic_shapes=(None, {0: dim}, {0: dim_for_kw1}, None),
        )

        test_inp = (torch.randn(4, 4), torch.randn(7, 4))
        test_kwargs = {"kw2": torch.ones(4, 4), "kw1": torch.zeros(9, 4)}
        # This should work even if the kwarg order are flipped.
        self.assertEqual(
            ep.module()(*test_inp, **test_kwargs), foo(*test_inp, **test_kwargs)
        )

    def test_non_arg_name_dynamic_shapes_api_with_container_type(self):
        class Foo(torch.nn.Module):
            def forward(self, a, b):
                return a[0].sum() + a[1].sum() + b.sum()

        inp_a = (torch.randn(4, 4), torch.randn(4, 4))
        inp_b = torch.randn(4, 4)
        inp = (inp_a, inp_b)

        count = 0

        def dynamify_inp(x):
            # Mark the second input a[1] dynamic
            nonlocal count
            if count == 1:
                dim = torch.export.Dim("dim", min=3)
                count += 1
                return {0: dim}
            count += 1
            return None

        dynamic_shapes = tree_map(dynamify_inp, inp)

        foo = Foo()
        ep = torch.export.export(foo, inp, dynamic_shapes=dynamic_shapes)

        test_inp = ((torch.randn(4, 4), torch.randn(2, 4)), torch.randn(4, 4))
        with self.assertRaisesRegex(RuntimeError, "shape\[0\] to be >= 3, but got 2"):
            ep.module()(*test_inp)

    def test_nested_module(self):
        class M1(torch.nn.Module):
            def forward(self, x):
                return x + x

        class M2(torch.nn.Module):
            def forward(self, x):
                m = M1()
                return m(x) * x

        inps = (torch.randn(3, 3),)
        ep = export(M2(), inps)
        self.assertTrue(torch.allclose(ep.module()(*inps), M2()(*inps)))

        add_nodes = [
            node
            for node in ep.graph.nodes
            if node.op == "call_function" and node.target == torch.ops.aten.add.Tensor
        ]
        self.assertEqual(len(add_nodes), 1)
        add_node = add_nodes[0]
        self.assertEqual(len(add_node.meta["nn_module_stack"]), 1)
        self.assertTrue("M2" in list(add_node.meta["nn_module_stack"].values())[0][1])

        self.assertExpectedInline(
            str(ep.graph).strip(),
            """\
graph():
    %x : [num_users=2] = placeholder[target=x]
    %add : [num_users=1] = call_function[target=torch.ops.aten.add.Tensor](args = (%x, %x), kwargs = {})
    %mul : [num_users=1] = call_function[target=torch.ops.aten.mul.Tensor](args = (%add, %x), kwargs = {})
    return (mul,)""",
        )

        unflattened = unflatten(ep)
        self.assertTrue(torch.allclose(unflattened(*inps), M2()(*inps)))

    def test_nested_module_with_init_buffer(self):
        class M1(torch.nn.Module):
            def __init__(self) -> None:
                super().__init__()
                self.b = torch.ones(3, 3)

            def forward(self, x):
                return x + self.b

        class M2(torch.nn.Module):
            def forward(self, x):
                m = M1()
                return m(x) * x

        inps = (torch.randn(3, 3),)
        ep = export(M2(), inps)
        self.assertTrue(torch.allclose(ep.module()(*inps), M2()(*inps)))

        self.assertEqual(len(ep.state_dict), 0)
        self.assertEqual(len(ep.constants), 0)

        self.assertExpectedInline(
            str(ep.graph).strip(),
            """\
graph():
    %x : [num_users=2] = placeholder[target=x]
    %ones : [num_users=1] = call_function[target=torch.ops.aten.ones.default](args = ([3, 3],), kwargs = {device: cpu, pin_memory: False})
    %add : [num_users=1] = call_function[target=torch.ops.aten.add.Tensor](args = (%x, %ones), kwargs = {})
    %mul : [num_users=1] = call_function[target=torch.ops.aten.mul.Tensor](args = (%add, %x), kwargs = {})
    return (mul,)""",
        )

        unflattened = unflatten(ep)
        self.assertTrue(torch.allclose(unflattened(*inps), M2()(*inps)))

    @testing.expectedFailureRetraceability  # Retracing tensor constants results in buffers
    def test_nested_module_with_constant_buffer(self):
        class M1(torch.nn.Module):
            def __init__(self) -> None:
                super().__init__()
                self.b = torch.tensor(5)

            def forward(self, x):
                return x + self.b

        class M2(torch.nn.Module):
            def forward(self, x):
                m = M1()
                return m(x) * x

        inps = (torch.randn(3, 3),)
        ep = export(M2(), inps)
        self.assertTrue(torch.allclose(ep.module()(*inps), M2()(*inps)))

        self.assertEqual(len(ep.state_dict), 0)
        self.assertEqual(len(ep.constants), 1)

        if is_training_ir_test(self._testMethodName):
            self.assertExpectedInline(
                str(ep.graph).strip(),
                """\
graph():
    %c_lifted_tensor_0 : [num_users=1] = placeholder[target=c_lifted_tensor_0]
    %x : [num_users=2] = placeholder[target=x]
    %lift_fresh_copy : [num_users=1] = call_function[target=torch.ops.aten.lift_fresh_copy.default](args = (%c_lifted_tensor_0,), kwargs = {})
    %add : [num_users=1] = call_function[target=torch.ops.aten.add.Tensor](args = (%x, %lift_fresh_copy), kwargs = {})
    %mul : [num_users=1] = call_function[target=torch.ops.aten.mul.Tensor](args = (%add, %x), kwargs = {})
    return (mul,)""",
            )
        else:
            self.assertExpectedInline(
                str(ep.graph).strip(),
                """\
graph():
    %c_lifted_tensor_0 : [num_users=1] = placeholder[target=c_lifted_tensor_0]
    %x : [num_users=2] = placeholder[target=x]
    %lift_fresh_copy : [num_users=1] = call_function[target=torch.ops.aten.lift_fresh_copy.default](args = (%c_lifted_tensor_0,), kwargs = {})
    %detach : [num_users=1] = call_function[target=torch.ops.aten.detach.default](args = (%lift_fresh_copy,), kwargs = {})
    %add : [num_users=1] = call_function[target=torch.ops.aten.add.Tensor](args = (%x, %detach), kwargs = {})
    %mul : [num_users=1] = call_function[target=torch.ops.aten.mul.Tensor](args = (%add, %x), kwargs = {})
    return (mul,)""",
            )

        unflattened = unflatten(ep)
        self.assertTrue(torch.allclose(unflattened(*inps), M2()(*inps)))

    def test_nested_module_with_parameter(self):
        class M1(torch.nn.Module):
            def __init__(self) -> None:
                super().__init__()
                self.a = torch.nn.Parameter(torch.ones(3, 3))
                self.b = torch.nn.Parameter(torch.tensor(5.0))

            def forward(self, x):
                return x + self.a * self.b

        class M2(torch.nn.Module):
            def forward(self, x):
                m = M1()
                return m(x) * x

        inps = (torch.randn(3, 3),)
        # Strict export segfaults (Issue #128109)
        ep = torch.export.export(M2(), inps, strict=False)
        self.assertTrue(torch.allclose(ep.module()(*inps), M2()(*inps)))

        self.assertEqual(len(ep.state_dict), 0)
        self.assertEqual(len(ep.constants), 1)

        self.assertExpectedInline(
            str(ep.graph).strip(),
            """\
graph():
    %c_lifted_tensor_0 : [num_users=1] = placeholder[target=c_lifted_tensor_0]
    %x : [num_users=2] = placeholder[target=x]
    %ones : [num_users=1] = call_function[target=torch.ops.aten.ones.default](args = ([3, 3],), kwargs = {device: cpu, pin_memory: False})
    %detach : [num_users=1] = call_function[target=torch.ops.aten.detach.default](args = (%ones,), kwargs = {})
    %lift_fresh_copy : [num_users=1] = call_function[target=torch.ops.aten.lift_fresh_copy.default](args = (%c_lifted_tensor_0,), kwargs = {})
    %detach_1 : [num_users=1] = call_function[target=torch.ops.aten.detach.default](args = (%lift_fresh_copy,), kwargs = {})
    %detach_2 : [num_users=1] = call_function[target=torch.ops.aten.detach.default](args = (%detach_1,), kwargs = {})
    %mul : [num_users=1] = call_function[target=torch.ops.aten.mul.Tensor](args = (%detach, %detach_2), kwargs = {})
    %add : [num_users=1] = call_function[target=torch.ops.aten.add.Tensor](args = (%x, %mul), kwargs = {})
    %mul_1 : [num_users=1] = call_function[target=torch.ops.aten.mul.Tensor](args = (%add, %x), kwargs = {})
    return (mul_1,)""",
        )

        unflattened = unflatten(ep)
        self.assertTrue(torch.allclose(unflattened(*inps), M2()(*inps)))

    def test_lazy_module_kwargs(self):
        class LazyModule(torch.nn.modules.lazy.LazyModuleMixin, torch.nn.Module):
            def initialize_parameters(self, *args, **kwargs):
                pass

            def forward(self, x, y):
                return x + y

        m = LazyModule()
        ep = export(m, (), {"x": torch.randn(3, 3), "y": torch.randn(3, 3)})
        inputs = {"x": torch.randn(3, 3), "y": torch.randn(3, 3)}
        self.assertEqual(ep.module()(**inputs), m(**inputs))

    def test_retrace_pre_autograd(self):
        class Foo(torch.nn.Module):
            def __init__(self) -> None:
                super().__init__()
                self.buffer = torch.nn.Buffer(torch.ones(4, 4))

            def forward(self, x):
                self.buffer.add_(4)
                return x.sum() + self.buffer.sum()

        inp = torch.randn(4, 4)
        gm = export(
            Foo(),
            (inp,),
            dynamic_shapes=({0: torch.export.Dim("dim", min=3)},),
        ).module()

        with self.assertRaisesRegex(
            RuntimeError, escape("Expected input at *args[0].shape[0]")
        ):
            gm(torch.randn(2, 2))

        with self.assertRaisesRegex(
            RuntimeError, escape("Expected input at *args[0].shape[0]")
        ):
            export(gm, (torch.randn(2, 2),))

        ep = export(
            gm,
            (torch.randn(5, 4),),
            dynamic_shapes=({0: torch.export.Dim("dim", min=3)},),
        )

        test_inp = torch.ones(8, 4)
        self.assertTrue(torch.allclose(ep.module()(test_inp), Foo().forward(test_inp)))

    def test_runtime_assert_with_size(self):
        class M(torch.nn.Module):
            def forward(self, x, y):
                a = x.item()
                torch._check_is_size(a)
                torch._check(a <= y.size(0))
                return y[:a]

        ep = export(
            M(),
            (torch.tensor(5), torch.ones(10)),
            dynamic_shapes={"x": None, "y": {0: torch.export.Dim("t")}},
        )
        inp = (torch.tensor(6), torch.randn(13))
        self.assertTrue(torch.allclose(ep.module()(*inp), M()(*inp)))

    @unittest.skip("Test is only supposed to work with non-strict mode")
    def test_issue_113041(self):
        class TestModule(torch.nn.Module):
            def __init__(self) -> None:
                super().__init__()
                self.a = torch.tensor(1.0)

            def forward(self, x: torch.Tensor) -> torch.Tensor:
                return x + self.a

        def forward_hook(module: torch.nn.Module, inputs, output) -> torch.Tensor:
            return 2 * output

        seq = torch.nn.Sequential(TestModule()).eval()
        seq.b = torch.tensor(2)
        handle = seq.register_forward_hook(forward_hook)

        class M(torch.nn.Module):
            def __init__(self) -> None:
                super().__init__()
                self.seq = seq

            def forward(self, x):
                return self.seq(x) + self.seq.b

        inp = (torch.randn(2, 8),)
        ep = export(M(), inp)  # This errors because dynamo adds an extra input

    def test_export_with_fake_tensor_inputs(self):
        fake_mode = torch._subclasses.fake_tensor.FakeTensorMode()

        class Model(torch.nn.Module):
            def __init__(self) -> None:
                super().__init__()
                self.linear = torch.nn.Linear(2, 2)

            def forward(self, x):
                out = self.linear(x)
                return out

        # Put the inputs on a device
        with fake_mode, torch.device("meta"):
            x = torch.rand(5, 2, 2)
            model = Model()

            exported_program = torch.export.export(model, (x,))
            export_res = exported_program.module()(x)
            exp_res = model(x)
            all_meta_val = [
                node.meta["val"]
                for node in exported_program.graph_module.graph.nodes
                if "val" in node.meta
            ]
            self.assertTrue(export_res.size() == exp_res.size())
            self.assertTrue(all(val.device == x.device for val in all_meta_val))
            self.assertTrue(
                all(val.fake_mode is all_meta_val[0].fake_mode for val in all_meta_val)
            )
            decomposed_ep = exported_program.run_decompositions()
            export_res = decomposed_ep.module()(x)
            self.assertTrue(export_res.size() == exp_res.size())

    @skipIfXpu
    def test_export_with_fake_tensor_inputs_on_cuda_devices(self):
        fake_mode = torch._subclasses.fake_tensor.FakeTensorMode()

        class Model(torch.nn.Module):
            def __init__(self) -> None:
                super().__init__()
                self.linear = torch.nn.Linear(2, 2)

            def forward(self, x):
                out = self.linear(x)
                return out

        # Put the inputs on a device
        with fake_mode, torch.device("meta"):
            x = torch.rand(5, 2, 2)
            model = Model()

        # Manualy set the fake_device of fake tensors.
        x.fake_device = torch.device("cuda:0")
        for n, p in model.named_parameters():
            p.fake_device = torch.device("cuda:0")

        # Need to set all the requires_grad of tensors to False, because fake_tensor with CUDA device
        # doesn't quite work well with aot_autograd right now due to some logic fails
        # the check in call getDeviceGuardImpl in InputMetadata.
        x.requires_grad = False
        for n, p in model.named_parameters():
            p.requires_grad = False

        def check_device_and_fake_mode():
            exported_program = torch.export.export(model, (x,))
            export_res = exported_program.module()(x)
            exp_res = model(x)
            all_meta_val = [
                node.meta["val"]
                for node in exported_program.graph_module.graph.nodes
                if "val" in node.meta
            ]
            self.assertTrue(export_res.size() == exp_res.size())
            self.assertTrue(all(val.device == x.device for val in all_meta_val))
            self.assertTrue(
                all(val.fake_mode is all_meta_val[0].fake_mode for val in all_meta_val)
            )

        check_device_and_fake_mode()

    def test_run_decomposition_supports_user_input_mutation(self):
        class SingleOp(torch.nn.Module):
            def __init__(self) -> None:
                super().__init__()
                self.op = torch.ops.aten.native_batch_norm

            def forward(
                self,
                input,
                weight,
                bias,
                running_mean,
                running_var,
                training,
                momentum,
                eps,
                **kwargs,
            ):
                return self.op(
                    input,
                    weight,
                    bias,
                    running_mean,
                    running_var,
                    training,
                    momentum,
                    eps,
                    **kwargs,
                )

        input = torch.randn(5, 5, 5)
        weight = torch.randn(5)
        bias = torch.randn(5)
        running_mean = torch.randn(5)
        running_var = torch.randn(5)
        training = True
        momentum = 0.5
        eps = 0.6

        model = SingleOp()
        output = model(
            input, weight, bias, running_mean, running_var, training, momentum, eps
        )

        ep = torch.export.export(
            model,
            args=(
                input,
                weight,
                bias,
                running_mean,
                running_var,
                training,
                momentum,
                eps,
            ),
        )
        ep.run_decompositions()
        self.assertEqual(
            ep.module()(
                input, weight, bias, running_mean, running_var, training, momentum, eps
            ),
            output,
        )

    def test_export_graph_with_no_inputs(self):
        # We saw this pattern when users want to export
        # a graph that initlizes the states of a model.
        class Module(torch.nn.Module):
            def forward(self):
                return torch.randn(3, 4), torch.randn(3, 4)

        f = Module()
        ep = torch.export.export(f, ())
        a, b = ep.module()()
        self.assertEqual(a.size(), torch.Size([3, 4]))
        self.assertEqual(b.size(), torch.Size([3, 4]))

        # Contains unbacked symint
        class M(torch.nn.Module):
            def forward(self):
                full = torch.full((), 11)
                i0 = full.item()
                return (torch.full((i0,), 0.0),)

        f = M()
        ep = torch.export.export(f, ())
        a = ep.module()()[0]
        self.assertEqual(a.size(), torch.Size([11]))
        self.assertEqual(a, torch.zeros(11))

    def test_pad_sequence(self):
        class Module(torch.nn.Module):
            def forward(self, x):
                return torch._C._nn.pad_sequence([x])

        m0 = Module()
        inputs = (torch.randn(3, 2),)
        ep = torch.export.export(
            m0, inputs, dynamic_shapes={"x": {0: Dim("batch_size")}}
        )
        self.assertEqual(ep.module()(*inputs), m0(*inputs))

        class ModuleBatchFirst(torch.nn.Module):
            def forward(self, x):
                return torch._C._nn.pad_sequence([x], batch_first=True)

        m1 = ModuleBatchFirst()
        inputs = (torch.randn(3, 2),)
        ep = torch.export.export(
            m1, inputs, dynamic_shapes={"x": {0: Dim("batch_size")}}
        )
        self.assertEqual(ep.module()(*inputs), m1(*inputs))

        class ModuleMulti(torch.nn.Module):
            def forward(self, x, y, z):
                return torch._C._nn.pad_sequence([x, y, z])

        m2 = ModuleMulti()
        inputs = (torch.randn(5, 2), torch.randn(4, 2), torch.randn(3, 2))
        ep = torch.export.export(
            m2,
            inputs,
            dynamic_shapes={
                "x": {0: Dim("batch_size")},
                "y": {0: Dim("y")},
                "z": {0: Dim("z")},
            },
        )
        self.assertEqual(ep.module()(*inputs), m2(*inputs))

        class ModuleMultiBatchFirst(torch.nn.Module):
            def forward(self, x, y, z):
                return torch._C._nn.pad_sequence([x, y, z], batch_first=True)

        m3 = ModuleMulti()
        inputs = (torch.randn(5, 2), torch.randn(4, 2), torch.randn(3, 2))
        ep = torch.export.export(
            m2,
            inputs,
            dynamic_shapes={
                "x": {0: Dim("batch_size")},
                "y": {0: Dim("y")},
                "z": {0: Dim("z")},
            },
        )
        self.assertEqual(ep.module()(*inputs), m3(*inputs))

    def test_export_then_compile_tensor_ctor(self):
        class M(torch.nn.Module):
            def forward(self, scores, mask):
                scores = scores.masked_fill(
                    mask, torch.tensor(torch.finfo(scores.dtype).min)
                )  # (bs, n_heads, q_length, k_length)
                return scores

        tensor_cpu = torch.randn(2, 4)
        mask_cpu = torch.BoolTensor(
            [[False, True, False, False], [False, False, False, False]]
        )

        m = M().eval()
        # res_ref = m(tensor_cpu, mask_cpu)
        # print("res_ref is: {}".format(res_ref), flush=True)

        exported_model = _export(m, (tensor_cpu, mask_cpu), pre_dispatch=True).module()
        optimized_model = torch.compile(exported_model)
        optimized_model(tensor_cpu, mask_cpu)

    def test_export_input_mutation_static_shape(self):
        class MutationModel(torch.nn.Module):
            def forward(self, x, y):
                x.view(3, 2, -1).add_(y)
                return x

        inputs = (torch.randn(12), torch.tensor(2))
        model = MutationModel()
        ep = export(model, inputs)
        inputs_export = copy.deepcopy(inputs)
        inputs_model = copy.deepcopy(inputs)
        self.assertEqual(ep.module()(*inputs_export), model(*inputs_model))
        self.assertEqual(inputs[0] + torch.tensor(2), inputs_model[0])
        self.assertEqual(inputs[0] + torch.tensor(2), inputs_export[0])

    def test_export_input_mutation_dynamic_shape(self):
        class MutationModel(torch.nn.Module):
            def forward(self, x, y):
                x[0].mul_(y)
                return x

        inputs = ((torch.randn(12), torch.randn(3, 2)), 2.0)
        model = MutationModel()
        ep = torch.export.export(
            model,
            inputs,
            dynamic_shapes={"x": ({0: torch.export.Dim("dim")}, None), "y": None},
        )
        nodes = list(ep.graph.nodes)
        self.assertEqual(nodes[0].op, "placeholder")
        self.assertIsInstance(nodes[0].meta["val"], torch.Tensor)
        self.assertIsInstance(nodes[0].meta["val"].shape[0], torch.SymInt)

        inputs_export = copy.deepcopy(inputs)
        inputs_model = copy.deepcopy(inputs)
        self.assertEqual(ep.module()(*inputs_export), model(*inputs_model))
        self.assertEqual(inputs[0][0] * 2.0, inputs_model[0][0])
        self.assertEqual(inputs[0][0] * 2.0, inputs_export[0][0])

    def test_export_input_mutation_bug(self):
        class M(torch.nn.Module):
            def forward(self, x):
                x[:, :2, :] = x[:, :2, :] + 1
                return x

        inputs = (torch.ones(4, 4, 4),)
        ep = torch.export.export(M(), inputs)
        m = ep.module()

        # Make the name conflict with a placeholder name that we get from
        # aot_export
        for i, node in enumerate(m.graph.nodes):
            if node.op == "placeholder":
                node.name = f"arg0_{i + 1}"
        m.recompile()

        ep = torch.export.export(m, inputs)

        inputs = (torch.randn(4, 4, 4),)
        self.assertEqual(
            ep.module()(*copy.deepcopy(inputs)), M()(*copy.deepcopy(inputs))
        )

    def test__scaled_dot_product_flash_attention(self):
        class Module(torch.nn.Module):
            def forward(self, q, k, v):
                res = torch.nn.functional.scaled_dot_product_attention(q, k, v)
                return res[0]

        m = Module()
        inputs = (
            torch.randn(5, 4, 3, 2),
            torch.randn(5, 4, 3, 2),
            torch.randn(5, 4, 3, 2),
        )
        ep = export(m, inputs)
        self.assertEqual(ep.module()(*inputs), m(*inputs))

    @testing.expectedFailureSerDer  # symfloat nyi
    def test_sym_sqrt(self):
        import math

        class M(torch.nn.Module):
            def forward(self, x):
                return x / torch.sym_sqrt(x.shape[0])

        ep = export(M(), (torch.ones(16, 4),), dynamic_shapes={"x": {0: Dim("dim")}})
        _ExportPassBaseDeprecatedDoNotUse()(ep.graph_module)
        FileCheck().check_count("torch._sym_sqrt", 1, exactly=True).run(
            ep.graph_module.code
        )

    def test_check_specialized_int(self):
        class SingleOp(torch.nn.Module):
            def __init__(self) -> None:
                super().__init__()
                self.op = torch.ops.aten.scatter_add

            def forward(self, t, dim, index, src, **kwargs):
                return self.op(t, dim, index, src, **kwargs)

        t = torch.randn(10, 5)
        dim = -1
        index = torch.tensor(
            [
                [2, 4, 3, 1, 0],
                [0, 2, 1, 4, 3],
                [3, 1, 4, 2, 0],
                [4, 0, 3, 1, 2],
                [3, 0, 4, 1, 2],
            ]
        )
        src = torch.randn(5, 5)

        model = SingleOp()
        output = model(t, dim, index, src)

        ep = torch.export.export(model, args=(t, dim, index, src))
        ep = ep.run_decompositions()
        self.assertEqual(ep.module()(t, dim, index, src), output)

    def test_fqn(self):
        class NestedChild(torch.nn.Module):
            def forward(self, x):
                return x / x

        class Child1(torch.nn.Module):
            def __init__(self) -> None:
                super().__init__()
                self.nested = NestedChild()
                self.register_parameter(
                    "child1param", torch.nn.Parameter(torch.ones(2, 3))
                )

            def forward(self, x):
                x = self.nested(x)
                return x + self.child1param

        class Child2(torch.nn.Module):
            def __init__(self) -> None:
                super().__init__()
                self.child2buffer = torch.nn.Buffer(torch.ones(2, 3))

            def forward(self, x):
                return x - self.child2buffer

        class MyModule(torch.nn.Module):
            def __init__(self) -> None:
                super().__init__()
                self.foo = Child1()
                self.bar = Child2()
                self.register_parameter(
                    "rootparam", torch.nn.Parameter(torch.ones(2, 3))
                )

            def forward(self, x):
                x = x * self.rootparam
                x = self.foo(x)
                x = self.bar(x)
                return x

        orig_eager = MyModule()
        test_inp = torch.randn(2, 3)

        torch_gm = _export_to_torch_ir(orig_eager, (torch.rand(2, 3),), {})
        for k, v in orig_eager.state_dict().items():
            normalized_k = k.replace(".", "_")
            self.assertIn(normalized_k, torch_gm.state_dict())
            self.assertEqual(v, torch_gm.state_dict()[normalized_k])
        self.assertTrue(torch.allclose(torch_gm(test_inp), orig_eager(test_inp)))

        pre_autograd_gm = torch.export._trace._export(
            orig_eager, (torch.rand(2, 3),), {}, pre_dispatch=True
        ).module()
        for k, v in orig_eager.state_dict().items():
            normalized_k = k.replace(".", "_")
            self.assertIn(k, pre_autograd_gm.state_dict())
            self.assertEqual(v, pre_autograd_gm.state_dict()[k])
        self.assertTrue(torch.allclose(pre_autograd_gm(test_inp), orig_eager(test_inp)))

        ep = export(orig_eager, (torch.rand(2, 3),), {})
        for k, v in orig_eager.state_dict().items():
            # We do not need to normalize the key here because exported
            # program's state dict is able to contain the module information.
            self.assertIn(k, ep.state_dict)
            self.assertEqual(v, ep.state_dict[k])
        self.assertTrue(torch.allclose(ep.module()(test_inp), orig_eager(test_inp)))

    def test_nn_module_stack(self):
        class Leaf(torch.nn.Module):
            def __init__(self) -> None:
                super().__init__()
                self.linear = torch.nn.Linear(4, 4)

            def forward(self, x):
                return self.linear(x)

        class Bar(torch.nn.Module):
            def __init__(self) -> None:
                super().__init__()
                self.leaf = Leaf()
                self.buffer = torch.nn.Buffer(torch.randn(4, 4))

            def forward(self, x):
                return self.buffer.sum() + self.leaf(x).sum()

        class Foo(torch.nn.Module):
            def __init__(self) -> None:
                super().__init__()
                self.bar = Bar()

            def forward(self, x):
                y = self.bar.buffer + x
                return (self.bar(x) + y.sum(),)

        inp = (torch.randn(4, 4),)
        mod = Foo()
        ep_strict = torch.export.export(mod, inp).run_decompositions()
        ep_non_strict = torch.export.export(mod, inp, strict=False).run_decompositions()

        gm_unflat_non_strict = unflatten(ep_non_strict)
        self.assertTrue(hasattr(gm_unflat_non_strict, "bar"))
        self.assertTrue(hasattr(gm_unflat_non_strict.bar, "buffer"))
        self.assertTrue(hasattr(gm_unflat_non_strict.bar, "leaf"))

        gm_unflat_strict = unflatten(ep_strict)

        self.assertEqual(gm_unflat_non_strict(*inp), gm_unflat_strict(*inp))
        self.assertExpectedInline(
            str(gm_unflat_non_strict.bar.leaf.linear.graph).strip(),
            """\
graph():
    %x : [num_users=1] = placeholder[target=x]
    %weight : [num_users=1] = get_attr[target=weight]
    %bias : [num_users=1] = get_attr[target=bias]
    %permute : [num_users=1] = call_function[target=torch.ops.aten.permute.default](args = (%weight, [1, 0]), kwargs = {})
    %addmm : [num_users=1] = call_function[target=torch.ops.aten.addmm.default](args = (%bias, %x, %permute), kwargs = {})
    return addmm""",
        )

        gm_flat_non_strict = ep_non_strict.module()
        gm_flat_strict = ep_strict.module()

        self.assertEqual(gm_flat_non_strict(*inp), gm_flat_strict(*inp))

    def test_nn_module_stack_shared_submodule(self):
        class Leaf(torch.nn.Module):
            def __init__(self) -> None:
                super().__init__()
                self.linear = torch.nn.Linear(4, 4)

            def forward(self, x):
                return self.linear(x)

        class Bar(torch.nn.Module):
            def __init__(self) -> None:
                super().__init__()
                self.leaf = Leaf()
                self.buffer = torch.nn.Buffer(torch.randn(4, 4))

            def forward(self, x):
                return self.buffer.sum() + self.leaf(x).sum()

        class BarDifferent(torch.nn.Module):
            def __init__(self) -> None:
                super().__init__()
                self.leaf = Leaf()

            def forward(self, x):
                a = self.leaf(x).sum()
                b = self.leaf(x).sum()
                return a + b

        class Foo(torch.nn.Module):
            def __init__(self) -> None:
                super().__init__()
                self.bar = Bar()
                self.bar_different = BarDifferent()

            def forward(self, x):
                y = self.bar.buffer + x
                return (
                    self.bar(x) + self.bar_different(x + 2),
                    y.sum(),
                )

        inp = (torch.randn(4, 4),)
        mod = Foo()
        ep_strict = torch.export.export(mod, inp)
        ep_non_strict = torch.export.export(mod, inp, strict=False)

        gm_unflat_non_strict = unflatten(ep_non_strict)
        self.assertTrue(hasattr(gm_unflat_non_strict, "bar"))
        self.assertTrue(hasattr(gm_unflat_non_strict.bar, "buffer"))
        self.assertTrue(hasattr(gm_unflat_non_strict.bar, "leaf"))
        self.assertTrue(hasattr(gm_unflat_non_strict.bar_different, "leaf"))

        gm_unflat_strict = unflatten(ep_strict)

        self.assertEqual(gm_unflat_non_strict(*inp), gm_unflat_strict(*inp))
        self.assertExpectedInline(
            str(gm_unflat_non_strict.bar.leaf.linear.graph).strip(),
            """\
graph():
    %x : [num_users=1] = placeholder[target=x]
    %weight : [num_users=1] = get_attr[target=weight]
    %bias : [num_users=1] = get_attr[target=bias]
    %linear : [num_users=1] = call_function[target=torch.ops.aten.linear.default](args = (%x, %weight, %bias), kwargs = {})
    return linear""",
        )
        self.assertExpectedInline(
            str(gm_unflat_non_strict.bar_different.leaf.linear.graph).strip(),
            """\
graph():
    %add_2 : [num_users=1] = placeholder[target=add_2]
    %weight : [num_users=1] = get_attr[target=weight]
    %bias : [num_users=1] = get_attr[target=bias]
    %linear_1 : [num_users=1] = call_function[target=torch.ops.aten.linear.default](args = (%add_2, %weight, %bias), kwargs = {})
    return linear_1""",
        )

        gm_flat_non_strict = ep_non_strict.module()
        gm_flat_strict = ep_strict.module()

        self.assertEqual(gm_flat_non_strict(*inp), gm_flat_strict(*inp))

    def test_unflatten_no_unroll(self):
        inp = (torch.ones(1),)

        class N(torch.nn.Module):
            def forward(self, x, b):
                if b:
                    return x + 1
                else:
                    return x + 2

        class M(torch.nn.Module):
            def __init__(self):
                super().__init__()
                self.n = N()

            def forward(self, x):
                x0 = x + 3
                x1 = self.n(x0, True)
                x2 = self.n(x0, False)
                return x1 + x2

        m = M()
        eager_result = m(*inp)

        if not is_retracebility_test(self._testMethodName):
            ep = export(M(), inp, preserve_module_call_signature=("n",))
            with self.assertRaisesRegex(
                ValueError,
                "Cannot unflatten multiple calls to module n while preserving its signature",
            ):
                torch.export.unflatten(ep)

        ep = export(M(), inp)
        print(ep)
        epm = ep.module()
        ufm = torch.export.unflatten(ep)

        exported_result = epm(*inp)
        self.assertTrue(torch.allclose(exported_result, eager_result))

        unflattened_result = ufm(*inp)
        self.assertTrue(torch.allclose(unflattened_result, eager_result))

        class _N(torch.nn.Module):
            def forward(self, x):
                return x + 1

        class _N_1(torch.nn.Module):
            def forward(self, x):
                return x + 2

        ufm.set_submodule("n", _N())
        ufm.set_submodule("n@1", _N_1())
        unflattened_result = ufm(*inp)
        self.assertTrue(torch.allclose(unflattened_result, eager_result))

    def test_preserve_module_call_signature_unflatten_specialization(self):
        class N(torch.nn.Module):
            def forward(self, x, b):
                if b:
                    return x + 1
                else:
                    return x + 2

        class M(torch.nn.Module):
            def __init__(self):
                super().__init__()
                self.n = N()

            def forward(self, x):
                x0 = x + 3
                x1 = self.n(x0, True)
                return x1 + 4

        inp = (torch.ones(1),)
        m = M()
        eager_result = m(*inp)

        if not is_retracebility_test(self._testMethodName):
            ep = export(M(), inp, preserve_module_call_signature=("n",))
            epm = ep.module()
            ufm = torch.export.unflatten(ep)

            exported_result = epm(*inp)
            self.assertTrue(torch.allclose(exported_result, eager_result))

            unflattened_result = ufm(*inp)
            self.assertTrue(torch.allclose(unflattened_result, eager_result))

            ufm.set_submodule("n", N())
            unflattened_result = ufm(*inp)
            self.assertTrue(torch.allclose(unflattened_result, eager_result))

    def test_unflatten_multiple_graphs_preserve_signature_error(self):
        class N(torch.nn.Module):
            def forward(self, x, b):
                if b:
                    return x + 1
                else:
                    return x + 2

        class M(torch.nn.Module):
            def __init__(self):
                super().__init__()
                self.n = N()

            def forward(self, x):
                x = self.n(x, True)
                x = x + 1
                x = self.n(x, False)
                x = x + 1
                return x

        inp = (torch.ones(1),)
        m = M()
        eager_result = m(*inp)

        if not is_retracebility_test(self._testMethodName):
            ep = export(M(), inp, preserve_module_call_signature=("n",))
            with self.assertRaisesRegex(
                ValueError,
                "Cannot unflatten multiple calls to module n while preserving its signature",
            ):
                torch.export.unflatten(ep)

        ep = export(M(), inp)
        epm = ep.module()
        ufm = torch.export.unflatten(ep)

        exported_result = epm(*inp)
        self.assertTrue(torch.allclose(exported_result, eager_result))

        unflattened_result = ufm(*inp)
        self.assertTrue(torch.allclose(unflattened_result, eager_result))

    def test_unflatten_multiple_graphs_state(self):
        class N(torch.nn.Module):
            def __init__(self):
                super().__init__()
                self.register_buffer("buf", torch.ones(1), persistent=False)

            def forward(self, x, b):
                if b:
                    self.buf.add_(1)
                else:
                    self.buf.add_(2)
                return x + self.buf

        class M(torch.nn.Module):
            def __init__(self):
                super().__init__()
                self.n = N()

            def forward(self, x):
                x = self.n(x, True)
                x = x + 1
                x = self.n(x, False)
                x = x + 1
                x = self.n(x, True)
                x = x + 1
                x = self.n(x, False)
                return x

        inp = (torch.ones(1),)
        m = M()
        eager_result = m(*inp)

        ep = export(M(), inp)
        epm = ep.module()
        ufm = torch.export.unflatten(ep)

        exported_result = epm(*inp)
        self.assertTrue(torch.allclose(exported_result, eager_result))

        unflattened_result = ufm(*inp)
        self.assertTrue(torch.allclose(unflattened_result, eager_result))

    def test_unflatten_multiple_graphs_shared_submodule(self):
        class N(torch.nn.Module):
            def forward(self, x, b):
                if b:
                    return x + 1
                else:
                    return x + 2

        def gen_m(n, n_1, p, p_1):
            # Create a module instance where self.n and self.p
            # share the same submodule instance.
            # The booleans n, n_1 and p, p_1 are passed to two calls each
            # to self.n and self.p, and they determine which path through
            # the shared submodule instance is taken during export.
            class M(torch.nn.Module):
                def __init__(self):
                    super().__init__()
                    self.n = N()
                    self.p = self.n

                def forward(self, x):
                    x = x + 3
                    x = self.n(x, n)
                    x = x + 4
                    x = self.n(x, n_1)
                    x = x + 5
                    x = self.p(x, p)
                    x = x + 6
                    x = self.p(x, p_1)
                    return x + 7

            return M()

        inp = (torch.ones(1),)

        def test(m, expected_graph, expected_fqns, expected_duplicates):
            eager_result = m(*inp)

            ep = export(m, inp)
            exported_result = ep.module()(*inp)
            # exported and eager results should match (baseline)
            self.assertTrue(torch.allclose(exported_result, eager_result))

            unflattened = torch.export.unflatten(ep)
            unflattened_result = unflattened(*inp)
            # unflattened and eager results should match
            # (needs multiple specialized graphs for shared submodule instance)
            self.assertTrue(torch.allclose(unflattened_result, eager_result))

            # expected graph should call minimal number of specialized submodules
            self.assertExpectedInline(
                str(unflattened.graph).strip(),
                expected_graph,
            )

            # expected graph should contain minimal number of specialized submodule fqns
            self.assertEqual(
                sorted(
                    [
                        fqn
                        for fqn, _ in unflattened.named_modules(remove_duplicate=False)
                    ]
                ),
                expected_fqns,
            )
            # expected graph should contain minimal number of specialized submodule instances
            for a, b in expected_duplicates:
                if is_non_strict_test(self._testMethodName):
                    # NOTE: non-strict does not de-duplicate shared submodules through different fqns.
                    # In particular, we use different module ids for self.n and self.p calls in non-strict,
                    # but in strict we use the same module id, which enables additional reuse.
                    # This is pre-existing behavior that might need to be fixed orthogonally.
                    self.assertNotEqual(
                        id(getattr(unflattened, a)), id(getattr(unflattened, b))
                    )
                else:
                    self.assertEqual(
                        id(getattr(unflattened, a)), id(getattr(unflattened, b))
                    )

        test(
            gen_m(n=True, n_1=False, p=False, p_1=False),
            # p should share n_1 graph, p_1 should be optimized away
            """\
graph():
    %x : [num_users=1] = placeholder[target=x]
    %add : [num_users=1] = call_function[target=torch.ops.aten.add.Tensor](args = (%x, 3), kwargs = {})
    %n : [num_users=1] = call_module[target=n](args = (%add,), kwargs = {})
    %add_2 : [num_users=1] = call_function[target=torch.ops.aten.add.Tensor](args = (%n, 4), kwargs = {})
    %n_1 : [num_users=1] = call_module[target=n@1](args = (%add_2,), kwargs = {})
    %add_4 : [num_users=1] = call_function[target=torch.ops.aten.add.Tensor](args = (%n_1, 5), kwargs = {})
    %p : [num_users=1] = call_module[target=p](args = (%add_4,), kwargs = {})
    %add_6 : [num_users=1] = call_function[target=torch.ops.aten.add.Tensor](args = (%p, 6), kwargs = {})
    %p_1 : [num_users=1] = call_module[target=p](args = (%add_6,), kwargs = {})
    %add_8 : [num_users=1] = call_function[target=torch.ops.aten.add.Tensor](args = (%p_1, 7), kwargs = {})
    return (add_8,)""",
            ["", "n", "n@1", "p"],
            [("n@1", "p")],
        )

        test(
            gen_m(n=True, n_1=False, p=True, p_1=False),
            # p should reuse n graph, p_1 should reuse n_1 graph
            """\
graph():
    %x : [num_users=1] = placeholder[target=x]
    %add : [num_users=1] = call_function[target=torch.ops.aten.add.Tensor](args = (%x, 3), kwargs = {})
    %n : [num_users=1] = call_module[target=n](args = (%add,), kwargs = {})
    %add_2 : [num_users=1] = call_function[target=torch.ops.aten.add.Tensor](args = (%n, 4), kwargs = {})
    %n_1 : [num_users=1] = call_module[target=n@1](args = (%add_2,), kwargs = {})
    %add_4 : [num_users=1] = call_function[target=torch.ops.aten.add.Tensor](args = (%n_1, 5), kwargs = {})
    %p : [num_users=1] = call_module[target=p](args = (%add_4,), kwargs = {})
    %add_6 : [num_users=1] = call_function[target=torch.ops.aten.add.Tensor](args = (%p, 6), kwargs = {})
    %p_1 : [num_users=1] = call_module[target=p@1](args = (%add_6,), kwargs = {})
    %add_8 : [num_users=1] = call_function[target=torch.ops.aten.add.Tensor](args = (%p_1, 7), kwargs = {})
    return (add_8,)""",
            ["", "n", "n@1", "p", "p@1"],
            [("n", "p"), ("n@1", "p@1")],
        )

        test(
            gen_m(n=True, n_1=True, p=True, p_1=False),
            # n_1 should be optimized away, p should reuse n graph
            """\
graph():
    %x : [num_users=1] = placeholder[target=x]
    %add : [num_users=1] = call_function[target=torch.ops.aten.add.Tensor](args = (%x, 3), kwargs = {})
    %n : [num_users=1] = call_module[target=n](args = (%add,), kwargs = {})
    %add_2 : [num_users=1] = call_function[target=torch.ops.aten.add.Tensor](args = (%n, 4), kwargs = {})
    %n_1 : [num_users=1] = call_module[target=n](args = (%add_2,), kwargs = {})
    %add_4 : [num_users=1] = call_function[target=torch.ops.aten.add.Tensor](args = (%n_1, 5), kwargs = {})
    %p : [num_users=1] = call_module[target=p](args = (%add_4,), kwargs = {})
    %add_6 : [num_users=1] = call_function[target=torch.ops.aten.add.Tensor](args = (%p, 6), kwargs = {})
    %p_1 : [num_users=1] = call_module[target=p@1](args = (%add_6,), kwargs = {})
    %add_8 : [num_users=1] = call_function[target=torch.ops.aten.add.Tensor](args = (%p_1, 7), kwargs = {})
    return (add_8,)""",
            ["", "n", "p", "p@1"],
            [("n", "p")],
        )

        test(
            gen_m(n=True, n_1=False, p=False, p_1=True),
            # p should reuse n_1 graph, p_1 should reuse n graph
            """\
graph():
    %x : [num_users=1] = placeholder[target=x]
    %add : [num_users=1] = call_function[target=torch.ops.aten.add.Tensor](args = (%x, 3), kwargs = {})
    %n : [num_users=1] = call_module[target=n](args = (%add,), kwargs = {})
    %add_2 : [num_users=1] = call_function[target=torch.ops.aten.add.Tensor](args = (%n, 4), kwargs = {})
    %n_1 : [num_users=1] = call_module[target=n@1](args = (%add_2,), kwargs = {})
    %add_4 : [num_users=1] = call_function[target=torch.ops.aten.add.Tensor](args = (%n_1, 5), kwargs = {})
    %p : [num_users=1] = call_module[target=p](args = (%add_4,), kwargs = {})
    %add_6 : [num_users=1] = call_function[target=torch.ops.aten.add.Tensor](args = (%p, 6), kwargs = {})
    %p_1 : [num_users=1] = call_module[target=p@1](args = (%add_6,), kwargs = {})
    %add_8 : [num_users=1] = call_function[target=torch.ops.aten.add.Tensor](args = (%p_1, 7), kwargs = {})
    return (add_8,)""",
            ["", "n", "n@1", "p", "p@1"],
            [("n", "p@1"), ("p", "n@1")],
        )

    def test_stack_trace(self):
        class Foo(torch.nn.Module):
            def __init__(self) -> None:
                super().__init__()
                self.linear = torch.nn.Linear(4, 4)

            def forward(self, x):
                x = self.linear(x)
                x *= 2.0
                return x

        ep = export(
            Foo(),
            (torch.randn(4, 4),),
        )
        # check correct lines are in stack trace
        trace_mul = [node for node in ep.graph.nodes if node.name == "mul"][0].meta.get(
            "stack_trace", ""
        )
        self.assertTrue(
            re.search(r"test_export.py.*in forward\n.*x \*= 2.0", trace_mul)
        )
        trace_addmm = [
            node for node in ep.graph.nodes if node.name in ["addmm", "linear"]
        ][0].meta.get("stack_trace", "")
        self.assertTrue(
            re.search(
                r"test_export.py.*in forward\n.*x = self.linear\(x\)", trace_addmm
            )
        )

    def test_cond_with_module_stack_export_with(self):
        class Bar(torch.nn.Module):
            def __init__(self) -> None:
                super().__init__()
                self.linear = torch.nn.Linear(4, 4)

            def forward(self, x):
                def true_fn(x):
                    return self.linear(x).cos()

                def false_fn(x):
                    return self.linear(x).sin()

                return torch.cond(x.sum() > 4, true_fn, false_fn, [x])

        class CondExport(torch.nn.Module):
            def __init__(self) -> None:
                super().__init__()
                self.bar = Bar()

            def forward(self, x):
                return x.cos() + self.bar(x)

        inp = (torch.randn(4, 4),)
        ep = torch.export.export(CondExport(), inp, strict=False)
        self.assertExpectedInline(
            ep.graph_module.code.strip(),
            """\
def forward(self, p_bar_linear_weight, p_bar_linear_bias, x):
    cos = torch.ops.aten.cos.default(x)
    sum_1 = torch.ops.aten.sum.default(x)
    gt = torch.ops.aten.gt.Scalar(sum_1, 4);  sum_1 = None
    true_graph_0 = self.true_graph_0
    false_graph_0 = self.false_graph_0
    cond = torch.ops.higher_order.cond(gt, true_graph_0, false_graph_0, [p_bar_linear_bias, p_bar_linear_weight, x]);  gt = true_graph_0 = false_graph_0 = p_bar_linear_bias = p_bar_linear_weight = x = None
    getitem = cond[0];  cond = None
    add = torch.ops.aten.add.Tensor(cos, getitem);  cos = getitem = None
    return (add,)""",
        )
        schema = get_hop_schema(ep)
        self.assertExpectedInline(
            str(schema),
            """cond(Tensor pred, GraphModule true_fn, GraphModule false_fn, Tensor[3] operands) -> Tensor[1]""",
        )

        cond_top_level_nn_module_stack = [
            node.meta["nn_module_stack"]
            for node in ep.graph.nodes
            if node.name == "true_graph_0"
        ][0]

        self.assertTrue(
            "test_cond_with_module_stack_export_with.<locals>.Bar"
            in str(cond_top_level_nn_module_stack)
        )

    # TODO: See https://github.com/pytorch/pytorch/issues/115790
    @unittest.expectedFailure
    def test_cond_with_module_stack_export_with_unflatten(self):
        class Bar(torch.nn.Module):
            def __init__(self) -> None:
                super().__init__()
                self.linear = torch.nn.Linear(4, 4)

            def forward(self, x):
                def true_fn(x):
                    return self.linear(x).cos()

                def false_fn(x):
                    return self.linear(x).sin()

                return torch.cond(x.shape[0] > 4, true_fn, false_fn, [x])

        class CondExport(torch.nn.Module):
            def __init__(self) -> None:
                super().__init__()
                self.bar = Bar()

            def forward(self, x):
                return x.cos() + self.bar(x)

        inp = (torch.randn(4, 4),)
        ep = torch.export.export(CondExport(), inp, strict=False)

        cond_top_level_nn_module_stack = [
            node.meta["nn_module_stack"]
            for node in ep.graph.nodes
            if node.name == "true_graph_0"
        ][0]

        # we can't preserve nn_module_stack for the subgraphs for now.
        for node in ep.graph_module.true_graph_0.graph.nodes:
            self.assertEqual(
                node.meta["nn_module_stack"], cond_top_level_nn_module_stack
            )

        # this doesn't work today
        gm_unflat_strict = unflatten(ep)

    def test_predispatch_cond(self):
        class Model(torch.nn.Module):
            def __init__(self) -> None:
                super().__init__()
                self.pred = torch.nn.Buffer(torch.tensor(False))
                self.t = torch.nn.Buffer(torch.tensor(10))

            def forward(self, x, y):
                def true_fn(x, y):
                    with torch.enable_grad():
                        return x - 1 + self.t + y

                return torch.cond(
                    self.pred,
                    true_fn,
                    lambda x, y: x + 1 - self.t + y,
                    [x, y],
                )

        model = Model()
        with torch.no_grad():
            exported_program = torch.export._trace._export(
                model,
                (torch.tensor(10), torch.tensor(12)),
                {},
                dynamic_shapes=None,
                pre_dispatch=True,
                strict=False,
            )

        schema = get_hop_schema(exported_program)
        self.assertExpectedInline(
            str(schema),
            """cond(Tensor pred, GraphModule true_fn, GraphModule false_fn, Tensor[3] operands) -> Tensor[1]""",  # noqa: B950
        )

        self.assertExpectedInline(
            str(exported_program.graph_module.code.strip()),
            """\
def forward(self, b_pred, b_t, x, y):
    true_graph_0 = self.true_graph_0
    false_graph_0 = self.false_graph_0
    cond = torch.ops.higher_order.cond(b_pred, true_graph_0, false_graph_0, [b_t, x, y]);  b_pred = true_graph_0 = false_graph_0 = b_t = x = y = None
    getitem = cond[0];  cond = None
    return (getitem,)""",
        )  # noqa: B950

        self.assertExpectedInline(
            str(exported_program.graph_module.true_graph_0.code.strip()),
            """\
def forward(self, b_t, x, y):
    submod_3 = self.submod_1
    add_1 = torch.ops.higher_order.wrap_with_set_grad_enabled(True, submod_3, x, b_t, y);  submod_3 = x = b_t = y = None
    getitem = add_1[0];  add_1 = None
    return (getitem,)""",
        )

        self.assertExpectedInline(
            str(exported_program.graph_module.true_graph_0.submod_1.code.strip()),
            """\
def forward(self, x, b_t, y):
    sub = torch.ops.aten.sub.Tensor(x, 1);  x = None
    add = torch.ops.aten.add.Tensor(sub, b_t);  sub = b_t = None
    add_1 = torch.ops.aten.add.Tensor(add, y);  add = y = None
    return (add_1,)""",
        )

    def test_predispatch_grad_wrappers(self):
        class Model(torch.nn.Module):
            def forward(self, x, y):
                with torch.enable_grad():
                    x = x - y
                with torch.no_grad():
                    x = x + y
                return x

        # no grad
        model = Model()
        with torch.no_grad():
            ep_nograd = torch.export._trace._export(
                model,
                (torch.tensor(10), torch.tensor(12)),
                {},
                dynamic_shapes=None,
                pre_dispatch=True,
                strict=False,
            )
        # check that only sub op is wrapped with grad_enabled
        getattr_nodes = [
            node for node in ep_nograd.graph.nodes if node.op == "get_attr"
        ]
        self.assertEqual(len(getattr_nodes), 1)
        grad_subgraph = getattr(ep_nograd.graph_module, getattr_nodes[0].target)
        op_node = [
            node for node in grad_subgraph.graph.nodes if node.op == "call_function"
        ][0]
        self.assertEqual(op_node.target._name, "aten::sub.Tensor")

        # enable grad
        model = Model()
        ep_grad = torch.export._trace._export(
            model,
            (torch.tensor(10), torch.tensor(12)),
            {},
            dynamic_shapes=None,
            pre_dispatch=True,
            strict=False,
        )
        # check that only add op is wrapped with grad_enabled
        getattr_nodes = [node for node in ep_grad.graph.nodes if node.op == "get_attr"]
        self.assertEqual(len(getattr_nodes), 1)
        grad_subgraph = getattr(ep_grad.graph_module, getattr_nodes[0].target)
        op_node = [
            node for node in grad_subgraph.graph.nodes if node.op == "call_function"
        ][0]
        self.assertEqual(op_node.target._name, "aten::add.Tensor")

    @testing.expectedFailureRetraceability
    def test_layer_sharing(self):
        N, C, H, W = 1, 2, 2, 3

        class Module(torch.nn.Module):
            def __init__(self) -> None:
                super().__init__()
                layer = torch.nn.LayerNorm([C, H, W])
                self.norms = torch.nn.ModuleList(
                    [
                        layer,
                        layer,
                    ]
                )

            def forward(self, x):
                for norm in self.norms:
                    x = norm(x)
                return x

        m = Module()
        copied_m = copy.deepcopy(m)
        ep = export(copied_m, (torch.randn(N, C, H, W),))
        self.assertEqual(copied_m.state_dict(), m.state_dict())
        self.assertEqual(ep.state_dict, m.state_dict())

    def test_non_persistent_buffer(self):
        class MyModule(torch.nn.Module):
            def __init__(self) -> None:
                super().__init__()
                self.foo = torch.nn.Buffer(torch.rand(2, 3), persistent=False)

            def forward(self, x):
                return self.foo + x

        class MyOuterModule(torch.nn.Module):
            def __init__(self) -> None:
                super().__init__()
                self.inner = MyModule()

            def forward(self, x):
                return self.inner(x)

        inp = torch.rand(2, 3)

        def _test(m, non_persistent_buffer):
            ep = export(m, (inp,), {})

            self.assertEqual(ep.module()(inp), m(inp))
            # Non-persistent buffers should not show up in the state dict
            self.assertNotIn(non_persistent_buffer, ep.state_dict)
            named_buffers = {name: buffer for (name, buffer) in ep.named_buffers()}
            # But they should show up in named_buffers()
            self.assertIn(non_persistent_buffer, named_buffers)
            self.assertIn(non_persistent_buffer, ep.constants)
            self.assertEqual(len(ep.constants), 1)

            # Check the same properties of the unlifted module
            mod = ep.module()
            self.assertNotIn(non_persistent_buffer, mod.state_dict())
            mod_named_buffers = {name: buffer for (name, buffer) in mod.named_buffers()}
            self.assertIn(non_persistent_buffer, mod_named_buffers)
            self.assertIn(non_persistent_buffer, ep.constants)
            self.assertEqual(len(ep.constants), 1)
            self.assertEqual(mod(inp), m(inp))

        _test(MyModule(), "foo")
        _test(MyOuterModule(), "inner.foo")

    def test_export_with_set_grad_enabled(self):
        class Model(torch.nn.Module):
            def __init__(self) -> None:
                super().__init__()
                self.linear = torch.nn.Linear(4, 4)

            def forward(self, x):
                with torch.no_grad():
                    return self.linear(x)

        model = Model()
        ep = export(model, (torch.randn(4, 4),), {})
        # _export_for_traininig is using pre_dispatch=False
        # Therefore the set_grad calls are not replaced with a hop.
        if not is_training_ir_test(self._testMethodName):
            self.assertIn(
                "torch.ops.higher_order.wrap_with_set_grad_enabled",
                ep.graph_module.code,
            )
        gm = torch.export.export_for_training(model, (torch.randn(4, 4),)).module()
        self.assertIn(
            "set_grad_enabled",
            gm.code,
        )

    # T203671967
    @testing.expectedFailureRetraceability  # autocast nodes not created after re-tracing
    def test_export_with_autocast(self):
        class Model(torch.nn.Module):
            def forward(self, x):
                with torch.autocast(
                    device_type="cuda", dtype=torch.int16, enabled=True
                ):
                    y = x.sin().sum()
                with torch.autocast(
                    device_type="cpu", dtype=torch.float16, enabled=True
                ):
                    z = y.sin().sum()
                return z

        model = Model()
        ep = export(model, (torch.randn(4, 4),), {})
        # autocast nodes do not exist after run_decomposition()
        if not is_training_ir_test(self._testMethodName):
            self.assertIn(
                "torch.ops.higher_order.wrap_with_autocast",
                ep.graph_module.code,
            )
        # _export_for_traininig is using pre_dispatch=False
        # Therefore the autocast calls are not replaced with a hop.
        gm = torch.export.export_for_training(model, (torch.randn(4, 4),)).module()
        self.assertIn(
            "autocast",
            gm.code,
        )

    def test_export_as_backend(self):
        def f(x, y):
            return x + y

        def my_custom_backend(gm, example_inputs):
            gm = (
                torch.export.export(gm, tuple(example_inputs), strict=False)
                .run_decompositions()
                .module()
            )
            return gm

        inp = (torch.randn(3, 3), torch.randn(3, 3))
        new_res = torch.compile(f, backend=my_custom_backend)(*inp)
        self.assertTrue(torch.allclose(f(*inp), new_res))

    def test_nonstrict_retrace_preserves_metadata(self):
        class MyModule(torch.nn.Module):
            def __init__(self) -> None:
                super().__init__()
                self.linear = torch.nn.Linear(4, 4)

            def forward(self, x):
                return self.linear(x)

        inp = torch.randn(4, 4)
        m = MyModule()
        ep = torch.export.export(m, (inp,), {}, strict=False)
        # retrace
        ep2 = torch.export.export(ep.module(), (inp,), {}, strict=False)

        for n1, n2 in zip(list(ep.graph.nodes), list(ep2.graph.nodes)):
            self.assertEqual(n1.meta.get("stack_trace"), n2.meta.get("stack_trace"))

    def test_fake_weights(self):
        class MyModule(torch.nn.Module):
            def __init__(self) -> None:
                super().__init__()
                self.foo = torch.nn.Parameter(torch.randn(4, 4))
                self.bar = torch.nn.Buffer(torch.randn(4, 4), persistent=False)
                self.baz = torch.nn.Buffer(torch.randn(4, 4), persistent=True)

            def forward(self, x):
                return self.foo + x + self.bar + self.baz

        fake_mode = torch._subclasses.FakeTensorMode(
            shape_env=ShapeEnv(tracked_fakes=[])
        )
        with fake_mode:
            m = MyModule()
        inp = torch.randn(4, 4)
        ep = export(m, (inp,))
        # Can't compare outputs because the module has fake weights.

    def test_fake_inputs(self):
        class MyModule(torch.nn.Module):
            def __init__(self) -> None:
                super().__init__()
                self.foo = torch.nn.Parameter(torch.randn(4, 4))

            def forward(self, x):
                return self.foo + x

        fake_mode = torch._subclasses.FakeTensorMode(
            shape_env=ShapeEnv(tracked_fakes=[])
        )
        m = MyModule()
        with fake_mode:
            inp = torch.randn(4, 4)

        ep = export(m, (inp,))
        self.assertEqual(ep.module()(torch.ones(4, 4)), m(torch.ones(4, 4)))

    def test_double_lifted_constants(self):
        class EmptyM(torch.nn.Module):
            def __init__(self):
                super().__init__()

            def forward(self):
                return (torch.tensor([1, 2, 3]), torch.tensor([4, 5, 6]))

        m = EmptyM()
        ep = torch.export.export(m, ())
        for out, real_out in zip(ep.module()(), m()):
            self.assertTrue(torch.allclose(out, real_out))

    def test_trace_under_fake(self):
        class MyModule(torch.nn.Module):
            def __init__(self) -> None:
                super().__init__()
                self.foo = torch.nn.Parameter(torch.randn(4, 4))

            def forward(self, x):
                return self.foo + x

        fake_mode = torch._subclasses.FakeTensorMode(
            shape_env=ShapeEnv(tracked_fakes=[])
        )
        with fake_mode:
            m = MyModule()
            inp = torch.randn(4, 4)
            # Can't use unqualified export() as it will attempt to deserialize
            # under a new FakeTensorMode.
            ep = torch.export.export(m, (inp,))

    def test_compiling_state(self):
        class TestModule1(torch.nn.Module):
            def forward(self, x):
                if torch._dynamo.is_compiling():
                    return x * 2
                else:
                    return x * 3

        class TestModule2(torch.nn.Module):
            def forward(self, x):
                if torch._utils.is_compiling():
                    return x * 2
                else:
                    return x * 3

        class TestModule3(torch.nn.Module):
            def forward(self, x):
                if torch.compiler.is_compiling():
                    return x * 2
                else:
                    return x * 3

        for m in [TestModule1(), TestModule2(), TestModule3()]:
            input = torch.randn(5)
            ep_strict = export(m, (input,), strict=True)
            ep_non_strict = export(m, (input,), strict=False)

            self.assertTrue(torch.allclose(input * 3, m(input)))
            self.assertTrue(torch.allclose(input * 2, ep_strict.module()(input)))
            self.assertTrue(torch.allclose(input * 2, ep_non_strict.module()(input)))

    def test_user_input_and_buffer_mutation(self):
        class MyModule(torch.nn.Module):
            def __init__(self) -> None:
                super().__init__()
                self.foo = torch.nn.Buffer(torch.randn(4, 4))

            def forward(self, x):
                self.foo.add_(1)
                x.add_(1)
                return self.foo + x

        mod = MyModule()
        mod_copy = copy.deepcopy(mod)
        ep = export(mod_copy, (torch.rand(4, 4),))

        self.assertEqual(mod.foo, ep.module().foo)
        self.assertEqual(mod(torch.ones(4, 4)), ep.module()(torch.ones(4, 4)))

    def test_symint_tensor_return(self):
        class Module(torch.nn.Module):
            def forward(self, x):
                return torch.ops.testlib.returns_tensor_symint(x)[0]

        self._test_export_same_as_eager(Module(), (torch.randn(4, 4),))

    def test_custom_op_auto_functionalize(self):
        class M(torch.nn.Module):
            def __init__(self) -> None:
                super().__init__()

            def forward(self, x, z):
                return torch.ops.testlib.foo(x, z)

        inps = (torch.ones(5), torch.ones(5))
        inps_for_export = (torch.ones(5), torch.ones(5))
        inps_for_export_with_decomp = (torch.ones(5), torch.ones(5))

        ep = torch.export.export(M(), inps_for_export)
        x_new_eager, z_new_eager, legit_eager = M()(*inps)
        x_new_export, z_new_export, legit_export = ep.module()(*inps_for_export)
        self.assertTrue(torch.allclose(x_new_eager, x_new_export))
        self.assertTrue(torch.allclose(z_new_eager, z_new_export))
        self.assertTrue(torch.allclose(legit_eager, legit_export))

        ep = ep.run_decompositions()
        x_new_export, z_new_export, legit_export = ep.module()(
            *inps_for_export_with_decomp
        )
        self.assertTrue(torch.allclose(x_new_eager, x_new_export))
        self.assertTrue(torch.allclose(z_new_eager, z_new_export))
        self.assertTrue(torch.allclose(legit_eager, legit_export))

    def test_custom_op_auto_functionalize_pre_dispatch(self):
        class M(torch.nn.Module):
            def __init__(self) -> None:
                super().__init__()

            def forward(self, x):
                return torch.ops.testlib.foo_mutated(x)

        inps = (torch.ones(5),)

        ep = torch.export.export(M(), inps)
        self.assertExpectedInline(
            str(ep.graph_module.code.strip()),
            """\
def forward(self, x):
    cos = torch.ops.aten.cos.default(x)
    auto_functionalized = torch.ops.higher_order.auto_functionalized(torch.ops.testlib.foo.default, x = x, z = cos);  x = cos = None
    getitem_3 = auto_functionalized[3];  auto_functionalized = None
    cos_1 = torch.ops.aten.cos.default(getitem_3)
    return (getitem_3, getitem_3, cos_1)""",
        )

        ep = torch.export._trace._export(M(), inps, pre_dispatch=True)
        self.assertExpectedInline(
            str(ep.graph_module.code.strip()),
            """\
def forward(self, x):
    cos = torch.ops.aten.cos.default(x)
    auto_functionalized = torch.ops.higher_order.auto_functionalized(torch.ops.testlib.foo.default, x = x, z = cos);  x = cos = None
    getitem_3 = auto_functionalized[3];  auto_functionalized = None
    cos_1 = torch.ops.aten.cos.default(getitem_3)
    return (getitem_3, getitem_3, cos_1)""",
        )

    def test_custom_op_auto_warn_pre_dispatch(self):
        class M(torch.nn.Module):
            def __init__(self) -> None:
                super().__init__()

            def forward(self, x):
                return torch.ops.testlib.foo_functional(x)

        inps = (torch.ones(5),)

        ep = torch.export.export(M(), inps).run_decompositions()
        self.assertExpectedInline(
            str(ep.graph_module.code.strip()),
            """\
def forward(self, x):
    cos = torch.ops.aten.cos.default(x)
    cos_1 = torch.ops.aten.cos.default(x);  x = None
    auto_functionalized = torch.ops.higher_order.auto_functionalized(torch.ops.testlib.foo.default, x = cos, z = cos_1);  cos = cos_1 = None
    getitem_3 = auto_functionalized[3];  auto_functionalized = None
    cos_2 = torch.ops.aten.cos.default(getitem_3);  getitem_3 = None
    return (cos_2,)""",
        )

        ep = torch.export._trace._export(M(), inps, pre_dispatch=True)
        self.assertExpectedInline(
            str(ep.graph_module.code.strip()),
            """\
def forward(self, x):
    foo_functional = torch.ops.testlib.foo_functional.default(x);  x = None
    return (foo_functional,)""",
        )

    def test_placeholder_naming_collisions(self):
        # test collisions between nested user inputs
        class Foo(torch.nn.Module):
            def forward(self, x, x_foo, x_foo_0):
                return x["foo"][0] + x_foo[0] + x_foo_0

        inputs = (
            {"foo": [torch.randn(4, 4)]},
            (torch.randn(4, 4),),
            torch.randn(4, 4),
        )
        ep = export(Foo(), inputs)
        expected_names = ["x_foo_0", "x_foo_0_1", "x_foo_0_2"]
        real_names = [spec.arg.name for spec in ep.graph_signature.input_specs]
        self.assertEqual(expected_names, real_names)

        # test collisions between user inputs and params, buffers, constants
        class Foo(torch.nn.Module):
            def __init__(self) -> None:
                super().__init__()
                self.param = torch.nn.Parameter(torch.randn(4))
                self.alpha = torch.nn.Buffer(torch.randn(4), persistent=True)
                self.beta = torch.nn.Buffer(torch.randn(4), persistent=False)
                self.gamma = torch.randn(4)

            def forward(self, p, b_alpha, b, c_gamma):
                p = p["param"] + self.param
                b = self.alpha + self.beta + b_alpha + b["beta"]
                c = self.gamma + c_gamma
                return p, b, c

        inputs = (
            {"param": torch.randn(4)},
            torch.randn(4),
            {"beta": torch.randn(4)},
            torch.randn(4),
        )
        ep = export(Foo(), inputs)
        expected_names = [  # user inputs should be prioritized, unprefixed
            ("p_param_1", InputKind.PARAMETER),
            ("b_alpha_1", InputKind.BUFFER),
            ("b_beta_1", InputKind.BUFFER),
            ("c_gamma_1", InputKind.CONSTANT_TENSOR),
            ("p_param", InputKind.USER_INPUT),
            ("b_alpha", InputKind.USER_INPUT),
            ("b_beta", InputKind.USER_INPUT),
            ("c_gamma", InputKind.USER_INPUT),
        ]
        real_names = [
            (spec.arg.name, spec.kind) for spec in ep.graph_signature.input_specs
        ]
        self.assertEqual(expected_names, real_names)

        # test collisions between user inputs & call_function nodes
        class Foo(torch.nn.Module):
            def forward(self, mul, add, add_1):
                return mul * mul + add * add_1

        ep = export(Foo(), (torch.randn(4, 4), torch.randn(4, 4), torch.randn(4, 4)))
        expected_names_and_ops = [
            ("mul", "placeholder"),
            ("add", "placeholder"),
            ("add_1", "placeholder"),
            ("mul_1", "call_function"),
            ("mul_2", "call_function"),
            ("add_2", "call_function"),
            ("output", "output"),
        ]
        real_names_and_ops = [(node.name, node.op) for node in ep.graph.nodes]
        self.assertEqual(expected_names_and_ops, real_names_and_ops)

    @skipIfCrossRef  # Dynamo changes the order of ops under Torch function modes
    def test_placeholder_naming_collisions_hoo_subgraphs(self):
        # test collisions between user inputs, top-level nodes, and HOO subgraph nodes
        class Foo(torch.nn.Module):
            def forward(self, x, mul, mul_1):
                _mul = x * x
                y = cond(
                    _mul.sum() > 0,
                    lambda x, y, z: x * y * z,
                    lambda x, y, z: x + y + z,
                    [_mul, mul, mul_1],
                )
                with torch.enable_grad():
                    y = y * y
                return y

        with torch.no_grad():
            ep = torch.export._trace._export(
                Foo(),
                (torch.randn(4), torch.randn(4), torch.randn(4)),
                pre_dispatch=True,
            )

        schema = get_hop_schema(ep)
        self.assertExpectedInline(
            str(schema),
            """cond(Tensor pred, GraphModule true_fn, GraphModule false_fn, Tensor[3] operands) -> Tensor[1]""",
        )
        # test cond subgraph
        expected_names_and_ops = [
            ("mul_2", "placeholder"),
            ("mul", "placeholder"),
            ("mul_1", "placeholder"),
            ("mul_3", "call_function"),
            ("mul_4", "call_function"),
            ("output", "output"),
        ]
        real_names_and_ops = [
            (node.name, node.op) for node in ep.graph_module.true_graph_0.graph.nodes
        ]
        self.assertEqual(expected_names_and_ops, real_names_and_ops)
        # test set_grad_enabled subgraph
        expected_names_and_ops = [
            ("getitem", "placeholder"),
            ("mul_1", "call_function"),
            ("output", "output"),
        ]
        real_names_and_ops = [
            (node.name, node.op) for node in ep.graph_module.submod_1.graph.nodes
        ]
        self.assertEqual(expected_names_and_ops, real_names_and_ops)

        # test collisions between user inputs & higher order op subgraphs
        # (please never do this)
        class Foo(torch.nn.Module):
            def forward(self, input, true_graph, body_graph):
                x = input + true_graph[0] + true_graph[1]
                x = cond(x.sum() > 0, lambda x: x * 2.0, lambda x: x + 2.0, [x])
                x = cond(x.sum() > 0, lambda x: x * 2.0, lambda x: x + 2.0, [x])
                return x

        inputs = (
            torch.randn(10, 4),
            (torch.randn(4), torch.randn(4)),
            (torch.randn(4),),
        )
        ep = export(Foo(), inputs)
        expected_getattr_names = [
            "true_graph_2",
            "false_graph_0",
            "true_graph_3",
            "false_graph_1",
        ]
        real_getattr_names = [
            node.name for node in ep.graph.nodes if node.op == "get_attr"
        ]
        self.assertEqual(expected_getattr_names, real_getattr_names)

    def test_constant_input_naming(self):
        class Foo(torch.nn.Module):
            def forward(self, x, y, div="floor"):
                return torch.div(x, y, rounding_mode=div)

        f = Foo()
        inputs = (torch.randn(4), torch.randn(4), "floor")
        ep = export(f, inputs)
        div_spec = ep.graph_signature.input_specs[2]
        self.assertEqual(div_spec.arg.name, "div")
        self.assertEqual(div_spec.arg.value, "floor")

    def test_unbacked_deferred_runtime_retrace(self):
        class Foo(torch.nn.Module):
            def forward(self, x, y):
                y_sum = y.sin().sum()
                with torch.no_grad():
                    a = x.item()
                    torch._check_is_size(a)
                    torch._check(a > 2)
                    torch._check(a < 6)
                    unbacked_shape = torch.ops.testlib.foo_unbacked(a)
                return y + y_sum + unbacked_shape.sum()

        inps = (torch.tensor(4), torch.randn(5, 5))
        from torch.export import _trace

        ep_pre = _trace._export(Foo(), inps, pre_dispatch=True, strict=False)
        self.assertExpectedInline(
            str(ep_pre.graph_module.submod_1.code).strip(),
            """\
def forward(self, x):
    item = torch.ops.aten.item.default(x);  x = None
    sym_constrain_range_for_size_default = torch.ops.aten.sym_constrain_range_for_size.default(item);  sym_constrain_range_for_size_default = None
    ge_1 = item >= 3
    _assert_scalar_default = torch.ops.aten._assert_scalar.default(ge_1, "Runtime assertion failed for expression u1 >= 3 on node 'ge_1'");  ge_1 = _assert_scalar_default = None
    le = item <= 5
    _assert_scalar_default_1 = torch.ops.aten._assert_scalar.default(le, "Runtime assertion failed for expression u1 <= 5 on node 'le'");  le = _assert_scalar_default_1 = None
    gt_1 = item > 2
    _assert_scalar_default_2 = torch.ops.aten._assert_scalar.default(gt_1, "Runtime assertion failed for expression 2 < u1 on node 'gt_1'");  gt_1 = _assert_scalar_default_2 = None
    lt_1 = item < 6
    _assert_scalar_default_3 = torch.ops.aten._assert_scalar.default(lt_1, "Runtime assertion failed for expression u1 < 6 on node 'lt_1'");  lt_1 = _assert_scalar_default_3 = None
    foo_unbacked = torch.ops.testlib.foo_unbacked.default(item);  item = None
    return (foo_unbacked,)""",
        )
        ep_aot = ep_pre.run_decompositions()
        self.assertExpectedInline(
            str(ep_aot.graph_module.code).strip(),
            """\
def forward(self, x, y):
    sin = torch.ops.aten.sin.default(y)
    sum_1 = torch.ops.aten.sum.dim_IntList(sin, []);  sin = None
    _local_scalar_dense = torch.ops.aten._local_scalar_dense.default(x);  x = None
    sym_constrain_range_for_size_default = torch.ops.aten.sym_constrain_range_for_size.default(_local_scalar_dense);  sym_constrain_range_for_size_default = None
    ge_1 = _local_scalar_dense >= 3
    _assert_scalar_default = torch.ops.aten._assert_scalar.default(ge_1, "Runtime assertion failed for expression u3 >= 3 on node 'ge_1'");  ge_1 = _assert_scalar_default = None
    le_1 = _local_scalar_dense <= 5;  _local_scalar_dense = None
    _assert_scalar_default_1 = torch.ops.aten._assert_scalar.default(le_1, "Runtime assertion failed for expression u3 <= 5 on node 'le_1'");  le_1 = _assert_scalar_default_1 = None
    full = torch.ops.aten.full.default([4, 4], 1, dtype = torch.float32, layout = torch.strided, device = device(type='cpu'), pin_memory = False)
    add = torch.ops.aten.add.Tensor(y, sum_1);  y = sum_1 = None
    sum_2 = torch.ops.aten.sum.dim_IntList(full, []);  full = None
    add_1 = torch.ops.aten.add.Tensor(add, sum_2);  add = sum_2 = None
    return (add_1,)""",
        )

    def test_nested_dynamic_shapes_spec(self):
        class Foo(torch.nn.Module):
            def forward(self, x):
                (a0, a1), (b0, b1), (c0, c1, c2) = x
                return a0 + a1 + b0 + b1 + c0 + c1 + c2

        f = Foo()
        inputs = (
            (1, 2),
            (
                torch.randn(4, 4),
                torch.randn(4, 4),
            ),
            (
                torch.randn(4, 4),
                torch.randn(4, 4),
                torch.randn(4, 4),
            ),
        )
        # make sure this gets parsed correctly as 7 individual inputs, not 3 tensors
        dynamic_shapes = {
            "x": (
                (None, None),
                (None, None),
                (None, None, None),
            )
        }
        export(f, (inputs,), dynamic_shapes=dynamic_shapes)

    def test_disable_forced_specializations_ok(self):
        # check that we don't force specialization, and defer to runtime asserts
        # with allow_complex_guards_as_runtime_asserts=True to successfully export
        # case 1: modulo guards
        from torch.export import dims

        class Mod4Reshape(torch.nn.Module):
            def forward(self, x):
                return x.reshape(x.shape[0] - 1, 4, -1)  # Mod(s0*s1, 4*(s0-1)) = 0

        inputs = (torch.randn(10, 72),)
        dx, dy = dims("dx", "dy")
        ep = torch.export._trace._export(
            Mod4Reshape(),
            inputs,
            dynamic_shapes={"x": (dx, dy)},
            allow_complex_guards_as_runtime_asserts=True,
        )
        out1 = ep.module()(torch.randn(8, 7))
        self.assertEqual(out1.shape, torch.ones(7, 4, 2).shape)
        out2 = ep.module()(torch.randn(12, 11))
        self.assertEqual(out2.shape, torch.ones(11, 4, 3).shape)
        with self.assertRaisesRegex(
            RuntimeError,
            r"Runtime assertion failed for expression Eq\(Mod\(s0\*s1, 4\*s0 \- 4\), 0\) on node 'eq.*'",
        ):
            ep.module()(torch.randn(8, 8))  # fail

        # case 2: 2d reshape
        class FreeReshape(torch.nn.Module):
            def forward(self, x, y, z):
                return x.reshape([-1]) + y.reshape([-1]) + z  # s0*s1 = s2*s3 = s4

        inputs = (
            torch.randn(6, 8),
            torch.randn(3, 16),
            torch.randn(48),
        )
        dynamic_shapes = {
            "x": [Dim(f"dx{i}", min=2) for i in range(2)],
            "y": [Dim(f"dy{i}", min=2) for i in range(2)],
            "z": [Dim(f"dz{i}", min=4) for i in range(1)],
        }
        ep = torch.export._trace._export(
            FreeReshape(),
            inputs,
            dynamic_shapes=dynamic_shapes,
            allow_complex_guards_as_runtime_asserts=True,
        )
        ep = export(FreeReshape(), inputs, dynamic_shapes=dynamic_shapes)
        out1 = ep.module()(torch.randn(48, 1), torch.randn(4, 12), torch.randn(48))
        self.assertEqual(out1.shape, torch.ones(48).shape)
        out2 = ep.module()(torch.randn(5, 8), torch.randn(4, 10), torch.randn(40))
        self.assertEqual(out2.shape, torch.ones(40).shape)
        with self.assertRaisesRegex(
            RuntimeError,
            r"Runtime assertion failed for expression Eq\(s0\*s1, s2\*s3\) on node 'eq.*'",
        ):  # fail only at runtime
            ep.module()(torch.randn(5, 8), torch.randn(4, 5), torch.randn(30))  # fail

        # case 3: 3d reshape (previously failing with different issue)
        class Reshape3d(torch.nn.Module):
            def forward(self, x, y):
                return x.reshape([-1]) + y  # s0*s1*s2 = s3

        inputs = (
            torch.randn(4, 3, 2),
            torch.randn(24),
        )
        dynamic_shapes = {
            "x": (Dim("dx0", min=2), Dim("dx1", min=2), Dim("dx2", min=2)),
            "y": (Dim("dy", min=8),),
        }
        ep = torch.export._trace._export(
            Reshape3d(),
            inputs,
            dynamic_shapes=dynamic_shapes,
            allow_complex_guards_as_runtime_asserts=True,
        )
        out1 = ep.module()(torch.randn(9, 7, 2), torch.randn(126))
        self.assertEqual(out1.shape, torch.ones(126).shape)
        with self.assertRaisesRegex(
            RuntimeError,
            r"Runtime assertion failed for expression Eq\(s0\*s1\*s2, s3\) on node 'eq.*'",
        ):  # fail only at runtime
            ep.module()(torch.randn(4, 3, 2), torch.randn(10))  # fail

    def test_disable_forced_specializations_errors(self):
        # check error messages with hybrid symints
        class Foo(torch.nn.Module):
            def forward(self, w, x, y, z):
                return w.reshape([-1]) + x, y + z  # simple: s0*s1 = s2, s3 = s4

        inputs = (
            torch.randn(3, 4),
            torch.randn(12),
            torch.randn(4),
            torch.randn(4),
        )
        dynamic_shapes = {
            "w": [Dim(f"dw{i}") for i in range(2)],
            "x": [Dim(f"dx{i}") for i in range(1)],
            "y": [Dim("dy")],  # y & z incorrect, export is supposed to fail.
            "z": [Dim("dz")],  # suggested fix should be to match these up.
        }
        with self.assertRaisesRegex(  # if disable=True, suggested fixes should not specialize.
            torch._dynamo.exc.UserError,
            r".*Constraints violated(.*\n)*"
            r"Suggested fixes:(.*\n)*"
            r".*dz = dy(.*\n)*",
        ) as msg:
            export(
                Foo(),
                inputs,
                dynamic_shapes=dynamic_shapes,
                strict=False,
            )

    # TODO requires_grad doesn't seem to work with serialization.
    @testing.expectedFailureSerDer
    def test_preserve_requires_grad_placeholders(self):
        class Module(torch.nn.Module):
            def __init__(self) -> None:
                super().__init__()
                self.p = torch.nn.Parameter(torch.randn(3, 3))

            def forward(self, x, y):
                return self.p + x + y

        m = Module()
        ep = export(m, (torch.randn(3, 3), torch.randn(3, 3, requires_grad=True)))
        placeholders = [
            node for node in ep.graph_module.graph.nodes if node.op == "placeholder"
        ]
        self.assertTrue(placeholders[0].meta["val"].requires_grad)
        self.assertFalse(placeholders[1].meta["val"].requires_grad)
        self.assertTrue(placeholders[2].meta["val"].requires_grad)

    def test_reshape_view_helper(self):
        # see: https://github.com/pytorch/pytorch/issues/126607
        class Model(torch.nn.Module):
            def __init__(self) -> None:
                super().__init__()

            def forward(self, x):
                x = x.view(x.size(1), -1)
                # torch/_refs/__init__/_reshape_view_helper() will generate guards on reshape kernel(?)
                # Ne(s0, 20), so that reshape isn't no-op
                # Ne(Mod(s0, 20), 0), so that reshape needs to first flatten [s0, 20, 16] -> [s0*20, 16]
                # then split_dim -> [20, s0, 16]
                # check that these show up in graph
                return torch.nn.functional.softmax(
                    x, dim=0
                )  # don't think softmax actually creates any issues, just part of original test

        model = Model()
        x = torch.rand(1024, 20, 16)
        dynamic_shapes = {"x": {0: Dim("batch")}}
        ep = torch.export._trace._export(
            model,
            (x,),
            dynamic_shapes=dynamic_shapes,
            allow_complex_guards_as_runtime_asserts=True,
        )
        with self.assertRaisesRegex(
            RuntimeError,
            r"Runtime assertion failed for expression Ne\(s0, 20\)",
        ):
            ep.module()(torch.randn(20, 20, 16))
        with self.assertRaisesRegex(
            RuntimeError,
            r"Runtime assertion failed for expression Ne\(Mod\(s0, 20\), 0\)",
        ):
            ep.module()(torch.randn(400, 20, 16))
        ep.module()(torch.randn(42, 20, 16))

    def test_allow_explicit_guards_as_runtime_asserts(self):
        # check that explicit guards are treated as runtime assertions
        class Foo(torch.nn.Module):
            def forward(self, x, y):
                # check that negation of first guard also shows up as runtime assertion
                if x.shape[0] == y.shape[0]:  # False
                    return x + y
                elif x.shape[0] == y.shape[0] ** 3:  # False
                    return x + 2, y + 3
                elif x.shape[0] ** 2 == y.shape[0] * 3:  # True
                    return x * 2.0, y * 3.0

        inputs = (torch.randn(6), torch.randn(12))
        dynamic_shapes = {"x": [Dim("dx", min=4)], "y": [Dim("dy", min=4)]}
        ep = torch.export._trace._export(
            Foo(),
            inputs,
            dynamic_shapes=dynamic_shapes,
            allow_complex_guards_as_runtime_asserts=True,
        )
        # check forward pass
        out0, out1 = ep.module()(torch.randn(9), torch.randn(27))
        self.assertEqual(out0.shape, torch.ones(9).shape)
        self.assertEqual(out1.shape, torch.ones(27).shape)
        with self.assertRaisesRegex(
            RuntimeError,
            r"Runtime assertion failed for expression Ne\(s0, s1\)",
        ):  # fail only at runtime
            ep.module()(torch.randn(4), torch.randn(4))  # fail
        with self.assertRaisesRegex(
            RuntimeError,
            r"Runtime assertion failed for expression Ne\(s0, s1\**3\)",
        ):
            ep.module()(torch.randn(64), torch.randn(4))  # fail
        with self.assertRaisesRegex(
            RuntimeError,
            r"Runtime assertion failed for expression Eq\(s0\**2, 3\*s1\)",
        ):
            ep.module()(torch.randn(10), torch.randn(9))  # fail

        # this should be set with command line flag TORCH_DYNAMO_DO_NOT_EMIT_RUNTIME_ASSERTS=1,
        # but dynamo checks that at torch import time, so setting os.environ makes no difference
        # instead, manually patch dynamo config and test.
        # test that setting this flag removes runtime asserts
        from torch._dynamo import config as _dynamo_config

        with _dynamo_config.patch(
            do_not_emit_runtime_asserts=True,
        ):
            ep = torch.export._trace._export(
                Foo(),
                inputs,
                dynamic_shapes=dynamic_shapes,
                allow_complex_guards_as_runtime_asserts=True,
            ).run_decompositions()

        self.assertEqual(
            [
                node.target == torch.ops.aten._assert_scalar.default
                for node in ep.graph.nodes
            ].count(True),
            0,
        )

<<<<<<< HEAD
    def test_constant_requires_grad_const(self):
        class M(torch.nn.Module):
            def __init__(self):
                super().__init__()
                self.foo = torch.randn(2, 2, requires_grad=True)
            
            def forward(self, x):
                return x.cos() + self.foo.sum()

        gm = export(M(), (torch.ones(2, 2),)).module()
        self.assertFalse(gm.foo.requires_grad)
=======
    def test_constant_output_dup(self):
        class M(torch.nn.Module):
            def __init__(self):
                super().__init__()
                self.constant = torch.ones(4, 4)

            def forward(self, x):
                return x + self.constant, self.constant

        ep = export(M(), (torch.ones(4, 4),)).run_decompositions()
        mod = ep.module()
        a, b = mod(torch.zeros(4, 4))
        self.assertTrue(torch.allclose(a, torch.ones(4, 4)))
        self.assertTrue(torch.allclose(b, torch.ones(4, 4)))
>>>>>>> 2b73290e

    def test_constant_aliasing(self):
        class M1(torch.nn.Module):
            def __init__(self, m2, foo):
                super().__init__()
                self.m2 = m2
                self.foo = foo

            def forward(self, x):
                return x + self.foo + self.m2(x)

        class M2(torch.nn.Module):
            def __init__(self) -> None:
                super().__init__()
                self.foo = torch.ones(3, 3, requires_grad=True)

            def forward(self, x):
                return x + self.foo

        m2 = M2()
        m1 = M1(m2, m2.foo)
        inps = (torch.ones(3, 3),)
        ep = export(m1, inps, strict=False)
        # check both constants appear in list
        self.assertEqual(sorted(list(ep.constants)), ["foo", "m2.foo"])
        # check only one input spec exists
        num_constant_inputs = [
            spec.kind == InputKind.CONSTANT_TENSOR
            for spec in ep.graph_signature.input_specs
        ].count(True)
        self.assertEqual(num_constant_inputs, 1)
        # unflatten
        unflattened = unflatten(ep)
        self.assertTrue(torch.allclose(m1(*inps), unflattened(*inps)))

    @testing.expectedFailureRetraceability
    def test_unused_aliases(self):
        class Foo(torch.nn.Module):
            def __init__(self) -> None:
                super().__init__()
                # param
                self.alpha = torch.nn.Parameter(torch.randn(4))
                self.beta = self.alpha
                self.gamma = self.alpha

            def forward(self, x):
                return x + self.gamma

        inps = (torch.randn(4),)
        ep = export(Foo(), inps)
        # placeholder nodes will be deduplicated in strict-mode,
        # but check that all params still appear in state dict
        for param in ["alpha", "beta", "gamma"]:
            self.assertTrue(param in ep.state_dict)

        # check that they also appear in unflattened state dict
        unep = unflatten(ep)
        for param in ["alpha", "beta", "gamma"]:
            self.assertTrue(param in unep.state_dict())

    def test_intermediate_shape_comp(self):
        class Foo(torch.nn.Module):
            def forward(self, x, y):
                z = torch.cat([x, x], dim=0)
                w = z.repeat(y.shape[0])
                return w.shape[0] + x.shape[0]

        inputs = (torch.randn(6), torch.randn(4))
        shapes = {
            "x": (Dim("dx0"),),
            "y": (Dim("dy"),),
        }
        ep = export(
            Foo(),
            inputs,
            dynamic_shapes=shapes,
        )
        # test that shape is from size compute, not sym_size call
        add_node = [node for node in ep.graph.nodes if node.target == operator.add][0]
        self.assertTrue(add_node.args[0].target == operator.mul)
        # test sym_size calls only happen on placeholders
        sym_size_nodes = [
            node
            for node in ep.graph.nodes
            if node.target == torch.ops.aten.sym_size.int
        ]
        self.assertEqual(len(sym_size_nodes), 2)
        self.assertTrue(
            all(node.args[0].op == "placeholder" for node in sym_size_nodes)
        )
        # dynamo will DCE the repeat node, AOTAutograd will leave it
        # training IR will also DCE due to retracing
        repeat_nodes = [
            node
            for node in ep.graph.nodes
            if node.target == torch.ops.aten.repeat.default
        ]
        self.assertEqual(
            len(repeat_nodes),
            1
            if is_non_strict_test(self._testMethodName)
            and not is_training_ir_test(self._testMethodName)
            else 0,
        )

    def test_checks_to_constrain_range(self):
        class Foo(torch.nn.Module):
            def forward(self, x, y):
                n = y.item()
                m = y.item()
                torch._check_is_size(n)
                torch._check(m >= 0)
                torch._check(n >= 3)
                torch._check(-m >= -9)  # m <= 9
                torch._check(n <= 6)
                # n has range [3, 9]
                return x[:n]

        inputs = (torch.randn(10), torch.tensor(6))
        ep = export(Foo(), inputs)
        FileCheck().check_count(
            "torch.ops.aten._assert_scalar.default", 2, exactly=True
        ).run(ep.graph_module.code)
        FileCheck().check_count(
            "torch.ops.aten.sym_constrain_range.default", 0, exactly=True
        ).run(ep.graph_module.code)
        FileCheck().check_count(
            "torch.ops.aten.sym_constrain_range_for_size.default", 1, exactly=True
        ).run(ep.graph_module.code)

        ep = ep.run_decompositions()
        FileCheck().check_count(
            "torch.ops.aten._assert_scalar.default", 2, exactly=True
        ).run(ep.graph_module.code)
        FileCheck().check_count(
            "torch.ops.aten.sym_constrain_range.default", 0, exactly=True
        ).run(ep.graph_module.code)
        FileCheck().check_count(
            "torch.ops.aten.sym_constrain_range_for_size.default", 1, exactly=True
        ).run(ep.graph_module.code)

        # check runtime
        ep.module()(torch.randn(10), torch.tensor(5))
        with self.assertRaisesRegex(
            RuntimeError,
            r"Runtime assertion failed for expression u[\d+] \>\= 3",
        ):
            ep.module()(torch.randn(10), torch.tensor(2))

    def test_cse_for_symint(self):
        class Foo(torch.nn.Module):
            # check sym ops only get computed once
            def forward(self, x, y):
                if (
                    x.shape[0] ** 2 - y.shape[0] ** 2 >= 4  # 16
                    and x.shape[0] ** 2 - y.shape[0] ** 2 <= 20
                    and x.shape[0] ** 2 - y.shape[0] ** 2 != 15
                ):
                    return x * 2, y * 2

        inputs = (torch.randn(5), torch.randn(3))
        shapes = {"x": (Dim("dx"),), "y": (Dim("dy"),)}
        ep = torch.export._trace._export(
            Foo(),
            inputs,
            dynamic_shapes=shapes,
            allow_complex_guards_as_runtime_asserts=True,
        )
        # count 2 pow nodes, 2 sym_size.int nodes
        self.assertEqual(
            [node.target for node in ep.graph.nodes].count(
                operator.pow,
            ),
            2,
        )
        FileCheck().check_count("torch.ops.aten.sym_size.int", 2, exactly=True).run(
            ep.graph_module.code
        )

        ep = ep.run_decompositions()
        self.assertEqual(
            [node.target for node in ep.graph.nodes].count(
                operator.pow,
            ),
            2,
        )
        FileCheck().check_count("torch.ops.aten.sym_size.int", 2, exactly=True).run(
            ep.graph_module.code
        )

    def test_slice_with_floordiv(self):
        # slice operation emits runtime assert s0//2 <= s1
        class M1(torch.nn.Module):
            def forward(self, x, y):
                d = x.size(0) // 2
                return y[d:]

        class M(torch.nn.Module):
            def __init__(self) -> None:
                super().__init__()
                self.m1 = M1()

            def forward(self, x, y):
                d = x.size(0) // 2
                m1_res = self.m1(x, y)
                return y[d:] + m1_res

        inputs = (torch.ones(10), torch.ones(10))
        d0 = torch.export.Dim("d0", max=2048)
        d1 = torch.export.Dim("d1", max=2048)
        ep = export(
            M(),
            inputs,
            dynamic_shapes=((d0,), (d1,)),
        )
        ep.module()(torch.ones(8), torch.ones(4))
        ep.module()(torch.ones(8), torch.ones(5))
        with self.assertRaisesRegex(
            RuntimeError,
            r"Runtime assertion failed for expression \(s0//2\) \<\= s1",
        ):
            ep.module()(torch.ones(10), torch.ones(4))

    def test_split_const_gm_with_lifted_constants(self):
        class Model(torch.nn.Module):
            def __init__(self) -> None:
                super().__init__()
                self.w_pre = torch.randn(4, 4)
                self.b = torch.randn(4)

            def forward(self, x):
                w_transpose = torch.transpose(self.w_pre, 0, 1)
                w_relu = torch.nn.functional.relu(w_transpose)
                w = w_relu + self.b
                return torch.matmul(x, w)

        example_inputs = (torch.randn(4, 4),)
        mod = Model()
        ep = torch.export.export(mod, example_inputs)
        new_gm = copy.deepcopy(ep.graph_module)
        new_sig = copy.deepcopy(ep.graph_signature)
        placeholder_nodes = [
            node for node in new_gm.graph.nodes if node.op == "placeholder"
        ]
        constants = {**ep.state_dict, **ep.constants}
        lifted_constants = {
            n.name: constants[spec.target]
            for n, spec in zip(placeholder_nodes, new_sig.input_specs)
            if spec.target is not None
        }
        const_gm, _ = split_const_gm(new_gm, lifted_constants)
        counter = 0
        for node in const_gm.graph.nodes:
            if node.op == "call_function":
                counter += 1
        self.assertTrue(counter > 0)
        test_input = torch.randn(4, 4)
        expected = new_gm(None, None, test_input)[0]
        actual = mod(test_input)
        self.assertEqual(actual, expected)
        const_gm, _ = split_const_gm(ep.graph_module, lifted_constants, lambda x: True)
        counter = 0
        for node in const_gm.graph.nodes:
            if node.op == "call_function":
                self.assertTrue(False)

    def test_istft_op(self):
        class istft_class(torch.nn.Module):
            def forward(self, spec):
                window = torch.hann_window(1024).type(torch.FloatTensor)
                return torch.istft(
                    spec,
                    n_fft=1024,
                    hop_length=512,
                    window=window,
                    length=144000,
                )

        model = istft_class()
        real_part = torch.randn(1, 513, 282, dtype=torch.float32)
        imaginary_part = torch.randn(1, 513, 282, dtype=torch.float32)
        spec = torch.complex(real_part, imaginary_part)
        export(model, (spec,))

    def test_custom_op_preserve(self):
        class M(torch.nn.Module):
            def forward(self, x):
                y = torch.ops.testlib.foo_functional.default(x)
                return torch.ops.testlib.foo_mutated.default(y)

        decomp_table = torch.export.core_aten_decompositions()

        # FIXME (We need to design a proper way that doesn't need _preserve_ops)
        ep = torch.export.export(M(), (torch.randn(4, 4),)).run_decompositions(
            decomp_table,
            _preserve_ops=(
                torch.ops.testlib.foo_functional.default,
                torch.ops.testlib.foo_mutated.default,
            ),
        )

        self.assertExpectedInline(
            str(ep.graph_module.code).strip(),
            """\
def forward(self, x):
    foo_functional = torch.ops.testlib.foo_functional.default(x);  x = None
    cos = torch.ops.aten.cos.default(foo_functional)
    auto_functionalized = torch.ops.higher_order.auto_functionalized(torch.ops.testlib.foo.default, x = foo_functional, z = cos);  foo_functional = cos = None
    getitem_3 = auto_functionalized[3];  auto_functionalized = None
    cos_1 = torch.ops.aten.cos.default(getitem_3)
    return (getitem_3, cos_1)""",
        )

    def test_export_linear_preserve_dynamic_shape(self):
        class M(torch.nn.Module):
            def __init__(self):
                super().__init__()
                self.lin = torch.nn.Linear(4, 4)

            def forward(self, x):
                return self.lin(x)

        mod = M()
        ep = export(
            mod,
            (torch.randn(8, 4),),
            dynamic_shapes={
                "x": {
                    0: Dim("x"),
                }
            },
        )

        if IS_FBCODE:
            ep = ep.run_decompositions(
                {}, _preserve_ops=(torch.ops.aten.linear.default,)
            )
        else:
            table = torch.export.core_aten_decompositions()
            del table[torch.ops.aten.linear.default]
            ep = ep.run_decompositions(table)

        comp_mod = ep.module()
        inp1 = torch.randn(3, 4)
        inp2 = torch.randn(7, 4)
        self.assertTrue(torch.allclose(comp_mod(inp1), mod(inp1)))
        self.assertTrue(torch.allclose(comp_mod(inp2), mod(inp2)))

    def test_automatic_dynamic_shapes_simple_equality(self):
        # The next 3 test cases tests for automatic dynamic shapes specs, verifying that automatic dynamism
        # leads to replacement symbols being set for equalities, and inferred relationships being checked
        # with runtime asserts. Check that we specialize to static values when the program says so.
        AUTO, STATIC = Dim.AUTO, Dim.STATIC

        # case 1: direct equality between symbols
        class SimpleEquality(torch.nn.Module):
            def forward(self, x, y, z):
                # all inputs should have shape [s0, s1]
                return x + y + z

        inputs = tuple(torch.randn(6, 3) for _ in range(3))
        # fully dynamic
        self._check_dynamic_shapes_specs_and_shapes(
            SimpleEquality(),
            inputs,
            specs=[
                ((AUTO, AUTO), (AUTO, AUTO), (AUTO, AUTO)),
                [[AUTO, AUTO], [AUTO, AUTO], [AUTO, AUTO]],
                {"x": (AUTO, AUTO), "y": (AUTO, AUTO), "z": (AUTO, AUTO)},
            ],
            passing_shapes=[
                ((4, 4), (4, 4), (4, 4)),
                ((1, 1), (1, 1), (1, 1)),
                ((0, 9), (0, 9), (0, 9)),
            ],
            failing_shapes=[
                ((4, 4), (4, 4), (4, 3)),
                ((4, 4), (5, 4), (4, 5)),
            ],
            test_serdes=True,
        )
        # static s1
        self._check_dynamic_shapes_specs_and_shapes(
            # specifying just one dimension as static should be enough to specialize all s1
            SimpleEquality(),
            inputs,
            specs=[
                [{0: AUTO, 1: AUTO}, {0: AUTO, 1: AUTO}, (AUTO, None)],
                {"x": (AUTO, AUTO), "y": (AUTO, AUTO), "z": (AUTO, None)},
            ],
            passing_shapes=[
                ((4, 3), (4, 3), (4, 3)),
                ((1, 3), (1, 3), (1, 3)),
                ((0, 3), (0, 3), (0, 3)),
            ],
            failing_shapes=[
                ((4, 4), (4, 4), (4, 4)),
                ((1, 1), (1, 1), (1, 1)),
                ((0, 9), (0, 9), (0, 9)),
            ],
            test_serdes=True,
        )
        # fully static
        self._check_dynamic_shapes_specs_and_shapes(
            # this should specialize all
            SimpleEquality(),
            inputs,
            specs=[{"x": (None, AUTO), "y": (AUTO, AUTO), "z": (AUTO, None)}],
            passing_shapes=[
                ((6, 3), (6, 3), (6, 3)),
            ],
            failing_shapes=[
                ((6, 4), (6, 4), (6, 4)),
                ((1, 3), (1, 3), (1, 3)),
                ((0, 9), (0, 9), (0, 9)),
            ],
            test_serdes=True,
        )

    def test_automatic_dynamic_shapes_constant_relation(self):
        AUTO, STATIC = Dim.AUTO, Dim.STATIC

        # case 2: related by constant: s0 + 4 = s1
        class OffBy4(torch.nn.Module):
            def forward(self, x, y):
                return x + y[4:]

        inputs = (torch.randn(6), torch.randn(10))
        # fully dynamic
        self._check_dynamic_shapes_specs_and_shapes(
            OffBy4(),
            inputs,
            specs=[
                ((AUTO,), (AUTO,)),
                {"x": (AUTO,), "y": (AUTO,)},
            ],
            passing_shapes=[
                ((10,), (14,)),
                ((3,), (7,)),
                ((2,), (6,)),
            ],
            failing_shapes=[
                ((10,), (13,)),
            ],
            test_serdes=True,
        )
        # static s1 should specialize s0
        self._check_dynamic_shapes_specs_and_shapes(
            OffBy4(),
            inputs,
            specs=[
                {"x": (AUTO,), "y": (None,)},
            ],
            passing_shapes=[
                ((6,), (10,)),
            ],
            failing_shapes=[
                ((10,), (14,)),
                ((3,), (7,)),
                ((2,), (6,)),
            ],
            test_serdes=True,
        )

    def test_automatic_dynamic_shapes_linear_relation(self):
        AUTO, STATIC = Dim.AUTO, Dim.STATIC

        # case 3: linear relation
        class LinearRel(torch.nn.Module):
            def forward(self, x, y):
                # x: [s0], y: [s1]
                # relation seems to be (s0 + 2) // 4 == s1
                return x[1::4] + y

        inputs = (torch.randn(21), torch.randn(5))

        # fully dynamic
        self._check_dynamic_shapes_specs_and_shapes(
            LinearRel(),
            inputs,
            specs=[
                ((AUTO,), (AUTO,)),
                {"x": (AUTO,), "y": (AUTO,)},
            ],
            passing_shapes=[
                ((33,), (8,)),
                ((32,), (8,)),
                ((31,), (8,)),
                ((30,), (8,)),
            ],
            failing_shapes=[
                ((34,), (8,)),
                ((22,), (5,)),
            ],
            test_serdes=False,
        )
        # static s1 shouldn't actually specialize s0 (guard: (s0 + 2) // 4 == 5)
        self._check_dynamic_shapes_specs_and_shapes(
            LinearRel(),
            inputs,
            specs=[
                ((AUTO,), None),
                {"x": (AUTO,), "y": None},
            ],
            passing_shapes=[
                ((21,), (5,)),
                ((20,), (5,)),
                ((19,), (5,)),
                ((18,), (5,)),
            ],
            failing_shapes=[
                ((33,), (8,)),
            ],
            test_serdes=False,
        )
        # but static s0 will definitely specialize s1 (guard: (21 + 2) // 4 == s1 -> 5 == s1)
        self._check_dynamic_shapes_specs_and_shapes(
            LinearRel(),
            inputs,
            specs=[
                (None, (AUTO,)),
            ],
            passing_shapes=[
                ((21,), (5,)),
            ],
            failing_shapes=[
                ((22,), (5,)),
            ],
            test_serdes=True,
        )

    def test_dynamic_shapes_serdes_generic(self):
        from torch._export.serde.dynamic_shapes import (
            _dump_dynamic_shapes,
            _load_dynamic_shapes,
        )

        class Foo(torch.nn.Module):
            def forward(self, a, b, c, d):
                if d == "hello":
                    x = a[0] + a[1][1:]
                    b = torch.cat([b, b], dim=0).reshape([-1, 1])
                    return x + b, c * 2

        # test de/serialization on some generic specs
        dz = Dim("dz", min=4, max=16)
        dx = 2 * dz
        dy = dx + 1
        inputs = (
            [
                torch.randn(8, 4),
                torch.randn(9, 4),
            ],
            torch.randn(4),
            torch.randn(4, 4),
            "hello",
        )
        dynamic_shapes = {
            "a": [
                (dx, 4),
                (dy, 4),
            ],
            "b": (dz,),
            "c": None,
            "d": None,
        }
        ep = export(Foo(), inputs, dynamic_shapes=dynamic_shapes)
        self._check_dynamic_shapes_specs_and_shapes(
            Foo(),
            inputs,
            [dynamic_shapes],
            [
                ([(16, 4), (17, 4)], (8,), (4, 4), "hello"),
                ([(24, 4), (25, 4)], (12,), (4, 4), "hello"),
            ],
            [
                ([(16, 4), (17, 4)], (8,), (5, 5), "hello"),
            ],
            test_serdes=True,
        )
        self.assertExpectedInline(
            _dump_dynamic_shapes(dynamic_shapes, inputs),
            """DynamicShapesSpec(dynamic_shapes=([['2*dz', 4], ['2*dz + 1', 4]], ['dz'], ['_DimHint.STATIC', '_DimHint.STATIC'], None), dims={'dz': RootDim(min=4, max=16, derived=['2*dz', '2*dz + 1'])})""",
        )
        self.assertExpectedInline(
            _dump_dynamic_shapes(dynamic_shapes, inputs, to_dict=True),
            """{'dynamic_shapes': ([['2*dz', 4], ['2*dz + 1', 4]], ['dz'], ['_DimHint.STATIC', '_DimHint.STATIC'], None), 'dims': {'dz': {'min': 4, 'max': 16, 'derived': ['2*dz', '2*dz + 1']}}}""",
        )
        ((dx, _), (dy, _)), (dz,), (_, _), _ = _load_dynamic_shapes(
            _dump_dynamic_shapes(dynamic_shapes, inputs)
        )
        self.assertEqual(dx.root, dz)
        self.assertEqual(dy.root, dz)

    def test_dynamic_shapes_serdes_various(self):
        # serialization for dataclass inputs, Dim.AUTO/STATIC, and kwargs
        from torch._export.serde.dynamic_shapes import (
            _dump_dynamic_shapes,
            _load_dynamic_shapes,
        )

        auto, static = Dim.AUTO, Dim.STATIC

        @dataclass
        class Input:
            a: Tensor
            b: Tensor

        register_dataclass_as_pytree_node(
            Input,
            serialized_type_name="test_dynamic_shapes_serdes_various.Input",
        )

        class Foo(torch.nn.Module):
            def forward(self, x, y, z):
                return x - torch.randn(4), y.a + y.b + z[1:]

        args = (torch.randn(4, 4),)
        kwargs = {
            "y": Input(a=torch.randn(8, 8), b=torch.randn(8, 8)),
            "z": torch.randn(9, 8),
        }
        dynamic_shapes = {
            "x": (auto, static),
            "y": [(auto, auto), (auto, auto)],
            "z": (auto, 8),
        }

        # dump dynamic_shapes
        self.assertExpectedInline(
            _dump_dynamic_shapes(dynamic_shapes, args, kwargs),
            """DynamicShapesSpec(dynamic_shapes=(['_DimHint.AUTO', '_DimHint.STATIC'], [['_DimHint.AUTO', '_DimHint.AUTO'], ['_DimHint.AUTO', '_DimHint.AUTO']], ['_DimHint.AUTO', 8]), dims={})""",
        )
        self.assertExpectedInline(
            _dump_dynamic_shapes(dynamic_shapes, args, kwargs, to_dict=True),
            """{'dynamic_shapes': (['_DimHint.AUTO', '_DimHint.STATIC'], [['_DimHint.AUTO', '_DimHint.AUTO'], ['_DimHint.AUTO', '_DimHint.AUTO']], ['_DimHint.AUTO', 8]), 'dims': {}}""",
        )

    def test_dynamic_shapes_serdes_user_errors(self):
        # check error messages for dynamic shapes de/serialization
        from torch._export.serde.dynamic_shapes import (
            _dump_dynamic_shapes,
            _load_dynamic_shapes,
            DynamicShapesSpec,
            RootDim,
        )
        from torch._export.serde.serialize import _dataclass_to_dict

        # this stuff should be well tested in `test_mismatched_dynamic_shapes`
        with self.assertRaisesRegex(
            torch._dynamo.exc.UserError,
            re.escape(
                "Detected mismatch between the structure of `inputs` and `dynamic_shapes`: `inputs[0]['k']` "
                "is a <class 'list'>, but `dynamic_shapes[0]['k']` is a <class 'tuple'>"
            ),
        ):
            dynamic_shapes = {"x": {"k": (Dim("dx"), Dim("dy"))}}
            _dump_dynamic_shapes(dynamic_shapes, ({"k": [torch.randn(4, 4)]},))

        # loading with from_dict=True/False
        spec = DynamicShapesSpec(
            dynamic_shapes=[["dx"]],
            dims={"dx": RootDim(min=4, max=16, derived=[])},
        )
        spec_dict = _dataclass_to_dict(spec)
        with self.assertRaisesRegex(
            torch._dynamo.exc.UserError,
            re.escape(
                "With from_dict=True, expected `spec` to be a dict, "
                "got <class 'torch._export.serde.dynamic_shapes.DynamicShapesSpec'>"
            ),
        ):
            _load_dynamic_shapes(spec, from_dict=True)

        with self.assertRaisesRegex(
            torch._dynamo.exc.UserError,
            re.escape("Expected `spec` to be a DynamicShapesSpec, got <class 'dict'>"),
        ):
            _load_dynamic_shapes(spec_dict, from_dict=False)

        self.assertExpectedInline(
            _load_dynamic_shapes(spec, from_dict=False),
            """[[<class 'torch._export.serde.dynamic_shapes.dx'>]]""",
        )

        # check incorrect info in dims
        with self.assertRaisesRegex(
            torch._dynamo.exc.UserError,
            re.escape(
                "Expected dims in `spec['dims']` to map `min` to an int, got dx: None"
            ),
        ):
            spec = {
                "dynamic_shapes": [["dx"]],
                "dims": {
                    "dx": {
                        "min": None,
                        "max": 4,
                        "derived": [],
                    },
                },
            }
            _load_dynamic_shapes(spec, from_dict=True)

        with self.assertRaisesRegex(
            torch._dynamo.exc.UserError,
            re.escape(
                "Expected dims in `spec['dynamic_shapes']` to be tracked in `spec['dims']`, "
                "got dx which is not in dict_keys(['dy'])"
            ),
        ):
            spec = {
                "dynamic_shapes": [["dx"]],
                "dims": {
                    "dy": {
                        "min": 2,
                        "max": 4,
                        "derived": [],
                    },
                },
            }
            _load_dynamic_shapes(spec, from_dict=True)

        with self.assertRaisesRegex(
            torch._dynamo.exc.UserError,
            re.escape(
                "Expected derived expressions to be linear expressions, got dx**2 + 4"
            ),
        ):
            spec = {
                "dynamic_shapes": [["dx"]],
                "dims": {
                    "dx": {
                        "min": 2,
                        "max": 4,
                        "derived": ["dx**2 + 4"],
                    },
                },
            }
            _load_dynamic_shapes(spec, from_dict=True)

    @testing.expectedFailureSerDer  # TODO(pianpwk): PowByNatural valuerange deserialization
    def test_dim_dynamic(self):
        dynamic = Dim.DYNAMIC

        # dynamic should infer equalities and relations
        class Relations(torch.nn.Module):
            def forward(self, u, w, x, y, z):
                a = u[1:] + w + x  # s0 == s1 + 1 == s2 + 1
                b = y.flatten() + z  # s2*s3 == s4
                return a, b

        inputs = (
            torch.randn(5),
            torch.randn(4),
            torch.randn(4),
            torch.randn(4, 4),
            torch.randn(16),
        )
        ep = export(
            Relations(),
            inputs,
            dynamic_shapes={
                "u": (dynamic,),
                "w": (dynamic,),
                "x": (dynamic,),
                "y": (dynamic, dynamic),
                "z": (dynamic,),
            },
        )
        ep.module()(
            torch.randn(6),
            torch.randn(5),
            torch.randn(5),
            torch.randn(7, 8),
            torch.randn(56),
        )

        # dynamic should complain when force specialized
        class Specialize(torch.nn.Module):
            def forward(self, x):
                torch._check(x.shape[0] == 4)
                return x + 2

        with self.assertRaisesRegex(
            torch._dynamo.exc.UserError,
            r"Not all values of RelaxedUnspecConstraint.* are valid because .* was inferred to be a constant",
        ):
            ep = export(
                Specialize(),
                (torch.randn(4, 8),),
                dynamic_shapes={
                    "x": (dynamic, dynamic),
                },
            )

        # dynamic should handle complex guards in the same way as auto
        class ModConstraint(torch.nn.Module):
            def forward(self, x: torch.Tensor) -> torch.Tensor:
                return x.view(x.shape[0] - 1, -1)

        ep = export(
            ModConstraint(),
            (torch.randn(3, 4),),
            dynamic_shapes={
                "x": (dynamic, dynamic),
            },
        )
        ep.module()(torch.randn(5, 8))
        num_asserts = [
            node.target == torch.ops.aten._assert_scalar.default
            for node in ep.graph.nodes
        ].count(True)
        self.assertEqual(num_asserts, 1)
        with self.assertRaises(RuntimeError):
            ep.module()(torch.randn(4, 2))

    @testing.expectedFailureNonStrict
    @testing.expectedFailureTrainingIRToRunDecompNonStrict  # unbacked symint not tracked?
    @testing.expectedFailureSerDer  # T195866111
    def test_hints_wrapper(self):
        class M(torch.nn.Module):
            def __init__(self) -> None:
                super().__init__()

            def forward(self, x, y):
                x = x + y

                def inner_body_fn(x, y):
                    x = torch.relu(x)
                    x = x + y
                    return x

                def outer_body_fn(x, y):
                    x = hints_wrapper(
                        inner_body_fn, (x, y), {}, hints={"inner_body": True}
                    )
                    x = torch.abs(x)
                    return x

                res = hints_wrapper(
                    outer_body_fn, (x, y), {}, hints={"outer_body": True}
                )
                return res

        x = torch.randn(2, 4)
        y = torch.ones(4)

        ep = export(M(), (x, y))
        export_res = ep.module()(x, y)
        ref_res = M()(x, y)
        self.assertEqual(export_res, ref_res)
        self.assertExpectedInline(
            normalize_gm(ep.graph_module.print_readable(print_output=False)),
            """\
class GraphModule(torch.nn.Module):
    def forward(self, x: "f32[2, 4]", y: "f32[4]"):
        add: "f32[2, 4]" = torch.ops.aten.add.Tensor(x, y);  x = None

        hints_wrapper_body_graph_0 = self.hints_wrapper_body_graph_0
        hints_wrapper = torch.ops.higher_order.hints_wrapper(hints_wrapper_body_graph_0, (add, y), {}, hints = {'outer_body': True});  hints_wrapper_body_graph_0 = add = y = None
        getitem: "f32[2, 4]" = hints_wrapper[0];  hints_wrapper = None
        return (getitem,)

    class hints_wrapper_body_graph_0(torch.nn.Module):
        def forward(self, arg0_1: "f32[2, 4]", arg1_1: "f32[4]"):
            hints_wrapper_body_graph_0 = self.hints_wrapper_body_graph_0
            hints_wrapper = torch.ops.higher_order.hints_wrapper(hints_wrapper_body_graph_0, (arg0_1, arg1_1), {}, hints = {'inner_body': True});  hints_wrapper_body_graph_0 = arg0_1 = arg1_1 = None
            getitem: "f32[2, 4]" = hints_wrapper[0];  hints_wrapper = None
            abs_1: "f32[2, 4]" = torch.ops.aten.abs.default(getitem);  getitem = None
            return (abs_1,)

        class hints_wrapper_body_graph_0(torch.nn.Module):
            def forward(self, arg0_1: "f32[2, 4]", arg1_1: "f32[4]"):
                relu: "f32[2, 4]" = torch.ops.aten.relu.default(arg0_1);  arg0_1 = None
                add: "f32[2, 4]" = torch.ops.aten.add.Tensor(relu, arg1_1);  relu = arg1_1 = None
                return (add,)
""",
        )

    def test_export_for_training_with_state_dict_hooks(self):
        def _state_dict_pre_hook(mod, prefix, keep_vars):
            mod._buffers["test"] = torch.Tensor([1])

        def _state_dict_hook(mod, state_dict, prefix, *args, **kwargs):
            keys = list(state_dict.keys())
            for key in keys:
                local_key = key[len(prefix) :]
                if local_key.startswith("layer"):
                    new_key = prefix + local_key.replace("layer.", "")
                    state_dict[new_key] = state_dict[key]
                    if new_key != key:
                        del state_dict[key]

        class Layer(torch.nn.Module):
            def __init__(self):
                super().__init__()
                self.linear1 = torch.nn.Linear(2, 2)
                self.linear2 = torch.nn.Linear(2, 2)

            def forward(self, x):
                x = self.linear1(x)
                x = torch.relu(x)
                x = self.linear2(x)
                return x

        class CustomModule(torch.nn.Module):
            def __init__(self):
                super().__init__()
                self._register_state_dict_hook(_state_dict_hook)
                self.register_state_dict_pre_hook(_state_dict_pre_hook)
                # non-persistent buffer in named_buffers()
                self.foo = torch.nn.Buffer(torch.rand(2, 3), persistent=False)
                # non-persistent buffer not in named_buffers()
                self.register_buffer("buf", None, persistent=False)
                self.layer = Layer()

            def forward(self, x):
                x = self.layer(x)
                return x

        M = CustomModule()
        inp = (torch.randn(2, 2),)
        ep = export(M, inp)
        export_res = ep.module()(*inp)
        ref_res = M(*inp)
        self.assertEqual(export_res, ref_res)
        # we want to store the unprocessed keys
        self.assertTrue(
            {
                "layer.linear1.weight",
                "layer.linear1.bias",
                "layer.linear2.weight",
                "layer.linear2.bias",
            }.issubset({spec.target for spec in ep.graph_signature.input_specs})
        )
        unflattened = torch.export.unflatten(ep)
        export_res = unflattened(*inp)
        self.assertEqual(export_res, ref_res)

        with torch._export.utils._disable_load_state_dict_hooks(M):
            state_dict = M.state_dict()
        self.assertEqual(
            {
                "layer.linear1.weight",
                "layer.linear1.bias",
                "layer.linear2.weight",
                "layer.linear2.bias",
            },
            state_dict.keys(),
        )
        state_dict = M.state_dict()
        self.assertEqual(
            {
                "linear1.weight",
                "linear1.bias",
                "linear2.weight",
                "linear2.bias",
                "test",
            },
            state_dict.keys(),
        )


@unittest.skipIf(not torchdynamo.is_dynamo_supported(), "dynamo isn't support")
class TestOneOffModelExportResult(TestCase):
    def test_scaled_dot_product_attention_cpu(self):
        """
        This test makes sure we are always getting the same decomposition result for SDPA.
        As of now _scaled_dot_product_flash_attention_for_cpu is expected to show up in
        export() result. Some downstream backend then further decompose it into core ATen
        ops in torch/_decomp/decompositions.py (search for
        _scaled_dot_product_flash_attention_for_cpu).

        Export is decomposing based on the CompositeImplicitAutograd kernel implementation
        of SDPA. If this test fails, it means the kernel is being modified. In this case
        we strongly encourage you to change the decomposition rule under
        torch/_decomp/decompositions.py along with the kernel changes, so all of the
        downstream backends are not being affected.
        """

        class ScaledDotProductAttention(torch.nn.Module):
            def __init__(self) -> None:
                super().__init__()

            def forward(self, q, k, v):
                attn_output = F.scaled_dot_product_attention(
                    q, k, v, None, dropout_p=0.0, is_causal=True
                )
                return attn_output

        q = torch.randn(1, 1, 8, 8, device="cpu")
        k = torch.randn(1, 1, 8, 8, device="cpu")
        v = torch.randn(1, 1, 8, 8, device="cpu")

        from torch.nn.attention import SDPBackend

        with torch.nn.attention.sdpa_kernel([SDPBackend.MATH]):
            ep = torch.export.export(ScaledDotProductAttention(), (q, k, v))
            print(ep.graph)
            ep.run_decompositions()
            print(ep.graph)

    #         self.assertExpectedInline(ep.graph_module.code.strip(), """\
    # def forward(self, arg0_1, arg1_1, arg2_1):
    #     _scaled_dot_product_flash_attention_for_cpu = torch.ops.aten._scaled_dot_product_flash_attention_for_cpu.default(arg0_1, arg1_1, arg2_1, 0.0, True);  arg0_1 = arg1_1 = arg2_1 = None
    #     getitem = _scaled_dot_product_flash_attention_for_cpu[0];  _scaled_dot_product_flash_attention_for_cpu = None
    #     return (getitem,)""")

    @skipIfCrossRef
    @unittest.skipIf(
        not PLATFORM_SUPPORTS_FLASH_ATTENTION,
        "Can't run fused SDPA on this platform",
    )
    def test_scaled_dot_product_attention_cuda(self):
        """
        This test makes sure we are always getting the same decomposition result for SDPA.
        As of now _scaled_dot_product_flash_attention is expected to show up in
        export() result (GPU tensors are given). Currently there's no downstream
        backend relies on this export result so if this test fails, feel free to
        change it to the latest export() result.
        """

        class ScaledDotProductAttention(torch.nn.Module):
            def __init__(self) -> None:
                super().__init__()

            def forward(self, q, k, v):
                attn_output = F.scaled_dot_product_attention(
                    q, k, v, None, dropout_p=0.0, is_causal=True
                )
                return attn_output

        q = torch.randn(1, 16, 16, 64, dtype=torch.bfloat16, device="cuda")
        k = torch.randn(1, 16, 16, 64, dtype=torch.bfloat16, device="cuda")
        v = torch.randn(1, 16, 16, 64, dtype=torch.bfloat16, device="cuda")

        ep = torch.export.export(
            ScaledDotProductAttention(), (q, k, v)
        ).run_decompositions()
        code_str = """\
def forward(self, q, k, v):
    _scaled_dot_product_flash_attention = torch.ops.aten._scaled_dot_product_flash_attention.default(q, k, v, 0.0, True, scale = 0.125);  q = k = v = None
    getitem = _scaled_dot_product_flash_attention[0];  _scaled_dot_product_flash_attention = None
    return (getitem,)"""
        if SM90OrLater and not torch.version.hip:
            code_str = """\
def forward(self, q, k, v):
    _scaled_dot_product_cudnn_attention = torch.ops.aten._scaled_dot_product_cudnn_attention.default(q, k, v, None, False, 0.0, True);  q = k = v = None
    getitem = _scaled_dot_product_cudnn_attention[0];  _scaled_dot_product_cudnn_attention = None
    return (getitem,)"""
        self.assertExpectedInline(
            ep.graph_module.code.strip(),
            code_str,
        )

    def test_int_list_output(self):
        class M(torch.nn.Module):
            def forward(self, x):
                return [((1, 3), [x + x, x * x])]

        ep = torch.export.export(M(), (torch.ones(2, 3),))
        res = ep.module()(torch.ones(2, 3))
        self.assertEqual(res[0][0], (1, 3))

    def test_primitive_constant_output(self):
        class Z(torch.nn.Module):
            def forward(self, x, y):
                with torch.no_grad():
                    return y * x, "moo"

        ep = torch.export.export(Z(), (torch.tensor(3), 5))
        res = ep.module()(torch.tensor(4), 5)
        self.assertEqual(res[0], torch.tensor(20))
        self.assertEqual(res[1], "moo")

        class B(torch.nn.Module):
            def forward(self, x, y):
                return y * x, y

        ep = torch.export.export(B(), (torch.tensor(3), 5))
        res = ep.module()(torch.tensor(4), 5)
        self.assertEqual(res[0], torch.tensor(20))
        self.assertEqual(res[1], 5)

        with self.assertRaisesRegex(
            RuntimeError,
            escape("Expected input at *args[1] to be equal to 5, but got 20"),
        ):
            res = ep.module()(torch.tensor(4), 20)

        class F(torch.nn.Module):
            def forward(self, x):
                # return a constant of primitive type
                y = 5
                return y * x, y

        ep = torch.export.export(F(), (torch.tensor(3),))
        res = ep.module()(torch.tensor(4))
        self.assertEqual(res[0], torch.tensor(20))
        self.assertEqual(res[1], 5)

        class Q(torch.nn.Module):
            def forward(self, x, y):
                return y * x, y - 1

        ep = torch.export.export(Q(), (torch.tensor(3), 5))
        res = ep.module()(torch.tensor(4), 5)
        self.assertEqual(res[0], torch.tensor(20))
        self.assertEqual(res[1], 4)

    def test_unbacked_sdpa(self):
        import torch
        from torch.nn.attention import sdpa_kernel, SDPBackend
        from torch.nn.functional import scaled_dot_product_attention

        class Module(torch.nn.Module):
            def forward(
                self, query: torch.Tensor, cache: torch.Tensor, start_pos: torch.Tensor
            ) -> torch.Tensor:
                # x.sizes(): 1, 128, 16, 128
                sp = start_pos.item()
                torch._check_is_size(sp)
                torch._check(sp >= 0)
                torch._check(sp <= 126)
                key = cache[:, : sp + 1, :, :]  # 1, sp+1, 16, 128
                value = cache[:, : sp + 1, :, :]  # 1, sp+1, 16, 128
                query = query.transpose(1, 2)  # (bs, n_local_heads, seqlen, head_dim)
                key = key.transpose(1, 2)
                value = value.transpose(1, 2)
                # https://github.com/pytorch/pytorch/blob/main/aten/src/ATen/native/transformers/attention.cpp#L732
                return scaled_dot_product_attention(query, key, value)

        cache = torch.randn(1, 128, 16, 128, dtype=torch.float16)
        query = torch.randn(1, 1, 16, 128, dtype=torch.float16)
        start_pos = torch.tensor([0])
        with sdpa_kernel(SDPBackend.MATH), torch.no_grad():
            ep = torch.export.export(Module(), (query, cache, start_pos))
            args = (query, cache, start_pos)
            self.assertEqual(ep.module()(*args), Module()(*args))
            args = (query, cache, torch.tensor([3]))
            self.assertEqual(ep.module()(*args), Module()(*args))
            args = (query, cache, torch.tensor([126]))
            self.assertEqual(ep.module()(*args), Module()(*args))

    def test_none_input_output(self):
        class Z(torch.nn.Module):
            def forward(self, x, y):
                return x * x

        ep = torch.export.export(Z(), (torch.tensor(3), None))
        res = ep.module()(torch.tensor(4), None)
        self.assertEqual(res, torch.tensor(16))

        class B(torch.nn.Module):
            def forward(self, x, y):
                return x * x, y

        ep = torch.export.export(B(), (torch.tensor(3), None))
        res = ep.module()(torch.tensor(4), None)
        self.assertEqual(res[0], torch.tensor(16))
        self.assertEqual(res[1], None)

        decomp = ep.run_decompositions()
        gm = decomp.module()
        res = gm(torch.tensor(4), None)
        self.assertEqual(res[0], torch.tensor(16))
        self.assertEqual(res[1], None)

    def test_print(self):
        class M(torch.nn.Module):
            def forward(self, x):
                print("start")
                x1 = x + x
                print(x1)
                x2 = x1 * x1
                print(1, 2, 3)
                x3 = x2 + x2
                return (x1, x3)

        gm = export(M(), (torch.randn(3, 3),)).graph_module
        self.assertExpectedInline(
            gm.code.strip(),
            """\
def forward(self, x):
    add = torch.ops.aten.add.Tensor(x, x);  x = None
    mul = torch.ops.aten.mul.Tensor(add, add)
    add_1 = torch.ops.aten.add.Tensor(mul, mul);  mul = None
    return (add, add_1)""",
        )

    def test_logging_logger(self):
        logger = logging.getLogger(__name__)

        class M(torch.nn.Module):
            def forward(self, x):
                logger.log("start")
                x1 = x + x
                logger.debug(x1)
                x2 = x1 * x1
                logger.info(1, 2, 3)
                x3 = x2 + x2
                return (x1, x3)

        gm = export(M(), (torch.randn(3, 3),)).graph_module
        self.assertExpectedInline(
            gm.code.strip(),
            """\
def forward(self, x):
    add = torch.ops.aten.add.Tensor(x, x);  x = None
    mul = torch.ops.aten.mul.Tensor(add, add)
    add_1 = torch.ops.aten.add.Tensor(mul, mul);  mul = None
    return (add, add_1)""",
        )

    @unittest.skipIf(not TEST_TRANSFORMERS, "No transformers")
    def test_hf_logging_logger(self):
        import transformers

        logger = transformers.utils.logging.get_logger(__name__)

        class M(torch.nn.Module):
            def forward(self, x):
                logger.warning_once("start")
                x1 = x + x
                x2 = x1 * x1
                x3 = x2 + x2
                return (x1, x3)

        gm = export(M(), (torch.randn(3, 3),)).graph_module
        self.assertExpectedInline(
            gm.code.strip(),
            """\
def forward(self, x):
    add = torch.ops.aten.add.Tensor(x, x);  x = None
    mul = torch.ops.aten.mul.Tensor(add, add)
    add_1 = torch.ops.aten.add.Tensor(mul, mul);  mul = None
    return (add, add_1)""",
        )

    def test_warning(self):
        class M(torch.nn.Module):
            def forward(self, x):
                warnings.warn("moo")
                res = x + x
                warnings.warn(f"{res}")
                return res

        gm = export(M(), (torch.randn(3, 3),)).graph_module
        self.assertExpectedInline(
            gm.code.strip(),
            """\
def forward(self, x):
    add = torch.ops.aten.add.Tensor(x, x);  x = None
    return (add,)""",
        )

    def test_constant_fqn(self):
        class Nested(torch.nn.Module):
            def __init__(self) -> None:
                super().__init__()
                self.constant = torch.rand(2, 3)
                self.parameter = torch.nn.Parameter(torch.rand(2, 3))

            def forward(self, x):
                return x + self.constant

        class Mod(torch.nn.Module):
            def __init__(self) -> None:
                super().__init__()
                self.nested = Nested()

            def forward(self, x):
                return self.nested(x) + self.nested.constant + self.nested.parameter

        m = Mod()
        ep = export(m, (torch.rand(2, 3),), strict=True)
        self.assertEqual(ep.constants["nested.constant"], m.nested.constant)
        self.assertEqual(ep.module()(torch.ones(2, 3)), m(torch.ones(2, 3)))

    def test_constant_name(self):
        class Nested(torch.nn.Module):
            def __init__(self) -> None:
                super().__init__()
                self.constant = torch.rand(2, 3)
                self.parameter = torch.nn.Parameter(torch.rand(2, 3))

            def forward(self, x):
                return x + self.constant

        class Mod(torch.nn.Module):
            def __init__(self) -> None:
                super().__init__()
                self.nested_1 = Nested()
                self.nested_2 = Nested()

            def forward(self, x):
                return (
                    self.nested_1(x)
                    + self.nested_2(x)
                    + self.nested_1.constant
                    + self.nested_2.constant
                    + self.nested_1.parameter
                    + self.nested_2.parameter
                )

        m = Mod()
        ep = export(m, (torch.rand(2, 3),), strict=False)
        self.assertEqual(ep.module()(torch.ones(2, 3)), m(torch.ones(2, 3)))

        # check constant fqn when there are multiple instances of the same class
        self.assertEqual(ep.constants["nested_1.constant"], m.nested_1.constant)
        self.assertEqual(ep.constants["nested_2.constant"], m.nested_2.constant)

        # check constant_name in the graph
        placeholders = [
            node for node in ep.graph_module.graph.nodes if node.op == "placeholder"
        ]
        self.assertEqual(len(placeholders), 5)
        self.assertTrue(all(ph.name == ph.target for ph in placeholders))
        # suffix should be added to duplicated constant_name
        self.assertEqual(placeholders[2].name, "c_nested_1_constant")
        self.assertEqual(placeholders[3].name, "c_nested_2_constant")

    def test_nested_retrace(self):
        class Nested(torch.nn.Module):
            def __init__(self) -> None:
                super().__init__()
                self.param = torch.nn.Parameter(torch.randn(3))

            def forward(self, x):
                return x + self.param

        class Foo(torch.nn.Module):
            def __init__(self) -> None:
                super().__init__()
                self.nested = Nested()

            def forward(self, x):
                return x + self.nested(x)

        # first export
        foo = Foo().to("meta")
        inputs = (torch.ones(3, device="meta"),)
        foo(*inputs)
        ep = torch.export.export(foo, inputs, strict=False)

        # second export
        foo_1 = ep.module()
        ep_1 = torch.export.export(foo_1, inputs, strict=False)

        for node1, node2 in zip(ep.graph.nodes, ep_1.graph.nodes):
            nn_module_stack_1 = node1.meta.get("nn_module_stack", None)
            nn_module_stack_2 = node2.meta.get("nn_module_stack", None)

            if nn_module_stack_1 is None:
                self.assertTrue(nn_module_stack_2 is None)
            else:
                for v1, v2 in zip(
                    nn_module_stack_1.values(), nn_module_stack_2.values()
                ):
                    self.assertEqual(v1, v2)

    def test_duplicated_getitem(self):
        class Foo(torch.nn.Module):
            def forward(self, x):
                return torch.topk(x, 2)

        foo = Foo()
        inputs = (torch.randn(3),)
        ep = torch.export.export(foo, inputs, strict=False)

        graph_module = copy.deepcopy(ep.graph_module)

        call_function_node = None
        num_getitems = 0
        for node in graph_module.graph.nodes:
            if (
                node.op == "call_function"
                and node.target == torch.ops.aten.topk.default
            ):
                call_function_node = node
            elif node.op == "call_function" and node.target == operator.getitem:
                self.assertIs(node.args[0], call_function_node)
                num_getitems += 1

        self.assertIsNotNone(call_function_node)
        self.assertEqual(num_getitems, 2)

        output_node = list(graph_module.graph.nodes)[-1]

        nodes = []
        with graph_module.graph.inserting_before(output_node):
            nodes.append(
                graph_module.graph.call_function(
                    operator.getitem, (call_function_node, 1)
                )
            )
            nodes.append(
                graph_module.graph.call_function(
                    operator.getitem, (call_function_node, 0)
                )
            )
            nodes.append(
                graph_module.graph.call_function(
                    operator.getitem, (call_function_node, 0)
                )
            )
            nodes.append(
                graph_module.graph.call_function(
                    operator.getitem, (call_function_node, 1)
                )
            )
        signature = ExportGraphSignature(
            input_specs=ep.graph_signature.input_specs,
            output_specs=ep.graph_signature.output_specs
            + [
                OutputSpec(
                    kind=OutputKind.USER_OUTPUT,
                    arg=TensorArgument(name=node.name),
                    target=None,
                )
                for node in nodes
            ],
        )
        output_node.args = (output_node.args[0] + tuple(nodes),)
        graph_module.recompile()
        new_ep = ep._update(graph_module, signature)

        new_num_getitems = 0
        for node in new_ep.graph.nodes:
            if (
                node.op == "call_function"
                and node.target == torch.ops.aten.topk.default
            ):
                call_function_node = node
            elif node.op == "call_function" and node.target == operator.getitem:
                self.assertIs(node.args[0], call_function_node)
                new_num_getitems += 1
        self.assertEqual(num_getitems, new_num_getitems)
        self.assertEqual(
            len(list(new_ep.graph.nodes)[-1].args[0]), len(signature.output_specs)
        )


@unittest.skipIf(not torchdynamo.is_dynamo_supported(), "dynamo doesn't support")
class TestExportCustomClass(TorchTestCase):
    def setUp(self):
        if IS_FBCODE:
            lib_file_path = "//caffe2/test/cpp/jit:test_custom_class_registrations"
        elif IS_SANDCASTLE or IS_MACOS:
            raise unittest.SkipTest("non-portable load_library call used in test")
        elif IS_WINDOWS:
            lib_file_path = find_library_location("torchbind_test.dll")
        else:
            lib_file_path = find_library_location("libtorchbind_test.so")
        torch.ops.load_library(str(lib_file_path))

    def test_lift_custom_obj(self):
        # TODO: fix this test once custom class tracing is implemented

        custom_obj = torch.classes._TorchScriptTesting._PickleTester([3, 4])

        class Foo(torch.nn.Module):
            def forward(self, x):
                return x + x

        f = Foo()

        inputs = (torch.zeros(4, 4),)
        ep = export(f, inputs)

        # Replace one of the values with an instance of our custom class
        for node in ep.graph.nodes:
            if node.op == "call_function" and node.target == torch.ops.aten.add.Tensor:
                with ep.graph.inserting_before(node):
                    setattr(ep.graph_module, "custom_obj", custom_obj)
                    getattr_node = ep.graph.get_attr("custom_obj")
                    # Copy over an nn_module_stack as they are required.
                    getattr_node.meta["nn_module_stack"] = node.meta["nn_module_stack"]
                    custom_node = ep.graph.call_function(
                        torch.ops._TorchScriptTesting.take_an_instance.default,
                        (getattr_node,),
                    )
                    custom_node.meta["val"] = torch.ones(4, 4)
                    # Copy over an nn_module_stack as they are required.
                    custom_node.meta["nn_module_stack"] = node.meta["nn_module_stack"]
                    custom_node.meta["torch_fn"] = (
                        "custom_op",
                        "torch.ops._TorchScriptTesting.take_an_instance.default",
                    )
                    arg0, _ = node.args
                    node.args = (arg0, custom_node)

        from torch._export.passes.lift_constants_pass import lift_constants_pass
        from torch._export.serde.serialize import deserialize, serialize

        constants = lift_constants_pass(ep.graph_module, ep.graph_signature, {})
        for k, v in constants.items():
            assert k not in ep.constants
            ep._constants[k] = v
        serialized_vals = serialize(ep)
        deserialized_ep = deserialize(serialized_vals)

        for node in deserialized_ep.graph.nodes:
            if (
                node.op == "call_function"
                and node.target
                == torch.ops._TorchScriptTesting.take_an_instance.default
            ):
                arg = node.args[0]
                self.assertTrue(arg.op == "placeholder")

    def test_preserve_non_cia_op(self):
        class M(torch.nn.Module):
            def forward(self, x):
                return torch.nn.functional.elu(x)

        ep = export(M(), (torch.randn(2, 3, 4, 5),))
        FileCheck().check_count("torch.ops.aten.elu.default", 1, exactly=True).run(
            ep.graph_module.code
        )

        if IS_FBCODE:
            ep = ep.run_decompositions(_preserve_ops=(torch.ops.aten.elu.default,))
        else:
            decomp_table = core_aten_decompositions()
            del decomp_table[torch.ops.aten.elu.default]

            ep = ep.run_decompositions(
                decomp_table=decomp_table,
            )
        FileCheck().check_count("torch.ops.aten.elu.default", 1, exactly=True).run(
            ep.graph_module.code
        )

    def test_preserve_cia_op(self):
        class StaticResizeBilinear2dModule(torch.nn.Module):
            def forward(self, x):
                a = torch.nn.functional.interpolate(
                    x,
                    size=(x.shape[2] * 2, x.shape[3] * 3),
                    mode="bilinear",
                    align_corners=False,
                    antialias=False,
                )
                return a

        ep = export(StaticResizeBilinear2dModule(), (torch.randn(2, 3, 4, 5),))
        FileCheck().check_count(
            "torch.ops.aten.upsample_bilinear2d.vec", 1, exactly=True
        ).run(ep.graph_module.code)

        if IS_FBCODE:
            ep = ep.run_decompositions(
                _preserve_ops=(torch.ops.aten.upsample_bilinear2d.vec,)
            )
        else:
            decomp_table = core_aten_decompositions()
            del decomp_table[torch.ops.aten.upsample_bilinear2d.vec]
            ep = ep.run_decompositions(
                decomp_table=decomp_table,
            )

        FileCheck().check_count(
            "torch.ops.aten.upsample_bilinear2d.vec", 1, exactly=True
        ).run(ep.graph_module.code)


if __name__ == "__main__":
    run_tests()<|MERGE_RESOLUTION|>--- conflicted
+++ resolved
@@ -7562,19 +7562,6 @@
             0,
         )
 
-<<<<<<< HEAD
-    def test_constant_requires_grad_const(self):
-        class M(torch.nn.Module):
-            def __init__(self):
-                super().__init__()
-                self.foo = torch.randn(2, 2, requires_grad=True)
-            
-            def forward(self, x):
-                return x.cos() + self.foo.sum()
-
-        gm = export(M(), (torch.ones(2, 2),)).module()
-        self.assertFalse(gm.foo.requires_grad)
-=======
     def test_constant_output_dup(self):
         class M(torch.nn.Module):
             def __init__(self):
@@ -7589,7 +7576,18 @@
         a, b = mod(torch.zeros(4, 4))
         self.assertTrue(torch.allclose(a, torch.ones(4, 4)))
         self.assertTrue(torch.allclose(b, torch.ones(4, 4)))
->>>>>>> 2b73290e
+        
+    def test_constant_requires_grad_const(self):
+        class M(torch.nn.Module):
+            def __init__(self):
+                super().__init__()
+                self.foo = torch.randn(2, 2, requires_grad=True)
+            
+            def forward(self, x):
+                return x.cos() + self.foo.sum()
+
+        gm = export(M(), (torch.ones(2, 2),)).module()
+        self.assertFalse(gm.foo.requires_grad)
 
     def test_constant_aliasing(self):
         class M1(torch.nn.Module):
