--- conflicted
+++ resolved
@@ -2352,13 +2352,8 @@
             torch._dynamo.exc.Unsupported,
             "Observed exception.*",
         ):
-<<<<<<< HEAD
             scan_fct(
-                get_scan_combine_fn("add", False), init, inp, dim=dim, reverse=reverse
-=======
-            result_init = scan_fct(
                 get_scan_combine_fn("add", False), init, x, dim=dim, reverse=reverse
->>>>>>> 01895bf7
             )
 
     @requires_cuda
