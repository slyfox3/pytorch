--- conflicted
+++ resolved
@@ -46,13 +46,11 @@
 )
 
 from torch.nested._internal.nested_tensor import (
+    buffer_from_jagged,
     jagged_from_list,
     NestedTensor,
     nested_view_from_values_offsets,
-<<<<<<< HEAD
-=======
     ViewNestedFromBuffer,
->>>>>>> f1d1e324
 )
 
 # Tests are ported from pytorch/nestedtensor.
@@ -3661,8 +3659,6 @@
 
             _check_grad(base if values_is_view else values)
 
-<<<<<<< HEAD
-=======
     @dtypes(torch.float)
     def test_nested_tensor_from_jagged(self, device, dtype):
         # construct from (values, offsets)
@@ -3763,7 +3759,6 @@
             (nt * 2).backward(torch.ones_like(nt))
             self.assertEqual(orig_t.grad, torch.ones_like(orig_t) * 2)
 
->>>>>>> f1d1e324
     @dtypes(torch.double, torch.half)
     @onlyCUDA
     def test_device_dtype_transfer_updates_offsets(self, device, dtype):
