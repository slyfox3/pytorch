# Owner(s): ["module: nestedtensor"]

import ast
import io
import itertools
import math
import sys
import tempfile
import unittest
from contextlib import nullcontext
from functools import partial
from typing import Optional, Tuple

import numpy as np

import torch
import torch._dynamo
import torch._dynamo.testing
import torch.nn
import torch.nn.functional as F
from torch.nested._internal.nested_tensor import (
    buffer_from_jagged,
    jagged_from_list,
    nested_view_from_values_offsets,
    NestedTensor,
    ViewNestedFromBuffer,
)
from torch.testing._internal.common_cuda import (
    PLATFORM_SUPPORTS_FUSED_ATTENTION,
    SM70OrLater,
    SM80OrLater,
)
from torch.testing._internal.common_device_type import (
    dtypes,
    dtypesIfCUDA,
    instantiate_device_type_tests,
    onlyCPU,
    onlyCUDA,
    ops,
    PYTORCH_CUDA_MEMCHECK,
    skipCPUIf,
    skipCUDAIf,
    skipCUDAIfRocm,
    skipMeta,
)
from torch.testing._internal.common_dtype import floating_types_and_half
from torch.testing._internal.common_utils import (
    decorateIf,
    freeze_rng_state,
    gradcheck,
    instantiate_parametrized_tests,
    IS_FBCODE,
    IS_WINDOWS,
    markDynamoStrictTest,
    NestedTensorTestCase,
    parametrize,
    run_tests,
    skipIfSlowGradcheckEnv,
    skipIfTorchDynamo,
    subtest,
    TEST_WITH_ROCM,
    xfailIfTorchDynamo,
)
from torch.testing._internal.opinfo.definitions.nested import njt_op_db
from torch.utils._pytree import tree_flatten
from torch.utils.checkpoint import checkpoint, create_selective_checkpoint_contexts


# Tests are ported from pytorch/nestedtensor.
# This makes porting as_nested_tensor easier in the future.


def _iter_constructors():
    # yield as_nested_tensor
    yield torch.nested.nested_tensor


# Returns True if the function recompiles between inputs1 and inputs2 with the
# specified dynamic setting.
def _recompiles_for_inputs(fn, inputs1, inputs2, dynamic=True):
    compile_count = [0]

    def counter(gm, example_inputs):
        compile_count[0] += 1
        return gm

    compiled_f = torch.compile(fn, fullgraph=True, backend=counter, dynamic=dynamic)
    compiled_f(*inputs1)
    compiled_f(*inputs2)
    return compile_count[0] > 1


# Helper function to generate a pair of random nested tensors
# one is contiguous, the other is not, but they appear to have same entries
# an output nested tensor consists of
# * `len(ragged_sizes)` matrices
# * matrices[i].shape == (20, ragged_sizes[i])


def random_nt_noncontiguous_pair(ragged_sizes, device="cpu", dtype=torch.float16):
    xs = []
    for size in ragged_sizes:
        xs.append(torch.randn((size, 20), device=device, dtype=dtype))
    # contiguous nested tensor
    ys = []
    for x in xs:
        ys.append(x.transpose(-1, -2))
    nt_contiguous = torch.nested.nested_tensor(ys)
    # noncontiguous nested tensor
    n = len(ragged_sizes)
    nt_noncontiguous = torch.nested.nested_tensor(xs).transpose(-1, -2)
    return nt_contiguous, nt_noncontiguous


# Helper functions to pad a noncontiguous nested tensor
# can be replaced once to_padded_tensor supports noncontiguous memory


def noncontiguous_to_padded_tensor(input, shape=None):
    tensors = input.unbind()
    ntensors = len(tensors)
    assert ntensors > 0
    if shape is None:
        shape = []
        for size in tensors[0].shape:
            shape.append(size)
        for i in range(1, ntensors):
            new_shape = tensors[i].shape
            for j in range(len(shape)):
                shape[j] = max(shape[j], new_shape[j])
        shape = [ntensors] + shape
    result = tensors[0].new_zeros(shape)
    for itensor in range(ntensors):
        tensor = tensors[itensor]
        view = result[itensor]
        for idim in range(tensor.dim()):
            view = view.narrow(idim, 0, tensor.size(idim))
        view.copy_(tensor)
    return result


# Helper function to generate a random nested tensor


def random_nt(
    device,
    dtype,
    num_tensors,
    max_dims,
    min_dims=None,
    layout=torch.strided,
    require_non_empty=True,
):
    if min_dims is None:
        min_dims = tuple([0] * len(max_dims))

    assert len(max_dims) == len(min_dims)
    for min_dim, max_dim in zip(min_dims, max_dims):
        assert max_dim > min_dim, "random_nt: max_dim must be greater than min_dim"
        assert min_dim >= 0, "random_nt: min_dim must be non-negative"
        if require_non_empty:
            assert not (
                min_dim == 0 and max_dim == 1
            ), "random_nt: zero cannot be the only possible value if require_non_empty is True"

    if require_non_empty:
        # Select a random idx that will be required to be non-empty
        non_zero_idx = torch.randint(low=0, high=num_tensors, size=(1,)).item()

    ts1 = []
    for i, _ in enumerate(range(num_tensors)):
        tensor_dims = []
        for min_dim, max_dim in zip(min_dims, max_dims):
            new_min_dim = min_dim
            if require_non_empty and i == non_zero_idx and min_dim == 0:
                new_min_dim = 1
            tensor_dims.append(
                torch.randint(low=new_min_dim, high=max_dim, size=(1,)).item()
            )
        t1 = torch.randn(tensor_dims, device=device, dtype=dtype)
        ts1.append(t1)

    return torch.nested.nested_tensor(ts1, device=device, dtype=dtype, layout=layout)


# Alternate approach to generating a random NT.
# dims should be something like [5, None, 10], with None indicating that a
# random ragged structure should be used
def random_nt_from_dims(
    dims, device=None, dtype=None, layout=torch.strided, requires_grad=False
):
    sizes = [
        [
            d if d is not None else torch.randint(2, 10, size=(1,)).item()
            for d in dims[1:]
        ]
        for d in range(dims[0])
    ]
    return torch.nested.nested_tensor(
        [torch.randn(*size) for size in sizes],
        device=device,
        dtype=dtype,
        layout=layout,
        requires_grad=requires_grad,
    )


# Creates an NT matching another NT's number of components and
# shape / ragged structure for all dims specified to be -1.
def random_nt_from_similar(other, dims=None):
    if dims is None:
        return torch.randn_like(other)
    assert len(dims) == other.dim()
    assert dims[0] == -1 or dims[0] == other.size(0)

    ret_sizes = []
    for t in other.unbind():
        other_size = t.shape
        ret_size = []
        for i, d in enumerate(dims[1:]):
            if d == -1:
                ret_size.append(other_size[i])
            else:
                ret_size.append(d)
        ret_sizes.append(ret_size)

    return torch.nested.nested_tensor(
        [torch.randn(*size) for size in ret_sizes], device=other.device
    )


# makes naming nice for tests that parametrize over layout.
def layout_name(layout):
    # e.g. "torch.jagged" -> "jagged"
    return layout.__repr__().split(".")[-1]


def get_op_name(layout):
    # e.g. "<OpOverload(op='aten.sum', overload='dim_IntList')>" -> "sum"
    return layout.__name__.split(".")[0].split("_")[-1]


# Helper function for test_dummy_mha_with_nt
@torch.fx.wrap
def convert_dense_to_nested_tensor_legacy(values):
    offsets = torch.arange(
        0, values.shape[0] * values.shape[1] + 1, values.shape[1], device=values.device
    )
    metadata_cache = {"max_seqlen": values.shape[1], "min_seqlen": 1}
    nt = ViewNestedFromBuffer.apply(
        values.view(-1, values.shape[-1]), offsets, metadata_cache
    )
    return nt


# Helper function for test_dummy_mha_with_nt
@torch.fx.wrap
def convert_jagged_to_nested_tensor_legacy(
    values: torch.Tensor, offsets: torch.Tensor, max_length: int
) -> torch.Tensor:
    metadata_cache = {"max_seqlen": max_length, "min_seqlen": 1}
    nt = ViewNestedFromBuffer.apply(values, offsets, metadata_cache)
    return nt


# Helper function for test_dummy_mha_with_nt
@torch.fx.wrap
def convert_nt_to_jagged_legacy(nt):
    return buffer_from_jagged(nt)


# Helper function for test_dummy_mha_with_nt
@torch.fx.wrap
def convert_dense_to_nested_tensor(values):
    nt = torch.nested.as_nested_tensor(values, layout=torch.jagged)
    return nt
<<<<<<< HEAD


# Helper function for test_dummy_mha_with_nt
@torch.fx.wrap
def convert_jagged_to_nested_tensor(
    values: torch.Tensor, offsets: torch.Tensor, max_length: int
) -> torch.Tensor:
    nt = torch.nested.nested_tensor_from_jagged(
        values, offsets, lengths=None, min_seqlen=1, max_seqlen=max_length
    )
    return nt


=======


# Helper function for test_dummy_mha_with_nt
@torch.fx.wrap
def convert_jagged_to_nested_tensor(
    values: torch.Tensor, offsets: torch.Tensor, max_length: int
) -> torch.Tensor:
    nt = torch.nested.nested_tensor_from_jagged(
        values, offsets, lengths=None, min_seqlen=1, max_seqlen=max_length
    )
    return nt


>>>>>>> 9b2e453e
# Helper function for test_dummy_mha_with_nt
def convert_nt_to_jagged(nt):
    return nt.values()


@markDynamoStrictTest
class TestNestedTensor(NestedTensorTestCase):
    @parametrize("batch_size", [2, 4])
    @parametrize("max_seq_len", [3, 5])
    @parametrize("vocab_size", [10, 20])
    def test_2d_nested_tensor(self, batch_size, max_seq_len, vocab_size):
        data = []
        nested_tensor_ref_list = []
        for _ in range(batch_size):
            if max_seq_len == 0:
                length = 0
            else:
                length = np.random.randint(low=1, high=max_seq_len)
            row = list(np.random.randint(low=0, high=vocab_size, size=(length,)))
            data.append(row)
            nested_tensor_ref_list.append(torch.Tensor(row))
        nested_tensor = torch.nested.nested_tensor(data, dtype=torch.int64)
        nested_tensor_list = nested_tensor.unbind()
        for id in range(batch_size):
            self.assertEqual(
                nested_tensor_list[id], nested_tensor_ref_list[id].type(torch.int64)
            )

    @parametrize("batch_size", [2, 4])
    @parametrize("max_seq_len", [3, 5])
    @parametrize("vocab_size", [10, 20])
    def test_3d_nested_tensor(self, batch_size, max_seq_len, vocab_size):
        data = []
        nested_tensor_ref_list = []
        for _ in range(batch_size):
            if max_seq_len == 0:
                length = 0
            else:
                length = np.random.randint(low=1, high=max_seq_len)
            row = list(np.random.randint(low=0, high=vocab_size, size=(length,)))
            row = [list(item * np.arange(max_seq_len)) for item in row]
            data.append(row)
            nested_tensor_ref_list.append(torch.Tensor(row))
        nested_tensor = torch.nested.nested_tensor(data, dtype=torch.int64)
        nested_tensor_list = nested_tensor.unbind()
        for id in range(batch_size):
            self.assertEqual(
                nested_tensor_list[id], nested_tensor_ref_list[id].type(torch.int64)
            )

    @parametrize("batch_size", [2, 4])
    @parametrize("max_seq_len", [3, 5])
    @parametrize("vocab_size", [10, 20])
    def test_3d_nested_tensor_float(self, batch_size, max_seq_len, vocab_size):
        data = []
        nested_tensor_ref_list = []
        for _ in range(batch_size):
            if max_seq_len == 0:
                length = 0
            else:
                length = np.random.randint(low=1, high=max_seq_len)
            row = list(
                np.random.randint(low=0, high=vocab_size, size=(length,)).astype(float)
            )
            row = [list(item * np.arange(max_seq_len)) for item in row]
            data.append(row)
            nested_tensor_ref_list.append(torch.Tensor(row))
        nested_tensor = torch.nested.nested_tensor(data, dtype=torch.float)
        nested_tensor_list = nested_tensor.unbind()
        for id in range(batch_size):
            self.assertEqual(
                nested_tensor_list[id], nested_tensor_ref_list[id].type(torch.float)
            )

    @torch.inference_mode()
    def _test_unbind_case(self, a, b):
        nt = torch.nested.nested_tensor([a, b])
        a1, b1 = nt.unbind()
        self.assertTrue(a is not a1)
        self.assertTrue(b is not b1)

        nt = torch.nested.nested_tensor([a, b], dtype=a.dtype)
        a1, b1 = nt.unbind(0)
        self.assertEqual(a, a1)
        self.assertEqual(b, b1)

        a = torch.randn((2, 3)).add_(1)
        nt = torch.nested.nested_tensor([a])
        self.assertEqual(a, nt.unbind(0)[0])

    @torch.inference_mode()
    def test_unbind_0(self):
        self._test_unbind_case(torch.tensor([1, 2]), torch.tensor([7, 8]))

    @torch.inference_mode()
    def test_unbind_1(self):
        self._test_unbind_case(torch.tensor([1]), torch.tensor([7]))

    @torch.inference_mode()
    def test_unbind_3(self):
        self._test_unbind_case(torch.tensor([1.0]), torch.tensor([]))

    @torch.inference_mode()
    def test_unbind_4(self):
        self._test_unbind_case(torch.tensor([]), torch.tensor([]))

    @torch.inference_mode()
    def test_unbind_dim(self):
        def _test_fn(unbind_fn):
            a = torch.rand(3, 2)
            b = torch.rand(2, 3)
            nt = torch.nested.nested_tensor([a, b])
            self.assertRaises(RuntimeError, lambda: unbind_fn(nt, 1))

        # Both of these tests are necessary, because we're using
        # torch_function.
        _test_fn(lambda x, dim: x.unbind(dim))
        # TODO: Re-enable this once using torch_dispatch
        # _test_fn(lambda x, dim: torch.unbind(x, dim))

    @torch.inference_mode()
    def test_nested_tensor(self):
        self.assertRaises(
            TypeError, lambda: torch.nested.nested_tensor(torch.tensor([3.0]))
        )
        self.assertRaises(TypeError, lambda: torch.nested.nested_tensor(4.0))

    @torch.inference_mode()
    def test_nested_tensor_matching_dim(self):
        self.assertRaisesRegex(
            RuntimeError,
            "Found dimension 1 for Tensor at index 1 and dimension 0 for Tensor at index 0.",
            lambda: torch.nested.nested_tensor([torch.tensor(1.0), torch.tensor([])]),
        )
        self.assertRaisesRegex(
            RuntimeError,
            "Found dimension 1 for Tensor at index 2 and dimension 0 for Tensor at index 1.",
            lambda: torch.nested.nested_tensor(
                [torch.tensor(1.0), torch.tensor(2.0), torch.tensor([])]
            ),
        )

    @torch.inference_mode()
    def test_default_nested_tensor(self):
        self.assertRaises(TypeError, lambda: torch.nested.nested_tensor())
        default_nested_tensor = torch.nested.nested_tensor([])
        default_tensor = torch.tensor([])
        # self.assertEqual(default_nested_tensor.nested_dim(), 1)
        # self.assertEqual(default_nested_tensor.nested_size(), ())
        self.assertEqual(default_nested_tensor.dim(), default_tensor.dim())
        self.assertEqual(default_nested_tensor.layout, default_tensor.layout)
        self.assertEqual(default_nested_tensor.device, default_tensor.device)
        self.assertEqual(default_nested_tensor.dtype, default_tensor.dtype)
        self.assertEqual(
            default_nested_tensor.requires_grad, default_tensor.requires_grad
        )
        self.assertIsNone(default_tensor.grad)
        # TODO: Re-enable once we have a performance driven
        # use case and implementation.
        # self.assertEqual(default_nested_tensor.is_pinned(),
        #                  default_tensor.is_pinned())

    @torch.inference_mode()
    def test_dim(self):
        for constructor in _iter_constructors():
            a1 = constructor([])
            self.assertEqual(a1.dim(), 1)
            a1 = constructor([torch.tensor(3.0)])
            self.assertEqual(a1.dim(), 1)
            a1 = constructor([torch.tensor([1, 2, 3, 4])])
            self.assertEqual(a1.dim(), 2)

    @unittest.skipIf(IS_FBCODE, "numel is not virtual in fbcode.")
    @torch.inference_mode()
    def test_numel(self):
        for constructor in _iter_constructors():
            a1 = constructor([])
            self.assertEqual(a1.numel(), 0)
            a1 = constructor([torch.tensor(3.0), torch.tensor(4.0)])
            self.assertEqual(a1.numel(), 2)
            a1 = constructor([torch.randn(2, 2, 2)])
            self.assertEqual(a1.numel(), 8)
            a1 = constructor([torch.randn([1, 2, 3]), torch.randn(3, 2, 1)])
            self.assertEqual(a1.numel(), 12)
            a1 = constructor([torch.randn([1, 1, 3]), torch.randn(3, 2, 4)])
            self.assertEqual(a1.numel(), 27)
            a1 = constructor([torch.randn([5, 5, 5]), torch.randn(6, 6, 6)])
            self.assertEqual(a1.numel(), 341)

            # Interesting edge case
            a1 = constructor([torch.randn([1, 2, 3]), torch.randn(1, 2, 0)])
            self.assertEqual(a1.numel(), 6)

    @torch.inference_mode()
    def test_size(self):
        for constructor in _iter_constructors():
            a1 = constructor([])
            self.assertRaisesRegex(
                RuntimeError,
                "NestedTensorImpl doesn't support sizes",
                lambda: a1.size(),
            )

    def test_size_dim(self):
        a = torch.nested.nested_tensor([])
        self.assertEqual(a.size(0), 0)

        a = torch.nested.nested_tensor([torch.tensor(1)])
        self.assertEqual(a.size(0), 1)

        a = torch.nested.nested_tensor([torch.tensor(1), torch.tensor(2)])
        self.assertEqual(a.size(0), 2)

        a = torch.nested.nested_tensor([torch.rand(1, 2), torch.rand(1, 8)])
        self.assertEqual(a.size(0), 2)
        self.assertEqual(a.size(1), 1)
        self.assertRaisesRegex(
            RuntimeError,
            "Given dimension 2 is irregular and does not have a size",
            lambda: a.size(2),
        )

        a = torch.nested.nested_tensor([torch.rand(3, 4), torch.rand(5, 4)])
        self.assertEqual(a.size(0), 2)
        self.assertRaisesRegex(
            RuntimeError,
            "Given dimension 1 is irregular and does not have a size",
            lambda: a.size(1),
        )
        self.assertEqual(a.size(2), 4)

    @unittest.skipIf(IS_FBCODE, "stride is not virtual in fbcode.")
    @torch.inference_mode()
    def test_stride(self):
        for constructor in _iter_constructors():
            a1 = constructor([])
            self.assertRaisesRegex(
                RuntimeError,
                "NestedTensorImpl doesn't support strides",
                lambda: a1.stride(),
            )

    @unittest.skipIf(IS_FBCODE, "is_contiguous is not virtual in fbcode.")
    @torch.inference_mode()
    def test_is_contiguous(self):
        # Test empty case
        nt_empty = torch.nested.nested_tensor([])
        assert nt_empty.is_contiguous()
        self.assertEqual(nt_empty, nt_empty.contiguous())

        nt_contiguous, nt_noncontiguous = random_nt_noncontiguous_pair((2, 3, 6, 7))

        # Test contiguous case
        assert nt_contiguous.is_contiguous()
        self.assertEqual(nt_contiguous, nt_contiguous.contiguous())

        # Test non_contiguous case
        assert not nt_noncontiguous.is_contiguous()
        self.assertEqual(nt_contiguous, nt_noncontiguous.contiguous())

        # Test querying by memory_format
        self.assertTrue(
            nt_contiguous.is_contiguous(memory_format=torch.contiguous_format)
        )
        self.assertTrue(
            not nt_noncontiguous.is_contiguous(memory_format=torch.contiguous_format)
        )

    @torch.inference_mode()
    def test_repr_string(self):
        a = torch.nested.nested_tensor([])
        expected = "nested_tensor([\n\n])"
        self.assertEqual(str(a), expected)
        self.assertEqual(repr(a), expected)

        a = torch.nested.nested_tensor([torch.tensor(1.0)])
        expected = "nested_tensor([\n  tensor(1.)\n])"
        self.assertEqual(str(a), expected)
        self.assertEqual(repr(a), expected)

        a = torch.nested.nested_tensor([torch.tensor([[1, 2]]), torch.tensor([[4, 5]])])
        expected = "nested_tensor([\n  tensor([[1, 2]]),\n  tensor([[4, 5]])\n])"
        self.assertEqual(str(a), expected)
        self.assertEqual(repr(a), expected)

    def test_to_padded_tensor_on_empty_tensor(self):
        nt = torch.nested.nested_tensor([])
        empty = torch.nested.to_padded_tensor(nt, 4)
        self.assertEqual(empty, torch.tensor([]))

    def test_nested_namespace(self):
        nt = torch.nested.nested_tensor([torch.randn(2, 3), torch.randn(4, 5)])
        result = nt.to_padded_tensor(4)
        nested_namespace_result = torch.nested.to_padded_tensor(nt, 4)
        self.assertEqual(result, nested_namespace_result)

    def test_to(self):
        ntensors = 4
        nt = random_nt(torch.device("cpu"), torch.float32, ntensors, (4, 4))

        def test_copy_behavior(t, non_blocking=False):
            self.assertIs(t, t.to(t, non_blocking=non_blocking))
            self.assertIs(t, t.to(t.dtype, non_blocking=non_blocking))
            self.assertIs(t, t.to(torch.empty_like(t), non_blocking=non_blocking))
            self.assertIsNot(t, t.to(t, non_blocking=non_blocking, copy=True))
            self.assertIsNot(t, t.to(t.dtype, non_blocking=non_blocking, copy=True))
            self.assertIsNot(
                t, t.to(torch.empty_like(t), non_blocking=non_blocking, copy=True)
            )

            devices = [t.device]
            if t.device.type == "cuda":
                if t.device.index == -1:
                    devices.append(f"cuda:{torch.cuda.current_device()}")
                elif t.device.index == torch.cuda.current_device():
                    devices.append("cuda")
            for device in devices:
                self.assertIs(t, t.to(device, non_blocking=non_blocking))
                self.assertIs(t, t.to(device, t.dtype, non_blocking=non_blocking))
                self.assertIsNot(t, t.to(device, non_blocking=non_blocking, copy=True))
                self.assertIsNot(
                    t, t.to(device, t.dtype, non_blocking=non_blocking, copy=True)
                )

        test_copy_behavior(nt)
        self.assertEqual(nt.device, nt.to("cpu").device)
        self.assertEqual(nt.device, nt.to("cpu", dtype=torch.float32).device)
        self.assertIs(torch.float32, nt.to("cpu", dtype=torch.float32).dtype)
        self.assertEqual(nt.device, nt.to(torch.float32).device)
        self.assertIs(torch.float32, nt.to(dtype=torch.float32).dtype)

        def test_data_ptr(getter):
            self.assertEqual(getter(nt), getter(nt.to("cpu")))
            self.assertEqual(
                getter(nt), getter(nt.to(dtype=nt.dtype, device=nt.device, copy=False))
            )
            self.assertEqual(getter(nt), getter(nt.to("cpu", copy=False)))
            self.assertNotEqual(getter(nt), getter(nt.to("cpu", copy=True)))

        test_data_ptr(lambda nt: nt.data_ptr())

        if torch.cuda.is_available():
            for non_blocking in [True, False]:
                for cuda in [
                    "cuda",
                    "cuda:0" if torch.cuda.device_count() == 1 else "cuda:1",
                ]:
                    nt2 = random_nt(cuda, torch.float32, ntensors, (4, 4))
                    test_copy_behavior(nt2, non_blocking)
                    self.assertEqual(
                        nt2.device, nt2.to(cuda, non_blocking=non_blocking).device
                    )
                    self.assertEqual(
                        nt.device, nt2.to("cpu", non_blocking=non_blocking).device
                    )
                    self.assertEqual(
                        nt2.device, nt.to(cuda, non_blocking=non_blocking).device
                    )
                    self.assertIs(
                        torch.int32,
                        nt2.to(
                            "cpu", dtype=torch.int32, non_blocking=non_blocking
                        ).dtype,
                    )
                    self.assertEqual(
                        nt.device,
                        nt2.to(
                            "cpu", dtype=torch.int32, non_blocking=non_blocking
                        ).device,
                    )
                    self.assertIs(torch.int32, nt2.to(dtype=torch.int32).dtype)
                    self.assertEqual(nt2.device, nt2.to(dtype=torch.int32).device)

    def test_copy_(self):
        ntensors = 4
        nt = random_nt(torch.device("cpu"), torch.float32, ntensors, (4, 4))
        nt_copy = torch.empty_like(nt)
        nt_copy.copy_(nt)

        for nt_ub, nt_copy_ub in zip(nt.unbind(), nt_copy):
            self.assertEqual(nt_ub, nt_copy_ub)

        nt_error = torch.nested.nested_tensor([torch.tensor([0, 0])])
        self.assertRaisesRegex(
            RuntimeError,
            "copy_ only supports tensors that are the same size for Nested implementations",
            lambda: nt_error.copy_(nt),
        )

        if torch.cuda.is_available():
            nt = random_nt(torch.device("cuda"), torch.float32, ntensors, (4, 4))
            nt_copy = torch.empty_like(nt, device=torch.device("cpu"))
            nt_copy.copy_(nt, non_blocking=True)
            torch.cuda.current_stream(torch.cuda.current_device()).synchronize()
            for nt_ub, nt_copy_ub in zip(nt.unbind(), nt_copy):
                self.assertEqual(nt_ub, nt_copy_ub)

            nt_copy = torch.empty_like(nt, device=torch.device("cpu"))
            nt_copy.copy_(nt, non_blocking=False)
            for nt_ub, nt_copy_ub in zip(nt.unbind(), nt_copy):
                self.assertEqual(nt_ub, nt_copy_ub)

    def test_fill_(self):
        ntensors = 4
        nt = random_nt(torch.device("cpu"), torch.float32, ntensors, (4, 4))
        nt.fill_(10.0)
        for nt_ub in nt.unbind():
            t = torch.empty_like(nt_ub)
            t.fill_(10.0)
            self.assertEqual(nt_ub, t)

        fill_tensor = torch.tensor([11.0])
        self.assertRaisesRegex(
            RuntimeError,
            "fill_ only supports 0-dimension value tensor",
            lambda: nt.fill_(fill_tensor),
        )

        nt.fill_(fill_tensor[0])
        for nt_ub in nt.unbind():
            t = torch.empty_like(nt_ub)
            t.fill_(11.0)
            self.assertEqual(nt_ub, t)

    def test_zero_(self):
        ntensors = 4
        nt = random_nt(torch.device("cpu"), torch.float32, ntensors, (4, 4))
        nt.zero_()
        for nt_ub in nt.unbind():
            t = torch.empty_like(nt_ub)
            t.fill_(0.0)
            self.assertEqual(nt_ub, t)

    @parametrize(
        "func",
        [torch.ones_like, torch.zeros_like, torch.randn_like],
        name_fn=lambda f: f.__name__,
    )
    def test_like_functions(self, func):
        ntensors = 4
        nt = random_nt(torch.device("cpu"), torch.float32, ntensors, (4, 4))
        torch.manual_seed(1)
        nt_like = func(nt)

        torch.manual_seed(1)
        for nt_ub in nt_like.unbind():
            t_like = func(nt_ub)
            self.assertEqual(nt_ub, t_like)

    def test_cat(self):
        # dim=0 success case
        # No constraints on ragged structures matching.
        x = random_nt_from_dims([5, None, 10])
        y = random_nt_from_dims([3, 4, None])
        output = torch.cat([x, y], dim=0)
        for out_component, xy_component in zip(
            output.unbind(), itertools.chain(x.unbind(), y.unbind())
        ):
            self.assertEqual(out_component, xy_component)

        # dim=-1 success case
        # shape (B, *, D)
        x = random_nt_from_dims([5, None, 10])
        # shape (B, *, D'); same structure as x but dim=-1 differs
        y = random_nt_from_similar(x, dims=[-1, -1, 8])
        # should be shape (B, *, D + D') when supported
        output = torch.cat([x, y], dim=-1)
        for out_component, x_component, y_component in zip(
            output.unbind(), x.unbind(), y.unbind()
        ):
            self.assertEqual(
                out_component, torch.cat([x_component, y_component], dim=-1)
            )

        # dim between 0 and -1 success case
        x = random_nt_from_dims([5, None, 2, 3])
        # same structure as x but dim=2 differs
        y = random_nt_from_similar(x, dims=[-1, -1, 4, -1])
        output = torch.cat([x, y], dim=2)
        for out_component, x_component, y_component in zip(
            output.unbind(), x.unbind(), y.unbind()
        ):
            self.assertEqual(
                out_component, torch.cat([x_component, y_component], dim=1)
            )

        # error case: mixed NT / dense inputs
        x = random_nt_from_dims([5, None, 2])
        y = torch.randn(5, 3, 2)
        with self.assertRaisesRegex(
            RuntimeError, "expected each tensor in given list to be nested"
        ):
            torch.cat([x, y], dim=-1)

        # error case: NTs with different dims
        x = random_nt_from_dims([5, None, 2])
        y = random_nt_from_dims([5, None, 2, 3])
        with self.assertRaisesRegex(
            RuntimeError,
            "expected all nested tensors to have matching ragged structures outside of the concatenated dim",
        ):
            torch.cat([x, y], dim=-1)

        # error case: non-contiguous NT
        x, y = random_nt_noncontiguous_pair((2, 3, 4), dtype=torch.float32)
        # transpose to put ragged dim next to batch dim
        x, y = x.transpose(-2, -1), y.transpose(-2, -1)
        with self.assertRaisesRegex(
            RuntimeError, "only contiguous nested tensors are supported"
        ):
            torch.cat([x, y], dim=-1)

        # error case: multiple ragged dims in inputs
        x = random_nt_from_dims([5, None, None, 2])
        y = random_nt_from_similar(x)
        with self.assertRaisesRegex(
            RuntimeError,
            "only nested tensors with a single ragged dim next to the batch dim are supported",
        ):
            torch.cat([x, y], dim=-1)

        # error case: ragged dim not next to batch dim
        x = random_nt_from_dims([5, 2, None])
        y = random_nt_from_similar(x)
        with self.assertRaisesRegex(
            RuntimeError,
            "only nested tensors with a single ragged dim next to the batch dim are supported",
        ):
            torch.cat([x, y], dim=1)

        # error case: NTs with different batch sizes
        x = random_nt_from_dims([5, None, 2])
        y = random_nt_from_dims([3, None, 2])
        with self.assertRaisesRegex(
            RuntimeError,
            "expected all nested tensors to have matching ragged structures outside of the concatenated dim",
        ):
            torch.cat([x, y], dim=-1)

        # error case: NTs with different ragged structures
        x = torch.nested.nested_tensor(
            [
                torch.randn(2, 6),
                torch.randn(4, 6),
                torch.randn(5, 6),
            ]
        )
        y = torch.nested.nested_tensor(
            [
                torch.randn(5, 6),
                torch.randn(4, 6),
                torch.randn(2, 6),
            ]
        )
        with self.assertRaisesRegex(
            RuntimeError,
            "expected all nested tensors to have matching ragged structures outside of the concatenated dim",
        ):
            torch.cat([x, y], dim=-1)


@markDynamoStrictTest
class TestNestedTensorDeviceType(NestedTensorTestCase):
    # Helper function to generate a pair of random nested tensors
    # the 2 nested tensors have same shapes
    def random_nt_pair(self, device, dtype, num_tensors, max_dims):
        ts1 = []
        ts2 = []
        for _ in range(num_tensors):
            tensor_dims = tuple(
                [
                    torch.randint(low=0, high=max_dim, size=(1,)).item()
                    for max_dim in max_dims
                ]
            )
            t1 = torch.randn(tensor_dims, device=device, dtype=dtype)
            t2 = torch.randn(tensor_dims, device=device, dtype=dtype)
            ts1.append(t1)
            ts2.append(t2)
        return (
            torch.nested.nested_tensor(ts1, device=device, dtype=dtype),
            torch.nested.nested_tensor(ts2, device=device, dtype=dtype),
        )

    @dtypes(*floating_types_and_half())
    def test_detach(self, device, dtype):
        a = torch.randn(2, 4, device=device, dtype=dtype, requires_grad=False)
        b = torch.randn(5, 4, device=device, dtype=dtype, requires_grad=False)
        x = torch.nested.nested_tensor([a, b], requires_grad=True)

        x_detach = x.detach()

        z = x_detach * 4
        self.assertFalse(x_detach.requires_grad)
        self.assertFalse(z.requires_grad)

        a = torch.randn(2, 4, device=device, dtype=dtype, requires_grad=True)
        b = torch.randn(5, 4, device=device, dtype=dtype, requires_grad=True)
        x = torch.nested.as_nested_tensor([a, b])

        y = x * 2
        y = y.detach()
        self.assertFalse(y.requires_grad)
        self.assertIsNone(y.grad_fn)

        z = x + y
        torch.nested.to_padded_tensor(z, 0).sum().backward()
        # This is an incorrect gradient, but we assume that's what the user
        # wanted. detach() is an advanced option.
        self.assertEqual(a.grad, torch.ones(2, 4, device=device, dtype=dtype))
        self.assertEqual(b.grad, torch.ones(5, 4, device=device, dtype=dtype))

    @dtypes(torch.float, torch.double, torch.half)
    @parametrize("requires_grad", [False, True])
    @parametrize("weights_only", [False, True])
    def test_serialization(self, device, dtype, requires_grad, weights_only):
        def compare_metadata(nt1, nt2):
            self.assertEqual(nt1._nested_tensor_size(), nt2._nested_tensor_size())
            self.assertEqual(nt1._nested_tensor_strides(), nt2._nested_tensor_strides())
            self.assertEqual(
                nt1._nested_tensor_storage_offsets(),
                nt2._nested_tensor_storage_offsets(),
            )

        nt_contiguous, nt_noncontiguous = random_nt_noncontiguous_pair((2, 3, 6, 7))
        for a in [nt_contiguous, nt_noncontiguous]:
            buffer = io.BytesIO()
            serialized = torch.save(a, buffer)
            buffer.seek(0)
            b = torch.load(buffer, weights_only=weights_only)
            # should be both conceptually equal and metadata equivalent
            self.assertEqual(a, b)
            compare_metadata(a, b)
            # should be conceptually equal but not necessarily metadata equivalent
            self.assertEqual(b, nt_contiguous)
            self.assertEqual(b, nt_noncontiguous)

    @dtypes(torch.float, torch.float16, torch.double)
    def test_unbind_noncontiguous(self, device, dtype):
        nt_contiguous, nt_noncontiguous = random_nt_noncontiguous_pair(
            (2, 3, 6, 7), device, dtype
        )
        ub_contiguous = nt_contiguous.unbind()
        ub_noncontiguous = nt_noncontiguous.unbind()
        self.assertEqual(len(ub_contiguous), len(ub_noncontiguous))
        n = len(ub_contiguous)
        for i in range(n):
            self.assertEqual(ub_contiguous[i], ub_noncontiguous[i])

    @dtypes(torch.float)
    @skipMeta
    def test_to_then_from_padded_tensor_no_transform0213(self, device, dtype):
        t = torch.randn(4, 4, 4, device=device, dtype=dtype)
        ts = list(torch.unbind(t))
        ts[0] = ts[0][:-1]
        nt = torch.nested.nested_tensor(ts, device=device, dtype=dtype)
        padded = torch.nested.to_padded_tensor(nt, 0)

        nt_to = torch._nested_from_padded_and_nested_example(padded, nt)

        for t1, t2 in zip(nt.unbind(), nt_to.unbind()):
            self.assertEqual(t1, t2)
        self.assertEqual(nt.device, nt_to.device)

    @dtypes(torch.float)
    @dtypesIfCUDA(torch.float, torch.half)
    @skipMeta
    @torch.inference_mode()
    def test_layer_norm(self, device, dtype):
        def _test(size):
            # Simple shapes test
            t0 = torch.randn(2, size, device=device, dtype=dtype, requires_grad=False)
            t1 = torch.randn(2, size, device=device, dtype=dtype, requires_grad=False)
            ts = [t0, t1, t0, t1]
            nt = torch.nested.nested_tensor(ts, device=device, dtype=dtype)
            layer_norm = torch.nn.LayerNorm(size, device=device, dtype=dtype)
            nt_result = layer_norm(nt)
            for nt_subresult, t in zip(nt_result.unbind(), ts):
                t_result = layer_norm(t.reshape(1, -1, size).squeeze(0))
                self.assertEqual(nt_subresult, t_result)

            # More complex nt test with different lengths for each tensor
            t0 = torch.randn(4, size, device=device, dtype=dtype, requires_grad=False)
            t1 = torch.randn(10, size, device=device, dtype=dtype, requires_grad=False)
            t2 = torch.randn(7, size, device=device, dtype=dtype, requires_grad=False)
            ts = [t0, t1, t2, t0, t2]
            nt = torch.nested.nested_tensor(ts, device=device, dtype=dtype)
            layer_norm = torch.nn.LayerNorm(size, device=device, dtype=dtype)
            nt_result = layer_norm(nt)
            for nt_subresult, t in zip(nt_result.unbind(), ts):
                t_result = layer_norm(t.reshape(1, -1, size).squeeze(0))
                self.assertEqual(nt_subresult, t_result)

            if size <= 128:
                # Test with multidimensional tensors after irregular dim
                # (run only with smaller dimensions to ensure fast execution)
                t0 = torch.randn(
                    4, size, size, 4, device=device, dtype=dtype, requires_grad=False
                )
                t1 = torch.randn(
                    10, size, size, 4, device=device, dtype=dtype, requires_grad=False
                )
                t2 = torch.randn(
                    7, size, size, 4, device=device, dtype=dtype, requires_grad=False
                )
                ts = [t0, t1, t2, t0, t2]
                nt = torch.nested.nested_tensor(ts, device=device, dtype=dtype)
                layer_norm = torch.nn.LayerNorm(
                    (size, size, 4), device=device, dtype=dtype
                )
                nt_result = layer_norm(nt)
                for nt_subresult, t in zip(nt_result.unbind(), ts):
                    t_result = layer_norm(t.reshape(1, -1, size, size, 4).squeeze(0))
                    self.assertEqual(nt_subresult, t_result)

                # Test where the normalizing dimensions are not all
                layer_norm = torch.nn.LayerNorm((size, 4), device=device, dtype=dtype)
                nt_result = layer_norm(nt)
                for nt_subresult, t in zip(nt_result.unbind(), ts):
                    t_result = layer_norm(t.reshape(1, -1, size, size, 4).squeeze(0))
                    self.assertEqual(nt_subresult, t_result)

        for size in (1024, 1023, 513, 512, 256, 128, 2, 4, 32):
            _test(size)

    @dtypes(torch.float)
    @dtypesIfCUDA(torch.float, torch.half)
    @skipMeta
    @torch.inference_mode()
    def test_layer_norm_breaking(self, device, dtype):
        size = 128
        t0 = torch.randn(
            4, size, size, 4, device=device, dtype=dtype, requires_grad=False
        )
        t1 = torch.randn(
            10, size, size, 4, device=device, dtype=dtype, requires_grad=False
        )
        t2 = torch.randn(
            7, size, size, 4, device=device, dtype=dtype, requires_grad=False
        )
        ts = [t0, t1, t2, t0, t2]
        nt = torch.nested.nested_tensor(ts, device=device, dtype=dtype)
        layer_norm = torch.nn.LayerNorm((4, size, size, 4), device=device, dtype=dtype)
        self.assertRaisesRegex(
            RuntimeError,
            "normalized_shape extends into irregular dimensions for the nested tensor",
            lambda: layer_norm(nt),
        )
        layer_norm = torch.nn.LayerNorm((size + 1, size, 4), device=device, dtype=dtype)
        self.assertRaisesRegex(
            RuntimeError,
            "The shape at dimension 0",
            lambda: layer_norm(nt),
        )

    @parametrize("layout", [torch.strided, torch.jagged], name_fn=layout_name)
    def test_embedding(self, device, layout):
        inputs = [
            torch.randint(100, (L,), device=device, dtype=torch.int64)
            for L in torch.randint(5, 50, (8,))
        ]
        x = torch.nested.nested_tensor(
            inputs, device=device, dtype=torch.int64, layout=layout
        )
        emb = torch.nn.Embedding(100, 8, device=device)
        y = emb(x)

        @torch._dynamo.disable
        def check(inputs, y):
            ys = y.unbind()
            for i, inp in enumerate(inputs):
                self.assertEqual(emb(inp), ys[i])

        check(inputs, y)

    @skipMeta
    @torch.inference_mode()
    @dtypes(*floating_types_and_half())
    def test_masked_fill(self, device, dtype):
        # nested tensor * nested tensor
        (nt, mask) = self.random_nt_pair(device, dtype, 4, (4, 4))
        mask = torch.nested.nested_tensor([m < 0 for m in mask.unbind()])
        ref = torch.nested.nested_tensor(
            [t.masked_fill(m, 0) for (t, m) in zip(nt.unbind(), mask.unbind())]
        )
        out = nt.masked_fill(mask, 0)
        self.assertEqual(ref, out)

    @dtypes(torch.float, torch.float16)
    def test_to_padded_tensor_simple(self, device, dtype):
        t = torch.randn(4, 4, 4, device=device, dtype=dtype)
        ts = list(torch.unbind(t))
        ts[0] = ts[0][:-1]
        nt = torch.nested.nested_tensor(ts, device=device, dtype=dtype)
        for padding_value in (0, 1):
            padded = torch.nested.to_padded_tensor(nt, padding_value)

            correct_output = t.clone()
            if padding_value == 0:
                correct_output[0][-1] = torch.zeros_like(correct_output[0][-1])
            else:
                correct_output[0][-1] = torch.ones_like(correct_output[0][-1])

            self.assertEqual(padded, correct_output)
            self.assertEqual(padded.device, torch.device(device))
            self.assertEqual(padded.dtype, dtype)

    @dtypes(torch.float, torch.float16)
    def test_to_padded_tensor_output_size(self, device, dtype):
        t = torch.randn(4, 4, 4, device=device, dtype=dtype)
        output_size = (4, 6, 5)
        ts = list(torch.unbind(t))
        ts[0] = ts[0][:-1]
        nt = torch.nested.nested_tensor(ts, device=device, dtype=dtype)
        for padding_value in (0, 1):
            padded = torch.nested.to_padded_tensor(
                nt, padding_value, output_size=output_size
            )
            correct_output = (
                torch.ones(output_size, device=device, dtype=dtype) * padding_value
            )
            correct_output[:4:, :4, :4] = t.clone()
            if padding_value == 0:
                correct_output[0][3] = torch.zeros_like(correct_output[0][3])
            else:
                correct_output[0][3] = torch.ones_like(correct_output[0][3])

            self.assertEqual(padded, correct_output)
            self.assertEqual(padded.device, torch.device(device))
            self.assertEqual(padded.dtype, dtype)

    @dtypes(torch.float, torch.float16, torch.double)
    def test_to_padded_tensor_dim2(self, device, dtype):
        ts = [
            torch.randn(160, device=device, dtype=dtype),
            torch.randn(1240, device=device, dtype=dtype),
            torch.randn(2400, device=device, dtype=dtype),
        ]
        nt = torch.nested.nested_tensor(ts, device=device, dtype=dtype)
        pad = 42
        correct_output = []
        for t in ts:
            next_output = torch.ones_like(ts[2]) * pad
            correct_output.append(next_output)
            next_output[: t.size(0)].copy_(t)
        correct_output = torch.stack(correct_output)
        padded = torch.nested.to_padded_tensor(nt, pad)
        self.assertEqual(padded, correct_output)

    @dtypes(torch.float, torch.float16, torch.double)
    def test_to_padded_tensor_dim3(self, device, dtype):
        ts = [
            torch.randn(16, 21, device=device, dtype=dtype),
            torch.randn(24, 32, device=device, dtype=dtype),
            torch.randn(40, 53, device=device, dtype=dtype),
        ]
        nt = torch.nested.nested_tensor(ts, device=device, dtype=dtype)
        pad = 42
        correct_output = []
        for t in ts:
            next_output = torch.ones_like(ts[2]) * pad
            correct_output.append(next_output)
            next_output[: t.size(0), : t.size(1)].copy_(t)
        correct_output = torch.stack(correct_output)
        padded = torch.nested.to_padded_tensor(nt, pad)
        self.assertEqual(padded, correct_output)

    @dtypes(torch.float, torch.float16, torch.double)
    def test_to_padded_tensor_dim4(self, device, dtype):
        ts = [
            torch.randn(16, 21, 13, device=device, dtype=dtype),
            torch.randn(24, 32, 14, device=device, dtype=dtype),
            torch.randn(40, 53, 16, device=device, dtype=dtype),
        ]
        nt = torch.nested.nested_tensor(ts, device=device, dtype=dtype)
        pad = 42
        correct_output = []
        for t in ts:
            next_output = torch.ones_like(ts[2]) * pad
            correct_output.append(next_output)
            next_output[: t.size(0), : t.size(1), : t.size(2)].copy_(t)
        correct_output = torch.stack(correct_output)
        padded = torch.nested.to_padded_tensor(nt, pad)
        self.assertEqual(padded, correct_output)

    # TODO: test noncontiguous to_padded_tensor
    # For now this tests the functionality of noncontiguous_to_padded_tensor
    # and the error message of to_padded_tensor
    # since to_padded_tensor does not support noncontiguous buffer yet
    @dtypes(torch.float, torch.float16, torch.double)
    @torch.inference_mode()
    def test_to_padded_tensor_noncontiguous(self, device, dtype):
        nt_contiguous, nt_noncontiguous = random_nt_noncontiguous_pair(
            (2, 3, 6, 7), device, dtype
        )
        # test noncontiguous_to_padded_tensor functionality
        self.assertEqual(
            torch.nested.to_padded_tensor(nt_contiguous, 0.0),
            noncontiguous_to_padded_tensor(nt_noncontiguous),
        )
        # test to_padded_tensor error message
        self.assertRaisesRegex(
            RuntimeError,
            r"for now to_padded_tensor only supports contiguous nested tensor",
            lambda: torch.nested.to_padded_tensor(nt_noncontiguous, 0.0),
        )

    @skipMeta
    def test_device_checks(self, device):
        nt = torch.nested.nested_tensor([], device=device)
        is_cuda = "cuda" in str(device)
        self.assertEqual(nt.is_cuda, is_cuda)

    @dtypes(torch.float, torch.float16, torch.double)
    def test_nested_tensor_indexing(self, device, dtype):
        # edge case: empty nested tensor
        nt0 = torch.nested.nested_tensor([])
        self.assertRaises(IndexError, lambda: nt0[0])
        # normal case
        x0 = torch.randn((2, 5), device=device, dtype=dtype)
        x1 = torch.randn((3, 4), device=device, dtype=dtype)
        nt = torch.nested.nested_tensor([x0, x1])
        # single index: only support integer in the batch dimension
        self.assertEqual(nt[0], x0)
        self.assertEqual(nt[-1], x1)
        self.assertRaises(IndexError, lambda: nt[2])
        self.assertRaises(IndexError, lambda: nt[-3])
        self.assertRaises(NotImplementedError, lambda: nt[:])
        self.assertEqual(nt[...], nt)
        # tuple of indices: only support integer in the batch dimension
        #                 + all possible indexing in the original tensor dimensions
        self.assertEqual(nt[0, 0, 0], x0[0, 0])
        self.assertEqual(nt[0, 1, :], x0[1, :])
        self.assertEqual(nt[1, ...], x1)
        self.assertRaises(IndexError, lambda: nt[1, 4, 2])
        self.assertRaises(NotImplementedError, lambda: nt[:, 1, 1])
        # test select on non-batch dimensions
        self.assertEqual(nt.select(1, 0)[0], x0.select(0, 0))
        self.assertEqual(nt.select(1, 0)[1], x1.select(0, 0))
        self.assertRaises(IndexError, lambda: nt.select(1, 3))
        self.assertEqual(nt.select(2, 0)[0], x0.select(1, 0))
        self.assertEqual(nt.select(2, 0)[1], x1.select(1, 0))
        self.assertRaises(IndexError, lambda: nt.select(2, 5))
        # make sure indexing returns a view
        nt[0].fill_(100.0)
        answer = torch.tensor(100.0, device=device, dtype=dtype).expand((2, 5))
        self.assertEqual(nt[0], answer)
        nt[1, 1, :].fill_(200.0)
        answer = torch.tensor(200.0, device=device, dtype=dtype).expand(4)
        self.assertEqual(nt[1, 1, :], answer)

        # Test that indexing works when requires_grad_(True)
        # previously this was failing because the backward kernel for select.int uses .sizes()
        nt = torch.nested.nested_tensor([x0, x1]).requires_grad_(True)
        self.assertEqual(nt[0], x0)
        self.assertEqual(nt[-1], x1)
        grad_x0 = torch.randn((2, 5), device=device, dtype=dtype)
        nt[0].backward(grad_x0)
        expected_grad = torch.nested.nested_tensor(
            [grad_x0, torch.zeros((3, 4), device=device, dtype=dtype)]
        )
        self.assertEqual(nt.grad, expected_grad)

    @parametrize(
        "func",
        [
            subtest(torch.nn.functional.relu, name="relu"),
            subtest(torch.nn.functional.relu_, name="relu_"),
            subtest(torch.nn.functional.gelu, name="gelu"),
            subtest(torch._C._nn.gelu_, name="gelu_"),
            subtest(torch.tanh, name="tanh"),
            subtest(torch.tanh_, name="tanh_"),
            subtest(torch.neg, name="neg"),
            subtest(torch.nn.functional.silu, name="silu"),
            subtest(partial(torch.nn.functional.silu, inplace=True), name="silu_"),
            subtest(torch.abs, name="abs"),
            subtest(torch.abs_, name="abs_"),
            subtest(torch.sgn, name="sgn"),
            subtest(torch.logical_not, name="logical_not"),
            subtest(torch.sin, name="sin"),
            subtest(torch.cos, name="cos"),
        ],
    )
    def test_activations(self, device, func):
        nt, nt_noncontiguous = random_nt_noncontiguous_pair(
            (2, 3, 6, 7), device=device, dtype=torch.float32
        )
        nested_result = func(nt)
        self.assertTrue(nested_result.is_nested)
        for t, t_res in zip(nt.unbind(), nested_result.unbind()):
            self.assertEqual(func(t), t_res)
        self.assertRaisesRegex(
            RuntimeError,
            "NestedTensor must be contiguous to get buffer.",
            lambda: func(nt_noncontiguous),
        )

    @parametrize("func", [subtest(torch.ge, name="ge"), subtest(torch.eq, name="eq")])
    def test_binary_ops_with_scalar(self, device, func):
        nt_contiguous, nt_noncontiguous = random_nt_noncontiguous_pair(
            (2, 3, 6, 7), device=device, dtype=torch.float32
        )
        scalar = 0.0

        # should work regardless of contiguity
        for nt in (nt_contiguous, nt_noncontiguous):
            nested_result = func(nt, scalar)
            self.assertTrue(nested_result.is_nested)
            for t, t_res in zip(nt.unbind(), nested_result.unbind()):
                self.assertEqual(func(t, scalar), t_res)

    @dtypes(*floating_types_and_half())
    def test_nested_tensor_chunk(self, device, dtype):
        # Transformer use case
        a = torch.randn(3, 3 * 4, device=device, dtype=dtype)
        b = torch.randn(2, 3 * 4, device=device, dtype=dtype)
        c = torch.randn(1, 3 * 4, device=device, dtype=dtype)
        a_chunks = a.chunk(3, dim=-1)
        b_chunks = b.chunk(3, dim=-1)
        c_chunks = c.chunk(3, dim=-1)

        a_nt = [a_chunks[0], b_chunks[0], c_chunks[0]]
        b_nt = [a_chunks[1], b_chunks[1], c_chunks[1]]
        c_nt = [a_chunks[2], b_chunks[2], c_chunks[2]]

        nt = torch.nested.nested_tensor([a, b, c])
        chunked = nt.chunk(3, dim=-1)

        self.assertEqual(chunked[0], torch.nested.nested_tensor(a_nt))
        self.assertEqual(chunked[1], torch.nested.nested_tensor(b_nt))
        self.assertEqual(chunked[2], torch.nested.nested_tensor(c_nt))

        for chunk in chunked:
            self.assertFalse(chunk.is_contiguous())

        # Failure chunking on ragged dimensions
        self.assertRaisesRegex(
            RuntimeError,
            "Chunk for nested tensors is currently only supported for the last dimension.",
            lambda: torch.chunk(nt, 5, dim=1),
        )
        self.assertRaisesRegex(
            RuntimeError,
            "Chunk for nested tensors is currently only supported for the last dimension.",
            lambda: torch.chunk(nt, 5, dim=0),
        )

        # Failure on non-contiguous nt
        _, nt_noncontiguous = random_nt_noncontiguous_pair((2, 3), device, dtype)
        self.assertRaisesRegex(
            RuntimeError,
            "chunk expects `self` to be contiguous.",
            lambda: torch.chunk(nt_noncontiguous, 5, dim=-1),
        )

        # Failure when calling non divisible n_chunks
        self.assertRaisesRegex(
            RuntimeError,
            "Chunk for nested tensors is only supported for "
            "nested tensors with trailing dimension divisible by chunks.",
            lambda: torch.chunk(nt, 5, dim=-1),
        )

        # Failure when calling backward on a chunk
        a = torch.randn(3, 3 * 4, device=device, dtype=dtype, requires_grad=True)
        b = torch.randn(2, 3 * 4, device=device, dtype=dtype, requires_grad=True)
        nt_grad = torch.nested.as_nested_tensor([a, b])
        chunked = torch.chunk(nt_grad, 2, dim=-1)
        self.assertRaisesRegex(
            RuntimeError,
            "Nested Strided Tensor doesn't support chunk backward.",
            lambda: chunked[0].backward(chunked[0].clone()),
        )

    @dtypes(*floating_types_and_half())
    def test_nested_tensor_split_with_sizes(self, device, dtype):
        a = torch.randn(3, 20, device=device, dtype=dtype)
        b = torch.randn(2, 20, device=device, dtype=dtype)
        c = torch.randn(1, 20, device=device, dtype=dtype)

        split_sizes = [4, 6, 10]
        a_splits = a.split_with_sizes(split_sizes, dim=-1)
        b_splits = b.split_with_sizes(split_sizes, dim=-1)
        c_splits = c.split_with_sizes(split_sizes, dim=-1)

        nt = torch.nested.nested_tensor([a, b, c])
        nt_splits = nt.split_with_sizes(split_sizes, dim=-1)

        for i, nt_split in enumerate(nt_splits):
            self.assertEqual(
                nt_split,
                torch.nested.nested_tensor([a_splits[i], b_splits[i], c_splits[i]]),
            )
            dense_strides = torch.stack(
                [
                    torch.tensor(a_splits[i].stride()),
                    torch.tensor(b_splits[i].stride()),
                    torch.tensor(c_splits[i].stride()),
                ]
            )
            self.assertEqual(nt_split._nested_tensor_strides(), dense_strides)
            self.assertFalse(nt_split.is_contiguous())

        # Failure calling on ragged dimensions
        self.assertRaisesRegex(
            RuntimeError,
            "split_with_sizes for nested tensors is currently only supported for the last dimension.",
            lambda: torch.split_with_sizes(nt, split_sizes, dim=1),
        )

        # Failure calling on non-last dimension
        self.assertRaisesRegex(
            RuntimeError,
            "split_with_sizes for nested tensors is currently only supported for the last dimension.",
            lambda: torch.split_with_sizes(nt, split_sizes, dim=0),
        )

        # Failure on non-contiguous nt
        _, nt_noncontiguous = random_nt_noncontiguous_pair((2, 3), device, dtype)
        self.assertRaisesRegex(
            RuntimeError,
            "split_with_sizes expects `self` to be contiguous.",
            lambda: torch.split_with_sizes(nt_noncontiguous, split_sizes, dim=-1),
        )

        # Failure when calling with split_sizes that don't cover the full dim size
        bad_split_sizes = [4, 6, 9]  # don't add up to 20
        self.assertRaisesRegex(
            RuntimeError,
            "split_with_sizes expects split_sizes to sum exactly to 20",
            lambda: torch.split_with_sizes(nt, bad_split_sizes, dim=-1),
        )

    @dtypes(torch.float, torch.float16, torch.double)
    @torch.inference_mode()
    def test_nested_tensor_indexing_noncontiguous(self, device, dtype):
        nt_contiguous, nt_noncontiguous = random_nt_noncontiguous_pair(
            (2, 3, 6, 7), device, dtype
        )
        self.assertEqual(nt_contiguous.size(0), nt_noncontiguous.size(0))
        n = nt_contiguous.size(0)
        for i in range(n):
            self.assertEqual(nt_contiguous[i], nt_noncontiguous[i])

    @dtypes(torch.float, torch.float16)
    @skipMeta
    @torch.inference_mode()
    @parametrize("transpose", [True, False])
    def test_nested_tensor_add(self, device, dtype, transpose):
        if transpose:
            a = torch.randn(2, 2, 2, device=device, dtype=dtype)
            b = torch.rand(2, 2, 2, device=device, dtype=dtype)
            c = a.transpose(-1, -2).contiguous()
            d = b.transpose(-1, -2).contiguous()
            nt1 = torch.nested.nested_tensor([a, b, a, b])
            nt2 = torch.nested.nested_tensor([c, d, c, d]).transpose(-1, -2)
        else:
            (nt1, nt2) = self.random_nt_pair(device, dtype, 4, (4, 4))
        ref = torch.nested.nested_tensor(
            [t1 + t2 for (t1, t2) in zip(nt1.unbind(), nt2.unbind())]
        )
        out = nt1 + nt2
        self.assertEqual(ref, out)

    @dtypes(torch.float, torch.float16)
    @skipMeta
    @torch.inference_mode()
    @parametrize("transpose", [True, False])
    def test_nested_tensor_sub(self, device, dtype, transpose):
        if transpose:
            a = torch.randn(2, 2, 2, device=device, dtype=dtype)
            b = torch.rand(2, 2, 2, device=device, dtype=dtype)
            c = a.transpose(-1, -2).contiguous()
            d = b.transpose(-1, -2).contiguous()
            nt1 = torch.nested.nested_tensor([a, b, a, b])
            nt2 = torch.nested.nested_tensor([c, d, c, d]).transpose(-1, -2)
        else:
            (nt1, nt2) = self.random_nt_pair(device, dtype, 4, (4, 4))
        ref = torch.nested.nested_tensor(
            [t1 - t2 for (t1, t2) in zip(nt1.unbind(), nt2.unbind())]
        )
        out = nt1 - nt2
        self.assertEqual(ref, out)

    @onlyCUDA
    @dtypes(torch.float, torch.float16)
    @torch.inference_mode()
    @parametrize("embedding_dim", [8, 128, 256, 384])
    def test_nested_tensor_dense_elementwise(self, device, dtype, embedding_dim):
        def _test_add_mul(nt, t):
            ref_add = torch.nested.nested_tensor(
                [t1 + t2 for (t1, t2) in zip(nt.unbind(), t.unbind())]
            )
            ref_mul = torch.nested.nested_tensor(
                [t1 * t2 for (t1, t2) in zip(nt.unbind(), t.unbind())]
            )
            self.assertEqual(nt.add(t), ref_add)
            self.assertEqual(nt.mul(t), ref_mul)

        batch_size = 32
        seq_lens = torch.randint(low=0, high=10, size=(batch_size,))

        # [B, *, D], [B, 1, D] case
        ts = [torch.randn((seq_len, embedding_dim)) for seq_len in seq_lens]
        nt = torch.nested.nested_tensor(ts, device=device, dtype=dtype)
        t = torch.randn((batch_size, 1, embedding_dim), device=device, dtype=dtype)
        _test_add_mul(nt, t)

        # [B, *], [B, 1] case
        ts = [torch.randn(seq_len) for seq_len in seq_lens]
        nt = torch.nested.nested_tensor(ts, device=device, dtype=dtype)
        t = torch.randn((batch_size, 1), device=device, dtype=dtype)
        _test_add_mul(nt, t)

    @dtypes(torch.float, torch.float16)
    @skipMeta
    @torch.inference_mode()
    def test_nested_tensor_mul(self, device, dtype):
        # nested tensor * nested tensor
        (nt1, nt2) = self.random_nt_pair(device, dtype, 4, (4, 4))
        ref = torch.nested.nested_tensor(
            [t1 * t2 for (t1, t2) in zip(nt1.unbind(), nt2.unbind())]
        )
        out = nt1 * nt2
        self.assertEqual(ref, out)
        # nested tensor * scalar
        number = 10.0
        scalar = torch.tensor(number).to(dtype).to(device)
        ref = torch.nested.nested_tensor([t * number for t in nt1.unbind()])
        out_number0 = nt1 * number
        out_number1 = number * nt1
        out_scalar0 = nt1 * scalar
        out_scalar1 = scalar * nt1
        self.assertEqual(out_number0, ref)
        self.assertEqual(out_number1, ref)
        self.assertEqual(out_scalar0, ref)
        self.assertEqual(out_scalar1, ref)
        # error case: numel == 1 but dim > 0
        vector = torch.tensor([number]).to(dtype).to(device)
        self.assertRaisesRegex(
            RuntimeError,
            "Expected both self and other to be nested, but got a nested self and non-nested other",
            lambda: nt1.mul(vector),
        )
        self.assertRaisesRegex(
            RuntimeError,
            "Expected both self and other to be nested, but got a non-nested self and nested other",
            lambda: vector.mul(nt1),
        )

    @dtypes(torch.float, torch.float16)
    @skipMeta
    @torch.inference_mode()
    def test_nested_tensor_div(self, device, dtype):
        nt, nt2 = self.random_nt_pair(device, dtype, 4, (4, 4))
        scale = 4.0
        ref = torch.nested.nested_tensor([t / scale for t in nt.unbind()])
        out = nt / 4.0
        self.assertEqual(ref, out)
        ref_transposed = ref.transpose(1, 2)
        out = nt.transpose(1, 2) / 4.0
        self.assertEqual(ref_transposed, out)

        ref = torch.nested.nested_tensor(
            [t / t2 for (t, t2) in zip(nt.unbind(), nt2.unbind())]
        )
        out = nt / nt2
        self.assertEqual(ref, out)

        out = nt.transpose(1, 2) / nt2.transpose(1, 2)
        self.assertEqual(ref.transpose(1, 2), out)

        nt_transpose_copy = torch.nested.nested_tensor(
            [t.transpose(0, 1) for t in nt.unbind()]
        )

        self.assertRaisesRegex(
            RuntimeError,
            "div requires strides to match when given NestedTensors",
            lambda: nt_transpose_copy.transpose(1, 2) / nt2,
        )

        nt = torch.nested.nested_tensor(
            [torch.randn(i, 4) for i in [3, 4, 5]], device=device, dtype=dtype
        )
        nt_chunks = nt.chunk(2, -1)
        self.assertRaisesRegex(
            RuntimeError,
            "div requires offsets to match when given NestedTensors",
            lambda: nt_chunks[0] / nt_chunks[1],
        )

    @dtypes(torch.float, torch.float16)
    @skipMeta
    @torch.inference_mode()
    def test_nested_tensor_add_in_place(self, device, dtype):
        (nt1, nt2) = self.random_nt_pair(device, dtype, 4, (4, 4))
        ref = torch.nested.nested_tensor(
            [t1 + t2 for (t1, t2) in zip(nt1.unbind(), nt2.unbind())]
        )
        nt1 += nt2
        self.assertEqual(ref, nt1)

    @dtypes(torch.float, torch.float16)
    @skipMeta
    @torch.inference_mode()
    def test_nested_tensor_mul_in_place(self, device, dtype):
        # nested tensor * nested tensor
        (nt1, nt2) = self.random_nt_pair(device, dtype, 4, (4, 4))
        ref = torch.nested.nested_tensor(
            [t1 * t2 for (t1, t2) in zip(nt1.unbind(), nt2.unbind())]
        )
        nt1 *= nt2
        self.assertEqual(ref, nt1)
        # nested tensor * scalar
        number = 10.0
        scalar = torch.tensor(number).to(dtype).to(device)
        ref = torch.nested.nested_tensor([t * number for t in nt1.unbind()])
        out_number = nt1.clone()
        out_number *= number
        out_scalar = nt1.clone()
        out_scalar *= scalar
        self.assertEqual(out_number, ref)
        self.assertEqual(out_scalar, ref)
        self.assertRaisesRegex(
            RuntimeError,
            r"output with shape \[.*\] doesn't match the broadcast shape \[.*\]",
            lambda: scalar.mul_(nt1),
        )
        # error case: numel == 1 but dim > 0
        vector = torch.tensor([number]).to(dtype).to(device)
        self.assertRaisesRegex(
            RuntimeError,
            "Expected both self and other to be nested, but got a nested self and non-nested other",
            lambda: nt1.mul_(vector),
        )
        self.assertRaisesRegex(
            RuntimeError,
            "Expected both self and other to be nested, but got a non-nested self and nested other",
            lambda: vector.mul_(nt1),
        )

    @onlyCPU
    @skipMeta
    @dtypes(torch.float)
    def test_nested_tensor_sum_dim(self, device, dtype):
        params = ((2, (1, 1)), ((4), (4, 4)), (10, (3, 5, 7)))

        def test_sum(device, dtype, ntensors, max_sizes, dim, keepdim=True):
            nt = random_nt(device, dtype, ntensors, max_sizes, require_non_empty=False)
            nt2 = nt.clone()
            ub2 = nt2.unbind()
            nt.requires_grad_(True)
            [t.requires_grad_(True) for t in ub2]
            nt_sum = nt.sum(dim=dim, keepdim=keepdim)
            ub2_sum = [t.sum(-1, keepdim=keepdim) for t in ub2]
            self.assertEqual(nt_sum, torch.nested.nested_tensor(ub2_sum))

            # test backward
            # generate gradient tensor that has the same size as the output
            size = nt_sum._nested_tensor_size()
            gt2 = []
            for i in range(ntensors):
                gt2.append(torch.randn(size[i].tolist(), device=device, dtype=dtype))
            gt = torch.nested.nested_tensor(gt2).clone()
            nt_sum.backward(gt)
            for t2, g2 in zip(ub2_sum, gt2):
                t2.backward(g2)
            self.assertEqual(nt.grad, torch.nested.nested_tensor([t.grad for t in ub2]))
            return

        for ntensors, max_sizes in params:
            test_sum(device, dtype, ntensors, max_sizes, len(max_sizes))

        # Test error inputs
        with self.assertRaisesRegex(
            RuntimeError, "NestedTensor can only be reduced across the last"
        ):
            torch.nested.nested_tensor(
                [torch.tensor([3, 4, 5]), torch.tensor([1, 2])]
            ).sum(0, keepdim=True)

        with self.assertRaisesRegex(
            RuntimeError, "NestedTensor only allows reduction of a single"
        ):
            torch.nested.nested_tensor(
                [torch.tensor([[3, 4, 5]]), torch.tensor([[1, 2]])]
            ).sum([0, 1], keepdim=True)

        with self.assertRaisesRegex(
            RuntimeError, "NestedTensor always requires keepdim=True for now."
        ):
            torch.nested.nested_tensor(
                [torch.tensor([3, 4, 5]), torch.tensor([1, 2])]
            ).sum(-1)

    @dtypes(torch.float, torch.float16)
    def test_contiguous(self, device, dtype):
        # Since we don't have access to the buffer in python this is harder to show what
        # we are testing for. When we call chunk on a consistent dim of a NT
        # for chunk_size > 1 the resulting tensors are views of the original NT
        # whose numels is now less than the size of the buffer. Clone was
        # previously creating a new NT with a buffer that was the same size as the
        # original.
        nt_contiguous = torch.nested.nested_tensor(
            [
                torch.randn(2, 20, device=device, dtype=dtype),
                torch.randn(4, 20, device=device, dtype=dtype),
            ]
        )
        # Split up the last dimension which has a consistent size of 20 into 5 chunks
        chunks = nt_contiguous.chunk(5, dim=-1)

        # # Check chunks are contiguous after calling contiguous
        for chunk in chunks:
            self.assertFalse(chunk.is_contiguous())
            self.assertTrue(chunk.contiguous().is_contiguous())

    @dtypes(torch.float, torch.float16)
    @skipMeta
    def test_clone(self, device, dtype):
        nt1 = random_nt(device, dtype, 4, (4, 4), (1, 1))
        nt2 = nt1.clone()
        # Verify the values match
        self.assertEqual(nt1, nt2)
        # Verify modifying nt2 doesn't affect nt1
        nt2.mul_(nt1)
        ub1 = nt1.unbind()
        ub2 = nt2.unbind()
        for i in range(len(ub1)):
            self.assertNotEqual(ub1[i], ub2[i])

        nt1.clone(memory_format=torch.preserve_format)
        msg = "Nested tensor clone supports Preserve and Contiguous memory formats, called clone with memory format: ChannelsLast"
        with self.assertRaisesRegex(RuntimeError, msg):
            nt1.clone(memory_format=torch.channels_last)

    # cannot test torch.float16 because: RuntimeError: "bernoulli_scalar_cpu_" not implemented for 'Half'
    @decorateIf(xfailIfTorchDynamo, lambda params: params["layout"] == torch.jagged)
    @dtypes(torch.float, torch.double)
    @parametrize("layout", [torch.strided, torch.jagged], name_fn=layout_name)
    def test_dropout(self, device, dtype, layout):
        # edge case: empty nested tensor
        # TODO: support empty NT in jagged layout
        if layout == torch.strided:
            nt0 = torch.nested.nested_tensor([], layout=layout)
            y = torch.nn.functional.dropout(nt0, 0.5)
            self.assertEqual(nt0, y)
        # normal nested tensor
        ntensors = 4
        if layout == torch.jagged:
            nt = random_nt(device, dtype, ntensors, (4, 4), (0, 3), layout=layout)
        else:
            nt = random_nt(device, dtype, ntensors, (4, 4), layout=layout)
        # edge case: invalid dropout
        self.assertRaises(ValueError, lambda: torch.nn.Dropout(-0.1))
        self.assertRaises(ValueError, lambda: torch.nn.Dropout(1.1))
        self.assertRaises(ValueError, lambda: torch.nn.functional.dropout(nt, -0.1))
        self.assertRaises(ValueError, lambda: torch.nn.functional.dropout(nt, 1.1))
        # edge case: no dropout
        dropouter = torch.nn.Dropout(0.0)
        y0 = dropouter(nt)
        y1 = torch.nn.functional.dropout(nt, 0.0)
        self.assertEqual(nt, y0)
        self.assertEqual(nt, y1)
        # edge case: all dropout
        dropouter = torch.nn.Dropout(1.0)
        y0 = dropouter(nt)
        y1 = torch.nn.functional.dropout(nt, 1.0)
        nt0 = torch.zeros_like(nt)
        self.assertEqual(nt0, y0)
        self.assertEqual(nt0, y1)
        # normal case: normal dropout
        p = 0.2
        y = torch.nn.functional.dropout(nt, p)
        expect = nt.clone()
        if layout == torch.jagged:
            expect = torch.where(y == 0.0, y, nt)
            expect /= 1.0 - p
            self.assertEqual(y, expect)
        else:
            expect = nt.clone()
            for i in range(ntensors):
                actual_tensor = y[i].view(-1)
                expect_tensor = expect[i].view(-1)
                for j in range(actual_tensor.shape[0]):
                    if actual_tensor[j].item() == 0.0:
                        expect_tensor[j] = 0.0
                    else:
                        expect_tensor[j] /= 1.0 - p
            self.assertEqual(y, expect)
        with freeze_rng_state():
            dropouter = torch.nn.Dropout(p)
            y0 = dropouter(nt)
        with freeze_rng_state():
            y1 = torch.nn.functional.dropout(nt, p)
        self.assertEqual(y0, y1)

    @dtypes(torch.float, torch.double)
    def test_dropout_noncontiguous(self, device, dtype):
        ntensors = 4
        nt0 = random_nt(device, dtype, ntensors, (4, 4))
        nt1 = nt0.transpose(-1, -2)
        p = 0.3
        with freeze_rng_state():
            dropouter = torch.nn.Dropout(p)
            y0 = dropouter(nt0)
        with freeze_rng_state():
            y1 = torch.nn.functional.dropout(nt1, p).transpose(-1, -2)
        self.assertEqual(y0, y1)

    # cannot test torch.float16 because: RuntimeError: "softmax_kernel_impl" not implemented for 'Half'
    @dtypes(torch.float, torch.double)
    def test_softmax(self, device, dtype):
        # normal nested tensor
        ntensors = 4
        nt = random_nt(device, dtype, ntensors, (4, 4))
        # error case: softmax across nested dimension
        self.assertRaisesRegex(
            RuntimeError,
            "Cannot apply softmax across nested dimension 0",
            lambda: torch.nn.functional.softmax(nt, 0),
        )
        self.assertRaisesRegex(
            RuntimeError,
            "Cannot apply softmax across nested dimension 0",
            lambda: torch.nn.functional.softmax(nt, -3),
        )
        # error case: dimension out of range
        self.assertRaises(IndexError, lambda: torch.nn.functional.softmax(nt, 3))
        self.assertRaises(IndexError, lambda: torch.nn.functional.softmax(nt, -4))
        # normal case: should equal to padding -inf
        softmaxer = torch.nn.Softmax(1)
        y0 = softmaxer(nt)
        y1 = torch.nn.functional.softmax(nt, 1)
        self.assertEqual(y0, y1)
        pt = torch.nested.to_padded_tensor(nt, float("-inf"))
        # if an entire slice is padded, then softmax will return 0.0 / 0.0 = nan
        # however, physically speaking that should be 0.0
        expect = torch.nn.functional.softmax(pt, 1).nan_to_num_(0.0)
        self.assertEqual(torch.nested.to_padded_tensor(y0, 0.0), expect)
        # edge case: empty nested tensor
        nt0 = torch.nested.nested_tensor([])
        y = torch.nn.functional.softmax(nt0, 1)
        self.assertEqual(nt0, y)
        # edge case: nesting scalars
        nt1 = torch.nested.nested_tensor([torch.tensor(0.0), torch.tensor(1.0)])
        self.assertRaises(RuntimeError, lambda: torch.nn.functional.softmax(nt1, 0))
        self.assertRaises(IndexError, lambda: torch.nn.functional.softmax(nt1, 1))

    @dtypes(torch.float, torch.double)
    @torch.inference_mode()
    def test_softmax_noncontiguous(self, device, dtype):
        nt_contiguous, nt_noncontiguous = random_nt_noncontiguous_pair(
            (2, 3, 6, 7), device, dtype
        )
        self.assertEqual(
            torch.nn.functional.softmax(nt_contiguous, -1),
            torch.nn.functional.softmax(nt_noncontiguous, -1),
        )

    def _test_bmm(self, device, dtype):
        # error case: not 3D tensors
        nt0 = torch.nested.nested_tensor([], device=device, dtype=dtype)
        nt1 = torch.nested.nested_tensor(
            [torch.randn(2), torch.randn(3)], device=device, dtype=dtype
        )
        nt2 = torch.nested.nested_tensor(
            [torch.randn((2, 4)), torch.randn((3, 4))], device=device, dtype=dtype
        )
        self.assertRaisesRegex(
            RuntimeError, "batch1 must be a 3D tensor", lambda: nt0.bmm(nt0)
        )
        self.assertRaisesRegex(
            RuntimeError, "batch1 must be a 3D tensor", lambda: nt0.bmm(nt1)
        )
        self.assertRaisesRegex(
            RuntimeError, "batch1 must be a 3D tensor", lambda: nt0.bmm(nt2)
        )
        self.assertRaisesRegex(
            RuntimeError, "batch1 must be a 3D tensor", lambda: nt1.bmm(nt0)
        )
        self.assertRaisesRegex(
            RuntimeError, "batch1 must be a 3D tensor", lambda: nt1.bmm(nt1)
        )
        self.assertRaisesRegex(
            RuntimeError, "batch1 must be a 3D tensor", lambda: nt1.bmm(nt2)
        )
        self.assertRaisesRegex(
            RuntimeError, "batch2 must be a 3D tensor", lambda: nt2.bmm(nt0)
        )
        self.assertRaisesRegex(
            RuntimeError, "batch2 must be a 3D tensor", lambda: nt2.bmm(nt1)
        )
        # error case: incompatible batch size
        nt0 = torch.nested.nested_tensor(
            [torch.randn((2, 4)), torch.randn((3, 4))], device=device, dtype=dtype
        )
        nt1 = torch.nested.nested_tensor(
            [torch.randn((4, 6)), torch.randn((4, 5)), torch.randn((4, 7))],
            device=device,
            dtype=dtype,
        )
        self.assertRaisesRegex(
            RuntimeError,
            "Expected size for the 1st dimension of batch2 tensor to be: 2 but got: 3.",
            lambda: nt0.bmm(nt1),
        )
        self.assertRaisesRegex(
            RuntimeError,
            "Expected size for the 1st dimension of batch2 tensor to be: 3 but got: 2.",
            lambda: nt1.bmm(nt0),
        )
        # error case: underlying matrices cannot be multiplied
        nt0 = torch.nested.nested_tensor(
            [torch.randn((2, 4)), torch.randn((3, 4))], device=device, dtype=dtype
        )
        self.assertRaisesRegex(
            RuntimeError,
            r"0-th nested matrices in batch cannot be multiplied \(2x4 and 2x4\)",
            lambda: nt0.bmm(nt0),
        )
        # normal nested tensor
        nt0 = torch.nested.nested_tensor(
            [torch.randn((2, 4)), torch.randn((3, 7))], device=device, dtype=dtype
        )
        nt1 = torch.nested.nested_tensor(
            [torch.randn((4, 6)), torch.randn((7, 5))], device=device, dtype=dtype
        )
        actual = torch.nested.to_padded_tensor(nt0.bmm(nt1), 0.0)
        expect = torch.nested.to_padded_tensor(nt0, 0.0).bmm(
            torch.nested.to_padded_tensor(nt1, 0.0)
        )
        if dtype == torch.float16:
            self.assertEqual(actual, expect, rtol=1e-3, atol=1e-3)
        else:
            self.assertEqual(actual, expect)

        # nested tensor bmm normal tensor
        nt0 = torch.nested.nested_tensor(
            [torch.randn((2, 7)), torch.randn((3, 7))], device=device, dtype=dtype
        )
        nt1 = torch.rand(2, 7, 5, dtype=dtype, device=device)
        actual = torch.nested.to_padded_tensor(nt0.bmm(nt1), 0.0)
        expect = torch.nested.to_padded_tensor(nt0, 0.0).bmm(nt1)
        if dtype == torch.float16:
            self.assertEqual(actual, expect, rtol=1e-3, atol=1e-3)
        else:
            self.assertEqual(actual, expect)

        # nested tensor bmm normal tensor with non-contiguous view
        nt1 = torch.rand(2, 5, 7, dtype=dtype, device=device)
        nt1 = nt1.transpose(1, 2)
        actual = torch.nested.to_padded_tensor(nt0.bmm(nt1), 0.0)
        expect = torch.nested.to_padded_tensor(nt0, 0.0).bmm(nt1)
        if dtype == torch.float16:
            self.assertEqual(actual, expect, rtol=1e-3, atol=1e-3)
        else:
            self.assertEqual(actual, expect)

        # normal tensor bmm nested tensor
        nt0 = torch.rand(2, 5, 7, dtype=dtype, device=device)
        nt1 = torch.nested.nested_tensor(
            [torch.randn((7, 6)), torch.randn((7, 5))], device=device, dtype=dtype
        )
        actual = torch.nested.to_padded_tensor(nt0.bmm(nt1), 0.0)
        expect = nt0.bmm(torch.nested.to_padded_tensor(nt1, 0.0))
        if dtype == torch.float16:
            self.assertEqual(actual, expect, rtol=1e-3, atol=1e-3)
        else:
            self.assertEqual(actual, expect)

        # test tensorcore path
        nt0 = torch.nested.nested_tensor(
            [torch.randn((2, 8)), torch.randn((3, 16))], device=device, dtype=dtype
        )
        nt1 = torch.nested.nested_tensor(
            [torch.randn((8, 8)), torch.randn((16, 8))], device=device, dtype=dtype
        )
        actual = torch.nested.to_padded_tensor(nt0.bmm(nt1), 0.0)
        expect = torch.nested.to_padded_tensor(nt0, 0.0).bmm(
            torch.nested.to_padded_tensor(nt1, 0.0)
        )
        if dtype == torch.float16:
            self.assertEqual(actual, expect, rtol=1e-3, atol=1e-3)
        else:
            self.assertEqual(actual, expect)

    @onlyCUDA
    @dtypes(torch.float, torch.double, torch.float16)
    def test_bmm_cuda(self, device, dtype):
        self._test_bmm(device, dtype)

    @onlyCPU
    # cannot test torch.float16 because: RuntimeError: "addmm_impl_cpu_" not implemented for 'Half'
    @dtypes(torch.float, torch.double)
    def test_bmm_cpu(self, device, dtype):
        self._test_bmm(device, dtype)

    # cannot test torch.float16 because: RuntimeError: "addmm_impl_cpu_" not implemented for 'Half'
    @dtypes(torch.float, torch.double)
    def test_bmm_noncontiguous(self, device, dtype):
        nt0_contiguous, nt0_noncontiguous = random_nt_noncontiguous_pair(
            (2, 3), device, dtype
        )
        nt1_contiguous, nt1_noncontiguous = random_nt_noncontiguous_pair(
            (6, 7), device, dtype
        )
        self.assertEqual(
            nt0_contiguous.transpose(-1, -2).bmm(nt1_contiguous),
            nt0_noncontiguous.transpose(-1, -2).bmm(nt1_noncontiguous),
        )

    @dtypes(torch.float, torch.double)
    def test_matmul_with_bmm_path(self, device, dtype):
        def unbind_rebind_matmul(nt1, nt2):
            t1s = nt1.unbind()
            t2s = nt2.unbind()
            out_ts = [t1.matmul(t2) for t1, t2 in zip(t1s, t2s)]
            return torch.nested.nested_tensor(out_ts)

        # [N, n_head, *, head_dim], [N, n_head, head_dim, *]
        Ns = [1, 2, 5]
        n_heads = np.random.randint(2, 5)
        head_dim = 3
        t1s = []
        t2s = []
        for N in Ns:
            for _ in range(N):
                seq_len1 = np.random.randint(2, 5)
                seq_len2 = np.random.randint(2, 5)
                t1s.append(torch.randn(n_heads, seq_len1, head_dim))
                t2s.append(torch.randn(n_heads, head_dim, seq_len2))
            nt1 = torch.nested.nested_tensor(t1s, device=device, dtype=dtype)
            nt2 = torch.nested.nested_tensor(t2s, device=device, dtype=dtype)
            self.assertEqual(torch.matmul(nt1, nt2), unbind_rebind_matmul(nt1, nt2))

        # test with noncontiguous
        t3s = []
        t4s = []
        for _ in range(N):
            seq_len = np.random.randint(2, 5)
            t3s.append(torch.randn(seq_len, n_heads, head_dim))
            t4s.append(torch.randn(seq_len, n_heads, head_dim))
        nt3 = torch.nested.nested_tensor(t3s, device=device, dtype=dtype).transpose(
            1, 2
        )
        nt4 = (
            torch.nested.nested_tensor(t4s, device=device, dtype=dtype)
            .transpose(1, 2)
            .transpose(2, 3)
        )
        self.assertEqual(torch.matmul(nt3, nt4), unbind_rebind_matmul(nt3, nt4))

    # cannot test torch.float16 because: RuntimeError: "bmm" not implemented for 'Half'
    @dtypes(torch.float, torch.double)
    def test_matmul(self, device, dtype):
        # error case: one is nested but the other is not
        nt = torch.nested.nested_tensor(
            [torch.randn(2), torch.randn(3)], device=device, dtype=dtype
        )
        t = torch.randn(4, device=device, dtype=dtype)
        self.assertRaisesRegex(
            RuntimeError,
            "Expected both to be nested, but got a nested self and non-nested other",
            lambda: torch.matmul(nt, t),
        )
        self.assertRaisesRegex(
            RuntimeError,
            "Expected both to be nested, but got a non-nested self and nested other",
            lambda: torch.matmul(t, nt),
        )
        # error case: not 3+D tensors
        nt0 = torch.nested.nested_tensor([], device=device, dtype=dtype)
        nt1 = torch.nested.nested_tensor(
            [torch.randn(2), torch.randn(3)], device=device, dtype=dtype
        )
        nt2 = torch.nested.nested_tensor(
            [torch.randn((2, 4)), torch.randn((3, 4))], device=device, dtype=dtype
        )
        self.assertRaisesRegex(
            RuntimeError,
            r"matmul: For nested tensors, only inputs with >= 3 dims are currently supported. 1st input has rank: [0-9]+",
            lambda: torch.matmul(nt0, nt0),
        )
        self.assertRaisesRegex(
            RuntimeError,
            r"matmul: For nested tensors, only inputs with >= 3 dims are currently supported. 1st input has rank: [0-9]+",
            lambda: torch.matmul(nt0, nt1),
        )
        self.assertRaisesRegex(
            RuntimeError,
            r"matmul: For nested tensors, only inputs with >= 3 dims are currently supported. 1st input has rank: [0-9]+",
            lambda: torch.matmul(nt0, nt2),
        )
        self.assertRaisesRegex(
            RuntimeError,
            r"matmul: For nested tensors, only inputs with >= 3 dims are currently supported. 1st input has rank: [0-9]+",
            lambda: torch.matmul(nt1, nt0),
        )
        self.assertRaisesRegex(
            RuntimeError,
            r"matmul: For nested tensors, only inputs with >= 3 dims are currently supported. 1st input has rank: [0-9]+",
            lambda: torch.matmul(nt1, nt1),
        )
        self.assertRaisesRegex(
            RuntimeError,
            r"matmul: For nested tensors, only inputs with >= 3 dims are currently supported. 1st input has rank: [0-9]+",
            lambda: torch.matmul(nt1, nt2),
        )
        self.assertRaisesRegex(
            RuntimeError,
            r"matmul: For nested tensors, only inputs with >= 3 dims are currently supported. 2nd input has rank: [0-9]+",
            lambda: torch.matmul(nt2, nt0),
        )
        self.assertRaisesRegex(
            RuntimeError,
            r"matmul: For nested tensors, only inputs with >= 3 dims are currently supported. 2nd input has rank: [0-9]+",
            lambda: torch.matmul(nt2, nt1),
        )
        # error case: incompatible batch size
        nt0 = torch.nested.nested_tensor(
            [torch.randn((2, 4)), torch.randn((3, 4))], device=device, dtype=dtype
        )
        nt1 = torch.nested.nested_tensor(
            [torch.randn((4, 6)), torch.randn((4, 5)), torch.randn((4, 7))],
            device=device,
            dtype=dtype,
        )
        self.assertRaisesRegex(
            RuntimeError,
            r"matmul: Expected size for the 1st dimension of 2nd input tensor to be: [0-9]+ but got: [0-9]+.",
            lambda: torch.matmul(nt0, nt1),
        )
        self.assertRaisesRegex(
            RuntimeError,
            r"matmul: Expected size for the 1st dimension of 2nd input tensor to be: [0-9]+ but got: [0-9]+.",
            lambda: torch.matmul(nt1, nt0),
        )
        # error case: incompatible (wrong) batch sizes that shouldn't even broadcast?
        nt0 = torch.nested.nested_tensor(
            [torch.randn((2, 2, 4)), torch.randn((2, 3, 4))], device=device, dtype=dtype
        )
        nt1 = torch.nested.nested_tensor(
            [torch.randn((3, 4, 6)), torch.randn((3, 4, 5))], device=device, dtype=dtype
        )
        self.assertRaisesRegex(
            RuntimeError,
            "matmul(): For nested tensors, batch dimensions must have the same sizes,",
            lambda: torch.matmul(nt0, nt1),
        )
        # error case: incompatible batch sizes that should technically broadcast
        nt0 = torch.nested.nested_tensor(
            [torch.randn((2, 2, 4)), torch.randn((1, 3, 4))], device=device, dtype=dtype
        )
        nt1 = torch.nested.nested_tensor(
            [torch.randn((1, 4, 6)), torch.randn((3, 4, 5))], device=device, dtype=dtype
        )
        self.assertRaisesRegex(
            RuntimeError,
            "matmul(): For nested tensors, batch dimensions must have the same sizes,",
            lambda: torch.matmul(nt0, nt1),
        )
        # error case: underlying matrices cannot be multiplied
        nt0 = torch.nested.nested_tensor(
            [torch.randn((2, 4)), torch.randn((3, 4))], device=device, dtype=dtype
        )
        self.assertRaisesRegex(
            RuntimeError,
            "matmul(): Nested tensors cannot be matrix multiplied",
            lambda: torch.matmul(nt0, nt0),
        )
        # normal nested tensor: 3D
        nt0 = torch.nested.nested_tensor(
            [torch.randn((2, 4)), torch.randn((3, 7))], device=device, dtype=dtype
        )
        nt1 = torch.nested.nested_tensor(
            [torch.randn((4, 6)), torch.randn((7, 5))], device=device, dtype=dtype
        )
        actual = torch.nested.to_padded_tensor(torch.matmul(nt0, nt1), 0.0)
        expect = torch.matmul(
            torch.nested.to_padded_tensor(nt0, 0.0),
            torch.nested.to_padded_tensor(nt1, 0.0),
        )
        self.assertEqual(actual, expect)
        # normal nested tensor: 4D (with testing for batch_size=1)
        nt0 = torch.nested.nested_tensor(
            [torch.randn((1, 2, 4)), torch.randn((8, 3, 7))], device=device, dtype=dtype
        )
        nt1 = torch.nested.nested_tensor(
            [torch.randn((1, 4, 6)), torch.randn((8, 7, 5))], device=device, dtype=dtype
        )
        actual = torch.nested.to_padded_tensor(torch.matmul(nt0, nt1), 0.0)
        expect = torch.matmul(
            torch.nested.to_padded_tensor(nt0, 0.0),
            torch.nested.to_padded_tensor(nt1, 0.0),
        )
        self.assertEqual(actual, expect)
        # normal nested tensor: 5D
        nt0 = torch.nested.nested_tensor(
            [torch.randn((8, 9, 2, 4)), torch.randn((8, 9, 3, 7))],
            device=device,
            dtype=dtype,
        )
        nt1 = torch.nested.nested_tensor(
            [torch.randn((8, 9, 4, 6)), torch.randn((8, 9, 7, 5))],
            device=device,
            dtype=dtype,
        )
        actual = torch.nested.to_padded_tensor(torch.matmul(nt0, nt1), 0.0)
        expect = torch.matmul(
            torch.nested.to_padded_tensor(nt0, 0.0),
            torch.nested.to_padded_tensor(nt1, 0.0),
        )
        self.assertEqual(actual, expect)

    # only supported on CUDA for now
    @dtypes(torch.float, torch.double)
    def test_matmul_nt_with_broadcasted_t(self, device, dtype):
        # NT (B, *, C, D) with T (D, E) broadcasting case
        nt = random_nt_from_dims([3, None, 4, 5], device=device, dtype=dtype)
        t = torch.randn(5, 6, device=device, dtype=dtype)
        output = torch.matmul(nt, t)

        # should be equivalent to matmul-ing each component with the dense tensor
        self.assertEqual(nt.size(0), output.size(0))
        for component, out_component in zip(nt, output):
            self.assertEqual(out_component, torch.matmul(component, t))

    # cannot test torch.float16 because: RuntimeError: "bmm" not implemented for 'Half'
    @dtypes(torch.float, torch.double)
    def test_matmul_noncontiguous(self, device, dtype):
        nt0_contiguous, nt0_noncontiguous = random_nt_noncontiguous_pair(
            (2, 3), device, dtype
        )
        nt1_contiguous, nt1_noncontiguous = random_nt_noncontiguous_pair(
            (6, 7), device, dtype
        )
        self.assertEqual(
            torch.matmul(nt0_contiguous.transpose(-1, -2), nt1_contiguous),
            torch.matmul(nt0_noncontiguous.transpose(-1, -2), nt1_noncontiguous),
        )

    @dtypes(torch.float, torch.double)
    def test_linear(self, device, dtype):
        a = torch.randn(1, 2, device=device, dtype=dtype)
        b = torch.randn(2, 2, device=device, dtype=dtype)
        c = torch.randn(3, 2, device=device, dtype=dtype)
        nt = torch.nested.nested_tensor([a, b, c])

        weight = torch.randn(2, 2, device=device, dtype=dtype)
        bias = torch.randn(2, device=device, dtype=dtype)
        # success case
        torch.functional.F.linear(nt, weight, bias)

        # invalid nested tensor dimension
        msg = r"Linear requires nested_tensor.dim == 3 and dense_matrix.dim == 2. Nested tensor dim: 2. Dense tensor dim: 2"
        nt1 = torch.nested.nested_tensor(
            [
                torch.randn(1, device=device, dtype=dtype),
                torch.randn(2, device=device, dtype=dtype),
            ]
        )
        with self.assertRaisesRegex(RuntimeError, msg):
            torch.functional.F.linear(nt1, weight, bias)

        # invalid weight shape
        msg = r"Linear requires nested_tensor.dim == 3 and dense_matrix.dim == 2. Nested tensor dim: 3. Dense tensor dim: 3"
        weight1 = torch.randn(2, 2, 3, device=device, dtype=dtype)
        with self.assertRaisesRegex(RuntimeError, msg):
            torch.functional.F.linear(nt, weight1, bias)

        # inconsistent last dim of nested tensor
        msg = r"Expected all tensors in nested tensor to have the same trailing dimension, instead last dimension equals:"
        nt2 = torch.nested.nested_tensor(
            [
                torch.randn(1, 2, device=device, dtype=dtype),
                torch.randn(2, 3, device=device, dtype=dtype),
            ]
        )
        with self.assertRaisesRegex(RuntimeError, msg):
            torch.functional.F.linear(nt2, weight, bias)

        # Mismatch of nested tensor last dim and weight dimension
        weight2 = torch.randn(2, 4, device=device, dtype=dtype)
        msg = (
            r"Shape mismatch for NestedTensor Linear: Expected input's \(a nested tensor\) 'last_dim'"
            r" to equal 'weight.size\(1\), but got: last_dim = 2, and weight.size\(1\) = 4"
        )
        with self.assertRaisesRegex(RuntimeError, msg):
            torch.functional.F.linear(nt, weight2, bias)

        # Nested tensor input and nested weight
        nt_weight = nt.clone()
        msg = r"Linear does not support nested weight when input is a nested tensor."
        with self.assertRaisesRegex(RuntimeError, msg):
            torch.functional.F.linear(nt, nt_weight, bias)

    # TODO: test noncontiguous linear
    # For now this tests the error message of linear
    # since linear does not support noncontiguous buffer yet
    @dtypes(torch.float, torch.double)
    def test_linear_noncontiguous(self, device, dtype):
        nt_contiguous, nt_noncontiguous = random_nt_noncontiguous_pair(
            (2, 3, 6, 7), device, dtype
        )
        weight = torch.randn((8, 5), device=device, dtype=dtype)
        self.assertRaisesRegex(
            RuntimeError,
            r"for now linear only supports contiguous nested tensor",
            lambda: torch.nn.functional.linear(nt_noncontiguous, weight),
        )

    @dtypes(torch.float, torch.float16, torch.double)
    def test_to_padded_tensor_zero_numel_errors(self, device, dtype):
        ts = [torch.ones(1, 0), torch.ones(0, 0)]
        nt = torch.nested.nested_tensor(
            ts, device=device, dtype=dtype, layout=torch.strided
        )
        self.assertRaisesRegex(
            RuntimeError,
            r"at least one constituent tensor should have non-zero numel",
            lambda: torch.nested.to_padded_tensor(nt, 0.0),
        )

    @dtypes(torch.float, torch.float16, torch.double)
    def test_transpose(self, device, dtype):
        nt = random_nt(device, dtype, 4, (4, 4))
        # error case: transpose nested dimension
        self.assertRaisesRegex(
            RuntimeError,
            "Nested tensor dimension 0 cannot be transposed",
            lambda: nt.transpose(0, 1),
        )
        self.assertRaisesRegex(
            RuntimeError,
            "Nested tensor dimension 0 cannot be transposed",
            lambda: nt.transpose(1, -3),
        )
        # error case: dimension out of range
        self.assertRaises(IndexError, lambda: nt.transpose(1, 3))
        self.assertRaises(IndexError, lambda: nt.transpose(-4, -1))
        # normal case
        ntT = nt.transpose(-1, -2)
        ptT_from_ntT = noncontiguous_to_padded_tensor(ntT)
        pt = torch.nested.to_padded_tensor(nt, 0.0)
        ptT = pt.transpose(-1, -2)
        self.assertEqual(ptT, ptT_from_ntT)

    @dtypes(torch.float, torch.float16, torch.double)
    def test_squeeze_unsqueeze(self, device, dtype):
        a = torch.arange(6).reshape(2, 3)
        b = torch.arange(15).reshape(5, 3)
        nt = torch.nested.nested_tensor([a, b], device=device, dtype=dtype)
        # error case: squeeze no dimension
        self.assertRaisesRegex(
            RuntimeError,
            "For nested tensors, squeeze without the dim argument",
            lambda: nt.squeeze(),
        )
        # error case: squeeze nested dimension
        self.assertRaisesRegex(
            RuntimeError,
            "For nested tensors, squeezing dimension 0",
            lambda: nt.squeeze(0),
        )
        # error case: dimension out of range
        self.assertRaises(IndexError, lambda: nt.squeeze(3))
        # error case: squeeze nested tensor of singleton tensors
        c = torch.ones(1)
        nt_singleton = torch.nested.nested_tensor([c, c], device=device, dtype=dtype)
        self.assertRaisesRegex(
            RuntimeError,
            "For nested tensors, squeezing a nested tensor of singleton",
            lambda: nt_singleton.squeeze(1),
        )

        # squeezing a dim which does not have size 1 should be a no-op
        nt2 = nt.squeeze(-1)
        self.assertEqual(nt, nt2)

        # test cases that should work
        nt_sizes = nt._nested_tensor_size()
        nt_strides = nt._nested_tensor_strides()
        for i in range(-2, 4):
            if i == 0:
                # cannot unsqueeze batch dim
                continue
            nt_unsqueezed = nt.unsqueeze(i)
            # negative dim will correspond to unsqueeze() applied at dim = dim + nt.dim() + 1
            wrapped_i = i + nt.dim() + 1 if i < 0 else i
            # col_index into nt size tensor is requires subtraction of 1 to ignore batch dim
            size_idx = wrapped_i - 1
            self.assertEqual(
                nt_unsqueezed._nested_tensor_size()[:, size_idx],
                torch.ones(2, dtype=torch.long),
            )
            unsqueezed_stride = nt_unsqueezed._nested_tensor_strides()[:, size_idx]
            if i == nt.ndim or i == -1:
                self.assertEqual(unsqueezed_stride, torch.ones(2, dtype=torch.long))
            else:
                stride_col_after = nt_strides[:, size_idx]
                size_col_after = nt_sizes[:, size_idx]
                self.assertEqual(unsqueezed_stride, stride_col_after * size_col_after)
            nt_squeezed = nt_unsqueezed.squeeze(i)
            self.assertEqual(nt_squeezed, nt)
            self.assertEqual(nt_squeezed._nested_tensor_size(), nt_sizes)
            self.assertEqual(nt_squeezed._nested_tensor_strides(), nt_strides)

    @dtypes(torch.float, torch.float16, torch.double)
    def test_transpose_inference_mode_interaction(self, device, dtype):
        nt = random_nt(device, dtype, 4, (4, 4))
        # Construct in default mode and transpose while in inference mode
        with torch.inference_mode():
            ntT = nt.transpose(-1, -2)
            ptT_from_ntT = noncontiguous_to_padded_tensor(ntT)
            pt = torch.nested.to_padded_tensor(nt, 0.0)
            ptT = pt.transpose(-1, -2)
            self.assertEqual(ptT, ptT_from_ntT)

        # Construct and transpose while in inference mode
        with torch.inference_mode():
            nt = random_nt(device, dtype, 4, (4, 4))
            ntT = nt.transpose(-1, -2)
            ptT_from_ntT = noncontiguous_to_padded_tensor(ntT)
            pt = torch.nested.to_padded_tensor(nt, 0.0)
            ptT = pt.transpose(-1, -2)
            self.assertEqual(ptT, ptT_from_ntT)

    @dtypes(torch.float, torch.float16, torch.double)
    def test_view(self, device, dtype):
        nt = random_nt(device, dtype, 4, (4, 4))
        # error case: empty shape
        self.assertRaisesRegex(
            RuntimeError,
            r"shape '\[\]' is invalid for a nested tensor",
            lambda: nt.view(()),
        )
        # error case: empty nested tensor
        nt_empty = torch.nested.nested_tensor([])
        self.assertRaisesRegex(
            RuntimeError,
            "empty nested tensor cannot be reshaped",
            lambda: nt_empty.view(-1),
        )
        # error case: -1 for batch size
        self.assertRaisesRegex(
            RuntimeError,
            r"view: For now nested view cannot change or infer the implicit batch dimension",
            lambda: nt.view(-1, 2, 3),
        )
        self.assertRaisesRegex(
            RuntimeError,
            r"shape '\[.*\]' is invalid for input of size [0-9]+",
            lambda: nt.view(4, 2, 3),
        )
        # normal case
        x0 = torch.randn((2, 20), device=device, dtype=dtype)
        x1 = torch.randn((3, 20), device=device, dtype=dtype)
        nt = torch.nested.nested_tensor([x0, x1])
        pt = torch.nested.to_padded_tensor(nt, 0.0)
        # error case, trying to reshape batch dim to a legit shape
        self.assertRaisesRegex(
            RuntimeError,
            r"For now nested view cannot change or infer the implicit batch dimension",
            lambda: nt.transpose(-1, -2).view(40, -1),
        )
        # inherit only the ragged dimension
        # (2, 20) -> (2, 5, 4)
        # (3, 20) -> (3, 5, 4)
        nt1 = nt.view(2, -1, 5, 4)
        # (2, 3, 20) -> (2, 3, 5, 4) -> (2, 4, 5, 4)
        pt1 = pt.view(2, -1, 5, 4)
        self.assertEqual(noncontiguous_to_padded_tensor(nt1), pt1)

        # more than one -1 (even for "old" dims), should fail
        # this attempts to do # (2, (2, 3), 5, 4) -> (2, (2, 3), 5, 2, 2)
        # but we ban "inherit old behavior" for >1 dimension
        self.assertRaisesRegex(
            RuntimeError,
            r"only one dimension can be inferred",
            lambda: nt1.view(2, -1, -1, 2, 2),
        )

    @dtypes(torch.float, torch.float16, torch.double)
    def test_view_inference_mode_interaction(self, device, dtype):
        # Construct in default mode and view while in inference mode
        nt = torch.nested.nested_tensor(
            [torch.randn((2, 20)), torch.randn((3, 20))], device=device, dtype=dtype
        )
        with torch.inference_mode():
            ntT = nt.view(2, -1, 4, 5)
            ptT_from_ntT = noncontiguous_to_padded_tensor(ntT)
            pt = torch.nested.to_padded_tensor(nt, 0.0)
            ptT = pt.view(2, -1, 4, 5)
            self.assertEqual(ptT, ptT_from_ntT)
        # Construct and view while in inference mode
        with torch.inference_mode():
            nt = torch.nested.nested_tensor(
                [torch.randn((2, 20)), torch.randn((3, 20))], device=device, dtype=dtype
            )
            ntT = nt.view(2, -1, 4, 5)
            ptT_from_ntT = noncontiguous_to_padded_tensor(ntT)
            pt = torch.nested.to_padded_tensor(nt, 0.0)
            ptT = pt.view(2, -1, 4, 5)
            self.assertEqual(ptT, ptT_from_ntT)

    @dtypes(torch.float, torch.float16, torch.double)
    def test_reshape(self, device, dtype):
        nt = random_nt(device, dtype, 4, (4, 4))
        # error case: empty shape
        self.assertRaisesRegex(
            RuntimeError,
            r"shape '\[\]' is invalid for a nested tensor",
            lambda: nt.reshape(()),
        )
        # error case: empty nested tensor
        nt_empty = torch.nested.nested_tensor([])
        self.assertRaisesRegex(
            RuntimeError,
            "empty nested tensor cannot be reshaped",
            lambda: nt_empty.reshape(-1),
        )
        # error case: -1 for batch size
        self.assertRaisesRegex(
            RuntimeError,
            r"reshape: For now nested reshape cannot change or infer the implicit batch dimension",
            lambda: nt.reshape(-1, 2, 3),
        )
        self.assertRaisesRegex(
            RuntimeError,
            r"shape '\[.*\]' is invalid for input of size [0-9]+",
            lambda: nt.reshape(4, 2, 3),
        )
        # normal case
        x0 = torch.randn((2, 20), device=device, dtype=dtype)
        x1 = torch.randn((3, 20), device=device, dtype=dtype)
        nt = torch.nested.nested_tensor([x0, x1])  # (2, (2, 3), 20)
        pt = torch.nested.to_padded_tensor(nt, 0.0)
        # error case, trying to reshape batch dim to a legit shape
        self.assertRaisesRegex(
            RuntimeError,
            r"reshape: For now nested reshape cannot change or infer the implicit batch dimension",
            lambda: nt.transpose(-1, -2).reshape(40, -1),
        )
        # inherit only the ragged dimension
        # (2, 20) -> (2, 5, 4)
        # (3, 20) -> (3, 5, 4)
        nt1 = nt.reshape(2, -1, 5, 4)
        # (2, 3, 20) -> (2, 3, 5, 4) -> (2, 4, 5, 4)
        pt1 = pt.reshape(2, -1, 5, 4)
        self.assertEqual(noncontiguous_to_padded_tensor(nt1), pt1)

        # more than one -1 (even for "old" dims), should fail
        # this attempts to do # (2, (2, 3), 5, 4) -> (2, (2, 3), 5, 2, 2)
        # but we ban "inherit old behavior" for >1 dimension
        self.assertRaisesRegex(
            RuntimeError,
            r"only one dimension can be inferred",
            lambda: nt1.reshape(2, -1, -1, 2, 2),
        )

    def test_nested_masked_select(self, device):
        t = torch.randn([3, 3], device=device)
        mask = torch.tensor([False], device=device)

        njt = torch.nested.masked_select(t, mask)
        self.assertEqual(njt.values(), torch.tensor([], device=device))
        self.assertEqual(njt.offsets(), torch.tensor([0, 0, 0, 0], device=device))

        mask = torch.tensor([[False], [False], [True]], device=device)
        njt = torch.nested.masked_select(t, mask)
        self.assertEqual(njt.values(), t[-1], atol=0.1, rtol=0.1)
        self.assertEqual(njt.offsets(), torch.tensor([0, 0, 0, 3], device=device))

        mask = torch.tensor(
            [[False, False, True], [True, False, True], [False, False, True]],
            device=device,
        )
        njt = torch.nested.masked_select(t, mask)
        self.assertEqual(njt.values(), t.masked_select(mask))
        self.assertEqual(njt.offsets(), torch.tensor([0, 1, 3, 4], device=device))

        t = torch.randn([2, 3, 3, 1], device=device)
        mask = torch.tensor(
            [
                [
                    [[True], [False], [True]],
                    [[True], [False], [True]],
                    [[True], [False], [True]],
                ],
                [
                    [[False], [True], [True]],
                    [[False], [True], [True]],
                    [[True], [True], [True]],
                ],
            ],
            device=device,
        )
        njt = torch.nested.masked_select(t, mask)
        self.assertEqual(njt.values(), t.masked_select(mask))
        self.assertEqual(
            njt.offsets(),
            torch.tensor(
                [0, 1, 1, 2, 3, 3, 4, 5, 5, 6, 6, 7, 8, 8, 9, 10, 11, 12, 13],
                device=device,
            ),
        )

    @dtypes(torch.float, torch.float16, torch.double)
    def test_narrow(self, device, dtype):
        nt = random_nt_from_dims([5, None, None, None], device=device, dtype=dtype)

        # narrow on dim=0 from start to end
        bounds = [(0, 5), (0, 3), (1, 2), (1, 5), (2, 4)]
        for start, end in bounds:
            length = end - start
            narrowed = nt.narrow(dim=0, start=start, length=length)
            # ensure output is a view
            self.assertTrue(narrowed._base is nt)
            for nc, c in zip(narrowed.unbind(), nt.unbind()[start:end]):
                self.assertEqual(nc, c)

        # dim != 0 is not supported
        for dim in range(1, nt.dim()):
            with self.assertRaisesRegex(
                RuntimeError, "only dim=0 supported for nested tensors"
            ):
                nt.narrow(dim=dim, start=0, length=1)

        # error case: non-contiguous NT
        _, nt_noncont = random_nt_noncontiguous_pair((2, 3, 4))
        with self.assertRaisesRegex(
            RuntimeError, "only contiguous nested tensors supported"
        ):
            nt_noncont.narrow(dim=0, start=0, length=1)

    @parametrize("input_dim", [3, 4])
    def test_scaled_dot_product_attention(self, device, input_dim):
        def rand_tensor(*shape):
            return torch.randn(shape, device=device)

        E = 8
        if input_dim == 3:
            # Shape: (N, L, E); ragged L
            query = torch.nested.nested_tensor(
                [rand_tensor(2, E), rand_tensor(3, E), rand_tensor(4, E)]
            )

            # Shape: (N, S, E); ragged S
            key = torch.nested.nested_tensor(
                [rand_tensor(3, E), rand_tensor(4, E), rand_tensor(5, E)]
            )
            value = torch.nested.nested_tensor(
                [rand_tensor(3, E), rand_tensor(4, E), rand_tensor(5, E)]
            )
        elif input_dim == 4:
            # In the 4D case the L and S is ragged
            # Shape: (N, N', L, E); ragged N' and L
            query = torch.nested.nested_tensor(
                [rand_tensor(2, 2, E), rand_tensor(3, 3, E), rand_tensor(4, 4, E)]
            )
            # Shape: (N, N', S, E); ragged N' and S
            key = torch.nested.nested_tensor(
                [rand_tensor(2, 3, E), rand_tensor(3, 4, E), rand_tensor(4, 5, E)]
            )
            value = torch.nested.nested_tensor(
                [rand_tensor(2, 3, E), rand_tensor(3, 4, E), rand_tensor(4, 5, E)]
            )
        else:
            self.fail(f"Invalid input_dim {input_dim} encountered in SDP test")

        def rand_mask(size):
            return torch.randint(0, 2, size=size, dtype=torch.bool, device=device)

        # Shape: (N, L, S); ragged L and S matching above
        attn_mask = torch.nested.nested_tensor(
            [rand_mask((2, 3)), rand_mask((3, 4)), rand_mask((4, 5))]
        )

        dropout_p = 0.0  # no dropout for reproducibility

        # Success case: no attn_mask set and is_causal=False.
        actual = torch.nn.functional.scaled_dot_product_attention(
            query, key, value, attn_mask=None, is_causal=False, dropout_p=dropout_p
        )

        expected_outputs = []
        for q, k, v in zip(query.unbind(), key.unbind(), value.unbind()):
            output = torch.nn.functional.scaled_dot_product_attention(
                q.unsqueeze(0),
                k.unsqueeze(0),
                v.unsqueeze(0),
                attn_mask=None,
                dropout_p=dropout_p,
            )
            expected_outputs.append(output.squeeze(0))
        expected_output_nested = torch.nested.nested_tensor(expected_outputs)
        self.assertEqual(actual, expected_output_nested)

        # Error case: explicit attn_mask set.
        with self.assertRaisesRegex(
            RuntimeError, "not supported when an explicit attn_mask is set"
        ):
            torch.nn.functional.scaled_dot_product_attention(
                query, key, value, attn_mask=attn_mask, dropout_p=dropout_p
            )

        # Error case: is_causal=True.
        with self.assertRaisesRegex(RuntimeError, "not supported when is_causal=True"):
            torch.nn.functional.scaled_dot_product_attention(
                query, key, value, dropout_p=dropout_p, is_causal=True
            )

    @dtypes(torch.float, torch.float16, torch.double)
    def test_empty_like(self, device, dtype):
        ntensors = 4
        nt = random_nt(device, dtype, ntensors, (4, 4))

        # Create empty on same device as original nested tensor
        nt_empty = torch.empty_like(nt)
        assert nt.is_same_size(nt_empty)
        self.assertEqual(nt.dtype, nt_empty.dtype)
        self.assertEqual(nt.device, nt_empty.device)
        self.assertEqual(nt.layout, nt_empty.layout)

        if torch.cuda.is_available():
            if device == "cpu":
                nt_cuda = torch.empty_like(nt, device="cuda")
                self.assertEqual(torch.device("cuda").type, nt_cuda.device.type)
            else:
                nt_cpu = torch.empty_like(nt, device="cpu")
                self.assertEqual(torch.device("cpu").type, nt_cpu.device.type)

        # Check changing dtype of empty_like nested tensor output
        dtype_set = {torch.float, torch.float16, torch.double}
        for other_dtype in dtype_set - {dtype}:
            nt_empty_other_dtype = torch.empty_like(nt, dtype=other_dtype)
            self.assertEqual(nt.dtype, dtype)
            self.assertEqual(nt_empty_other_dtype.dtype, other_dtype)
            self.assertEqual(nt.device, nt_empty.device)
            self.assertEqual(nt.layout, nt_empty.layout)

        # Create tensor for autograd
        nt_empty_req_grad = torch.empty_like(nt, requires_grad=True)
        self.assertEqual(nt_empty_req_grad.requires_grad, True)

        # Test noncontiguous tensor does not fail to copy
        nt_cont, nt_noncont = random_nt_noncontiguous_pair((2, 3, 6, 7))
        nt_empty = torch.empty_like(nt_cont)
        assert nt_cont.is_same_size(nt_empty)
        nt_empty_non_contig = torch.empty_like(nt_noncont)
        assert nt_noncont.is_same_size(nt_empty_non_contig)

        # Test the contiguous memory format option
        nt_empty_contig = torch.empty_like(
            nt_cont, memory_format=torch.contiguous_format
        )
        assert nt_cont.is_same_size(nt_empty_contig)
        assert nt_empty_contig.is_contiguous()

        nt_empty_non_contig = torch.empty_like(
            nt_noncont, memory_format=torch.contiguous_format
        )
        assert nt_noncont.is_same_size(nt_empty_non_contig)
        assert nt_empty_non_contig.is_contiguous()

        # Test other memory formats fail
        self.assertRaises(
            RuntimeError,
            lambda: torch.empty_like(nt_cont, memory_format=torch.channels_last),
        )
        self.assertRaises(
            RuntimeError,
            lambda: torch.empty_like(nt_noncont, memory_format=torch.channels_last),
        )
        self.assertRaises(
            RuntimeError,
            lambda: torch.empty_like(nt_cont, memory_format=torch.channels_last_3d),
        )
        self.assertRaises(
            RuntimeError,
            lambda: torch.empty_like(nt_noncont, memory_format=torch.channels_last_3d),
        )


@markDynamoStrictTest
class TestNestedTensorAutograd(NestedTensorTestCase):
    # Note [Gradcheck args check_batched_grad=False] the common_utils testing version of gradcheck
    # includes the default parameters used for testing ops with gradcheck. However nested tensor
    # does not support the stack op therefore we turn it off for these tests
    def _create_leaf_nested_tensor_from_list(self, tensor_device, requires_grad=False):
        return torch.nested.nested_tensor(
            [torch.randn(1, 2), torch.randn(7, 8)],
            requires_grad=requires_grad,
            device=tensor_device,
        )

    def _create_nested_tensor_from_list(self, tensor_device, requires_grad=False):
        return torch.nested.as_nested_tensor(
            [
                torch.randn(1, 2, requires_grad=requires_grad),
                torch.randn(7, 8, requires_grad=requires_grad),
            ],
            device=tensor_device,
        )

    def _create_nested_tensor_from_mask(self, tensor_device, requires_grad=False):
        data = torch.randn(2, 3, 4, requires_grad=requires_grad, device=tensor_device)
        mask = torch.ones_like(data[:, :, 0]).bool()
        return torch._nested_tensor_from_mask(data, mask)

    def test_as_nested_tensor_propagates_gradients(self, device):
        a = torch.arange(3, dtype=torch.float, device=device)
        b = torch.arange(5, dtype=torch.float, device=device)
        nt = torch.nested.as_nested_tensor([a, b])
        # tensors with requires_grad=False are leaves
        self.assertTrue(nt.is_leaf)
        self.assertTrue(not nt.requires_grad)

        a = torch.arange(3, dtype=torch.float, requires_grad=True, device=device)
        b = torch.arange(5, dtype=torch.float, requires_grad=True, device=device)
        nt2 = torch.nested.as_nested_tensor([a, b])
        fake_grad = torch.nested.nested_tensor(
            [torch.ones_like(a), torch.zeros_like(b)], device=device
        )
        nt2.backward(fake_grad)
        self.assertEqual(a.grad, fake_grad[0])
        self.assertEqual(b.grad, fake_grad[1])

    def test_nested_tensor_generates_leaf(self, device):
        a = torch.arange(3, dtype=torch.float, requires_grad=True, device=device)
        b = torch.arange(5, dtype=torch.float, requires_grad=True, device=device)

        nt = torch.nested.nested_tensor([a, b], requires_grad=False)
        self.assertTrue(nt.is_leaf)
        self.assertTrue(not nt.requires_grad)

        nt2 = torch.nested.nested_tensor([a, b], requires_grad=True)
        self.assertTrue(nt2.is_leaf)
        self.assertTrue(nt2.requires_grad)

        fake_grad = torch.nested.nested_tensor(
            [torch.ones_like(a), torch.zeros_like(b)], device=device
        )
        nt2.backward(fake_grad)
        self.assertEqual(nt2.grad, fake_grad)
        self.assertEqual(a.grad, None)
        self.assertEqual(b.grad, None)

    def test_set_requires_grad_from_list(self, device):
        nt = self._create_nested_tensor_from_list(device)
        nt.requires_grad_()
        assert nt.requires_grad

    def test_set_requires_grad_from_mask(self, device):
        nt = self._create_nested_tensor_from_mask(device)
        nt.requires_grad_()
        assert nt.requires_grad

    def test_backward_for_add_op(self, device):
        nt_1 = self._create_nested_tensor_from_mask(device)
        nt_2 = self._create_nested_tensor_from_mask(device)

        nt_1.requires_grad_()
        c = nt_1 + nt_2

        assert nt_1.requires_grad
        assert c.requires_grad
        grad_output = self._create_nested_tensor_from_mask(device)
        c.backward(grad_output)

        #  Grad check doesn't work with nested yet.
        # d/dnt_1 (nt + nt_1) = 1*grad_output
        self.assertEqual(nt_1.grad, grad_output)

    def test_backward_for_sub_op(self, device):
        nt_1 = self._create_nested_tensor_from_mask(device)
        nt_2 = self._create_nested_tensor_from_mask(device)

        nt_1.requires_grad_()
        nt_2.requires_grad_()
        c = nt_1 - nt_2

        assert nt_1.requires_grad
        assert nt_2.requires_grad
        assert c.requires_grad
        grad_output = self._create_nested_tensor_from_mask(device)
        c.backward(grad_output)

        self.assertEqual(nt_1.grad, grad_output)
        self.assertEqual(nt_2.grad, -1 * grad_output)

    def test_backward_sub_strided(self, device):
        a = torch.nested.nested_tensor(
            [torch.randn(9, 2, 4), torch.randn(12, 2, 4)],
            requires_grad=True,
            device=device,
        )
        b = torch.nested.nested_tensor(
            [torch.randn(9, 4, 2), torch.randn(12, 4, 2)],
            requires_grad=True,
            device=device,
        )
        c = a - b.transpose(-1, -2)
        grad_output = c.clone()
        c.backward(grad_output)
        self.assertEqual(a.grad, grad_output)
        self.assertEqual(b.grad, -1 * grad_output.transpose(-1, -2))

    def test_backward_add_strided(self, device):
        a = torch.nested.nested_tensor(
            [torch.randn(9, 2, 4), torch.randn(12, 2, 4)],
            requires_grad=True,
            device=device,
        )
        b = torch.nested.nested_tensor(
            [torch.randn(9, 4, 2), torch.randn(12, 4, 2)],
            requires_grad=True,
            device=device,
        )
        c = a + b.transpose(-1, -2)
        grad_output = c.clone()
        c.backward(grad_output)
        self.assertEqual(a.grad, grad_output)
        self.assertEqual(b.grad, grad_output.transpose(-1, -2))

    # Test Factory Functions
    def test_nested_tensor_to_padded_tensor(self, device):
        for padding_val in [0, 1]:
            nt = self._create_leaf_nested_tensor_from_list(
                tensor_device=device, requires_grad=True
            )

            out = torch.nested.to_padded_tensor(nt, padding_val)
            grad_output = torch.ones(out.shape, device=device)
            out.backward(grad_output)

            self.assertEqual(
                nt.grad,
                torch.nested.nested_tensor(
                    [torch.ones(1, 2), torch.ones(7, 8)], device=device
                ),
            )

    def test_nested_tensor_from_mask_and_to_padded(self, device):
        N, L, D = 2, 4, 4
        mask = torch.ones(N, L, device=device)
        for i in range(1, N):
            end = torch.randint(1, L - 1, (1,), device=device)
            mask[i, end:] = 0

        mask[0, :] = 1
        mask = mask.bool()

        data = torch.randn(
            N, L, D, requires_grad=True, dtype=torch.float64, device=device
        )

        def grad_test_func(inpt):
            nt = torch._nested_tensor_from_mask(inpt, mask)
            # This implicitly tests to_padded_tensor grads
            return torch.nested.to_padded_tensor(nt, 0)

        assert gradcheck(grad_test_func, inputs=data, check_batched_grad=False)

    def test_nested_tensor_from_padded(self, device):
        nested_size = torch.tensor([[1, 2], [2, 2]])
        padded_tensor = torch.randn(2, 2, 2, dtype=torch.float64, device=device)
        padded_tensor[0, 1, :] = 0
        padded_tensor.requires_grad_()

        def grad_test_func(tensor, nested_size):
            nt = torch._nested_from_padded(
                tensor, nested_size, fuse_transform_0213=False
            )
            # This implicitly tests to_padded_tensor grads
            return torch.nested.to_padded_tensor(nt, 0)

        data = (padded_tensor, nested_size)
        assert gradcheck(grad_test_func, inputs=data, check_batched_grad=False)

    def test_nested_tensor_from_padded_fused(self, device):
        nested_size = torch.tensor([[1, 8], [2, 8]])
        padded_tensor = torch.randn(2, 2, 2, 4, dtype=torch.float64, device=device)
        padded_tensor[0, 1, :] = 0
        padded_tensor.requires_grad_()

        def grad_test_func(tensor, nested_size):
            nt = torch._nested_from_padded(
                tensor, nested_size, fuse_transform_0213=True
            )
            # This implicitly tests to_padded_tensor grads
            return torch.nested.to_padded_tensor(nt, 0)

        data = (padded_tensor, nested_size)
        assert gradcheck(grad_test_func, inputs=data, check_batched_grad=False)

    def test_nested_tensor_from_list(self, device):
        a = torch.randn(1, 2, requires_grad=True, dtype=torch.float64, device=device)
        b = torch.randn(2, 2, requires_grad=True, dtype=torch.float64, device=device)
        c = torch.randn(10, 2, requires_grad=True, dtype=torch.float64, device=device)

        def grad_test_func(a, b, c):
            c = torch.nested.as_nested_tensor([a, b, c])
            # This implictily tests to_padded_tensor grads
            return torch.nested.to_padded_tensor(c, 0)

        data = (a, b, c)
        assert gradcheck(grad_test_func, inputs=data, check_batched_grad=False)

    @parametrize("layout", [torch.strided, torch.jagged], name_fn=layout_name)
    def test_dropout_backward(self, layout):
        if layout == torch.jagged:
            nt = torch.nested.nested_tensor(
                [torch.randn((2, 5)), torch.randn((3, 5))],
                requires_grad=True,
                layout=layout,
            )
        else:
            nt = torch.nested.nested_tensor(
                [torch.randn((2, 5)), torch.randn((3, 4))],
                requires_grad=True,
                layout=layout,
            )
        p = 0.2
        y = torch.nn.functional.dropout(nt, p)
        y.backward(nt.clone().detach())
        self.assertEqual(nt.grad, y)

    def test_nested_tensor_bmm_gradcheck(self, device):
        a = torch.randn(2, 6, requires_grad=True, dtype=torch.float64, device=device)
        b = torch.randn(3, 6, requires_grad=True, dtype=torch.float64, device=device)
        c = torch.randn(6, 4, requires_grad=True, dtype=torch.float64, device=device)
        d = torch.randn(6, 5, requires_grad=True, dtype=torch.float64, device=device)

        def grad_test_func(a, b, c, d):
            nt0 = torch.nested.as_nested_tensor([a, b])
            nt1 = torch.nested.as_nested_tensor([c, d])
            result = nt0.bmm(nt1)
            return torch.nested.to_padded_tensor(result, 0.0)

        data = (a, b, c, d)
        assert torch.autograd.gradcheck(grad_test_func, inputs=data)

    def test_nested_tensor_bmm_backward(self, device):
        nt0 = torch.nested.nested_tensor(
            [torch.randn((2, 6)), torch.randn((3, 6))],
            requires_grad=True,
            device=device,
        )
        nt1 = torch.nested.nested_tensor(
            [torch.randn((6, 4)), torch.randn((6, 5))],
            requires_grad=True,
            device=device,
        )
        with torch.no_grad():
            pt0 = torch.nested.to_padded_tensor(nt0, 0.0).requires_grad_(True)
            pt1 = torch.nested.to_padded_tensor(nt1, 0.0).requires_grad_(True)

        ynt = nt0.bmm(nt1)
        ypt = pt0.bmm(pt1)
        ynt.backward(ynt.clone())
        ypt.backward(ypt.clone())

        self.assertEqual(torch.nested.to_padded_tensor(nt0.grad, 0.0), pt0.grad)
        self.assertEqual(torch.nested.to_padded_tensor(nt1.grad, 0.0), pt1.grad)

    def test_nested_tensor_matmul_gradcheck(self, device):
        a = torch.randn(2, 6, requires_grad=True, dtype=torch.float64, device=device)
        b = torch.randn(3, 6, requires_grad=True, dtype=torch.float64, device=device)
        c = torch.randn(6, 4, requires_grad=True, dtype=torch.float64, device=device)
        d = torch.randn(6, 5, requires_grad=True, dtype=torch.float64, device=device)

        def grad_test_func(a, b, c, d):
            nt0 = torch.nested.as_nested_tensor([a, b])
            nt1 = torch.nested.as_nested_tensor([c, d])
            result = torch.matmul(nt0, nt1)
            return torch.nested.to_padded_tensor(result, 0.0)

        data = (a, b, c, d)
        assert torch.autograd.gradcheck(grad_test_func, inputs=data)

    def test_nested_tensor_matmul_backward(self, device):
        nt0 = torch.nested.nested_tensor(
            [torch.randn((7, 2, 6)), torch.randn((7, 3, 6))],
            requires_grad=True,
            device=device,
        )
        nt1 = torch.nested.nested_tensor(
            [torch.randn((7, 6, 4)), torch.randn((7, 6, 5))],
            requires_grad=True,
            device=device,
        )
        with torch.no_grad():
            pt0 = torch.nested.to_padded_tensor(nt0, 0.0).requires_grad_(True)
            pt1 = torch.nested.to_padded_tensor(nt1, 0.0).requires_grad_(True)

        ynt = torch.matmul(nt0, nt1)
        ypt = torch.matmul(pt0, pt1)
        ynt.backward(ynt.clone())
        ypt.backward(ypt.clone())

        self.assertEqual(torch.nested.to_padded_tensor(nt0.grad, 0.0), pt0.grad)
        self.assertEqual(torch.nested.to_padded_tensor(nt1.grad, 0.0), pt1.grad)

    def test_nested_tensor_transpose_gradcheck(self, device):
        a = torch.randn(2, 5, requires_grad=True, device=device)
        b = torch.randn(3, 4, requires_grad=True, device=device)

        def grad_test_func(a, b):
            nt = torch.nested.as_nested_tensor([a, b])
            result = nt.transpose(-2, -1).transpose(-2, -1)
            return torch.nested.to_padded_tensor(result, 0.0)

        data = (a, b)
        assert torch.autograd.gradcheck(grad_test_func, inputs=data, eps=1e-3)

    def test_nested_tensor_transpose_backward(self, device):
        nt = torch.nested.nested_tensor(
            [torch.randn((2, 5)), torch.randn((3, 4))],
            requires_grad=True,
            device=device,
        )
        with torch.no_grad():
            pt = torch.nested.to_padded_tensor(nt, 0.0).requires_grad_(True)

        ynt = nt.transpose(-2, -1)
        ypt = pt.transpose(-2, -1)
        ynt.backward(ynt.clone())
        ypt.backward(ypt.clone())

        self.assertEqual(torch.nested.to_padded_tensor(nt.grad, 0.0), pt.grad)

    def test_nested_tensor_reshape_gradcheck(self, device):
        a = torch.randn(2, 6, requires_grad=True, device=device)
        b = torch.randn(3, 6, requires_grad=True, device=device)

        def grad_test_func(a, b):
            nt = torch.nested.as_nested_tensor([a, b])
            result = nt.reshape(2, -1, 2, 3)
            return torch.nested.to_padded_tensor(result, 0.0)

        data = (a, b)
        assert torch.autograd.gradcheck(grad_test_func, inputs=data, eps=1e-3)

    def test_nested_tensor_reshape_backward(self):
        nt = torch.nested.nested_tensor(
            [torch.randn((2, 6)), torch.randn((3, 6))], requires_grad=True
        )
        with torch.no_grad():
            pt = torch.nested.to_padded_tensor(nt, 0.0).requires_grad_(True)

        ynt = nt.reshape(2, -1, 2, 3)
        ypt = pt.reshape(2, -1, 2, 3)
        ynt.backward(ynt.clone())
        ypt.backward(ypt.clone())

        self.assertEqual(torch.nested.to_padded_tensor(nt.grad, 0.0), pt.grad)

    def test_nested_tensor_squeeze_backward(self, device):
        nt = torch.nested.nested_tensor(
            [torch.randn((2, 6, 1)), torch.randn((3, 6, 1))],
            requires_grad=True,
            device=device,
        )
        with torch.no_grad():
            pt = torch.nested.to_padded_tensor(nt, 0.0).requires_grad_(True)

        ynt = nt.squeeze(-1)
        ypt = pt.squeeze(-1)
        ynt.backward(ynt.clone())
        ypt.backward(ypt.clone())

        self.assertEqual(torch.nested.to_padded_tensor(nt.grad, 0.0), pt.grad)

    def test_nested_tensor_squeeze_gradcheck(self, device):
        a = torch.randn(
            (2, 6, 1), dtype=torch.float64, requires_grad=True, device=device
        )
        b = torch.randn(
            (3, 6, 1), dtype=torch.float64, requires_grad=True, device=device
        )

        def grad_test_func(a, b):
            nt = torch.nested.as_nested_tensor([a, b])
            result = nt.squeeze(-1)
            return torch.nested.to_padded_tensor(result, 0.0)

        assert torch.autograd.gradcheck(grad_test_func, inputs=(a, b), eps=1e-3)

    def test_nested_tensor_unsqueeze_backward(self, device):
        nt = torch.nested.nested_tensor(
            [torch.randn((2, 6)), torch.randn((3, 6))],
            requires_grad=True,
            device=device,
        )
        with torch.no_grad():
            pt = torch.nested.to_padded_tensor(nt, 0.0).requires_grad_(True)

        ynt = nt.unsqueeze(2)
        ypt = pt.unsqueeze(2)
        ynt.backward(ynt.clone())
        ypt.backward(ypt.clone())

        self.assertEqual(torch.nested.to_padded_tensor(nt.grad, 0.0), pt.grad)

    def test_nested_tensor_unsqueeze_gradcheck(self, device):
        a = torch.randn((2, 6), dtype=torch.float64, requires_grad=True, device=device)
        b = torch.randn((3, 6), dtype=torch.float64, requires_grad=True, device=device)

        def grad_test_func(a, b):
            nt = torch.nested.as_nested_tensor([a, b])
            result = nt.unsqueeze(-1)
            return torch.nested.to_padded_tensor(result, 0.0)

        assert torch.autograd.gradcheck(grad_test_func, inputs=(a, b), eps=1e-3)

    def test_nested_tensor_linear(self, device):
        a = torch.randn(1, 2, requires_grad=True, dtype=torch.float64, device=device)
        b = torch.randn(2, 2, requires_grad=True, dtype=torch.float64, device=device)
        c = torch.randn(3, 2, requires_grad=True, dtype=torch.float64, device=device)

        weight = torch.randn(
            2, 2, requires_grad=True, dtype=torch.float64, device=device
        )
        bias = torch.randn(2, requires_grad=True, dtype=torch.float64, device=device)

        def grad_test_func(a, b, c, weight, bias=None):
            nt = torch.nested.as_nested_tensor([a, b, c])
            # This implicitly tests to_padded_tensor grads
            d = torch.functional.F.linear(nt, weight, bias)
            return torch.nested.to_padded_tensor(d, 0)

        data = (a, b, c, weight, bias)
        assert gradcheck(grad_test_func, inputs=data, check_batched_grad=False)

        # Test linear with no bias added
        data = (a, b, c, weight)
        assert gradcheck(grad_test_func, inputs=data, check_batched_grad=False)

    def test_nested_tensor_linear_plus_transpose(self, device):
        a = torch.randn(1, 2, requires_grad=True, dtype=torch.float64, device=device)
        b = torch.randn(2, 2, requires_grad=True, dtype=torch.float64, device=device)
        c = torch.randn(3, 2, requires_grad=True, dtype=torch.float64, device=device)

        weight = torch.randn(
            2, 2, requires_grad=True, dtype=torch.float64, device=device
        )
        bias = torch.randn(2, requires_grad=True, dtype=torch.float64, device=device)

        def grad_test_func(a, b, c, weight, bias=None):
            nt = torch.nested.as_nested_tensor([a, b, c])
            # This implicitly tests to_padded_tensor grads
            d = torch.functional.F.linear(nt, weight, bias)
            d = d.transpose(-1, -2).contiguous()
            return torch.nested.to_padded_tensor(d, 0)

        data = (a, b, c, weight, bias)
        assert gradcheck(grad_test_func, inputs=data, check_batched_grad=False)

        # Test linear with no bias added
        data = (a, b, c, weight)
        assert gradcheck(grad_test_func, inputs=data, check_batched_grad=False)

    def test_nested_tensor_softmax(self, device):
        a = torch.randn(1, 2, requires_grad=True, dtype=torch.float64, device=device)
        b = torch.randn(2, 2, requires_grad=True, dtype=torch.float64, device=device)
        c = torch.randn(3, 2, requires_grad=True, dtype=torch.float64, device=device)

        def grad_test_func(a, b, c, dim):
            nt = torch.nested.as_nested_tensor([a, b, c])
            # This implicitly tests to_padded_tensor grads
            d = torch.functional.F.softmax(nt, dim=dim)
            return torch.nested.to_padded_tensor(d, 0)

        # softmax over last dim
        data = (a, b, c, -1)
        assert gradcheck(grad_test_func, inputs=data, check_batched_grad=False)

    def test_nested_tensor_linear_backward(self, device):
        a = torch.randn(1, 2, requires_grad=False, device=device)
        b = torch.randn(2, 2, requires_grad=False, device=device)
        c = torch.randn(3, 2, requires_grad=False, device=device)

        weight = torch.randn(2, 2, requires_grad=True, device=device)
        bias = torch.randn(2, requires_grad=True, device=device)
        nt = torch.nested.as_nested_tensor([a, b, c], device=device)

        out = torch.functional.F.linear(nt, weight, bias)

        out.backward(out.clone())

        assert weight.grad is not None
        assert bias.grad is not None

        assert a.grad is None
        assert b.grad is None
        assert c.grad is None

    def test_values_grad_with_broadcast(self, device):
        a = torch.randn(1, 2, 4, requires_grad=True, dtype=torch.float64, device=device)
        b = torch.randn(2, 2, 4, requires_grad=True, dtype=torch.float64, device=device)
        c = torch.randn(3, 2, 4, requires_grad=True, dtype=torch.float64, device=device)

        def grad_test_func(a, b, c):
            nt = torch.nested.as_nested_tensor([a, b, c])
            buffer = nt.values()
            return buffer.sum()

        data = (a, b, c)
        assert gradcheck(grad_test_func, inputs=data, check_batched_grad=False)

    def test_to_buffer_series_ops_grad_with_broadcast(self, device):
        a = torch.randn(1, 1, 2, requires_grad=True, dtype=torch.float64, device=device)
        b = torch.randn(1, 1, 2, requires_grad=True, dtype=torch.float64, device=device)
        c = torch.randn(1, 1, 2, requires_grad=True, dtype=torch.float64, device=device)

        def grad_test_func(a, b, c):
            nt = torch.nested.as_nested_tensor([a, b, c])
            buffer = nt.values()
            buffer = buffer * 2
            return buffer.exp()

        data = (a, b, c)
        assert gradcheck(grad_test_func, inputs=data, check_batched_grad=False)

    def test_unbind_flow_through(self, device):
        a = torch.randn(1, 2, 4, requires_grad=True, dtype=torch.float64, device=device)
        b = torch.randn(2, 2, 4, requires_grad=True, dtype=torch.float64, device=device)
        c = torch.randn(3, 2, 4, requires_grad=True, dtype=torch.float64, device=device)

        def grad_test_func(a, b, c):
            nt = torch.nested.as_nested_tensor([a, b, c])
            ntT = nt.transpose(-1, -2)
            unbound = ntT.unbind()
            d = unbound[0]
            d = torch.pow(d, 2)
            return d

        data = (a, b, c)
        assert gradcheck(grad_test_func, inputs=data, check_batched_grad=False)

    def test_split_with_sizes_flow_through(self, device):
        a = torch.randn(2, 5, requires_grad=True, dtype=torch.float64, device=device)
        b = torch.randn(3, 5, requires_grad=True, dtype=torch.float64, device=device)
        c = torch.randn(4, 5, requires_grad=True, dtype=torch.float64, device=device)

        def grad_test_func(a, b, c):
            nt = torch.nested.as_nested_tensor([a, b, c])
            splits = nt.split_with_sizes([2, 3], dim=-1)
            unbound = splits[1].unbind()
            d = unbound[0]
            d = torch.pow(d, 2)
            return d

        data = (a, b, c)
        assert gradcheck(grad_test_func, inputs=data, check_batched_grad=False)

    def test_indexing_backward(self, device):
        x0 = torch.randn((2, 5))
        x1 = torch.randn((3, 4))
        nt = torch.nested.nested_tensor([x0, x1], device=device, requires_grad=True)
        self.assertEqual(nt[0], x0)
        self.assertEqual(nt[-1], x1)
        grad_x0 = torch.randn((2, 5), device=device)
        nt[0].backward(grad_x0)
        expected_grad = torch.nested.nested_tensor(
            [grad_x0, torch.zeros((3, 4), device=device)]
        )
        self.assertEqual(nt.grad, expected_grad)

    def test_masked_fill_backward(self, device):
        a = torch.randn(1, 2, 4, requires_grad=True, dtype=torch.float64, device=device)
        b = torch.randn(2, 2, 4, requires_grad=True, dtype=torch.float64, device=device)
        c = torch.randn(3, 2, 4, requires_grad=True, dtype=torch.float64, device=device)

        def grad_test_func(a, b, c):
            nt = torch.nested.as_nested_tensor([a, b, c])
            mask = nt.detach().clone().to(bool)
            out = nt.masked_fill(mask, 0)
            out = torch.nested.to_padded_tensor(out, 0)
            return out

        data = (a, b, c)
        assert gradcheck(grad_test_func, inputs=data, check_batched_grad=False)

    def test_gelu_backward(self, device):
        a = torch.randn(1, 2, 4, requires_grad=True, dtype=torch.float64, device=device)
        b = torch.randn(2, 2, 4, requires_grad=True, dtype=torch.float64, device=device)
        c = torch.randn(3, 2, 4, requires_grad=True, dtype=torch.float64, device=device)

        def grad_test_func(a, b, c):
            nt = torch.nested.as_nested_tensor([a, b, c])
            nt_gelu = torch.nn.functional.gelu(nt)
            return torch.nested.to_padded_tensor(nt_gelu, 0)

        data = (a, b, c)
        assert gradcheck(grad_test_func, inputs=data, check_batched_grad=False)

    def test_relu_backward(self, device):
        a = torch.randn(1, 2, 4, requires_grad=True, dtype=torch.float64, device=device)
        b = torch.randn(2, 2, 4, requires_grad=True, dtype=torch.float64, device=device)
        c = torch.randn(3, 2, 4, requires_grad=True, dtype=torch.float64, device=device)

        def grad_test_func(a, b, c):
            nt = torch.nested.as_nested_tensor([a, b, c])
            nt_relu = torch.nn.functional.relu(nt)
            return torch.nested.to_padded_tensor(nt_relu, 0)

        data = (a, b, c)
        assert gradcheck(grad_test_func, inputs=data, check_batched_grad=False)

    def test_selu_backward(self, device):
        a = torch.randn(1, 2, 4, requires_grad=True, dtype=torch.float64, device=device)
        b = torch.randn(2, 2, 4, requires_grad=True, dtype=torch.float64, device=device)
        c = torch.randn(3, 2, 4, requires_grad=True, dtype=torch.float64, device=device)

        def grad_test_func(a, b, c):
            nt = torch.nested.as_nested_tensor([a, b, c])
            nt_relu = torch.nn.functional.silu(nt)
            return torch.nested.to_padded_tensor(nt_relu, 0)

        data = (a, b, c)
        assert gradcheck(grad_test_func, inputs=data, check_batched_grad=False)

    def test_abs_backward(self, device):
        a = torch.randn(1, 2, 4, requires_grad=True, dtype=torch.float64, device=device)
        b = torch.randn(2, 2, 4, requires_grad=True, dtype=torch.float64, device=device)
        c = torch.randn(3, 2, 4, requires_grad=True, dtype=torch.float64, device=device)

        def grad_test_func(a, b, c):
            nt = torch.nested.as_nested_tensor([a, b, c])
            nt_abs = torch.abs(nt)
            return torch.nested.to_padded_tensor(nt_abs, 0)

        data = (a, b, c)
        assert gradcheck(grad_test_func, inputs=data, check_batched_grad=False)

    # Previously would error when input NT doesn't require grad
    # NotImplementedError: Cannot access storage of UndefinedTensorImpl
    def test_layer_norm_backward_edge_case(self, device):
        size = 4
        a = torch.randn(
            1, 2, size, requires_grad=False, dtype=torch.float64, device=device
        )
        nt = torch.nested.nested_tensor([a])
        nt_layer_norm = torch.nn.LayerNorm(
            nt.size(-1), device=device, dtype=torch.float64
        )
        out = nt_layer_norm(nt)
        out.backward(out.clone())

    def test_accumulate_grad_different_strides(self, device):
        a = torch.rand(1, 4, 2, requires_grad=True, dtype=torch.float64, device=device)
        b = torch.rand(1, 8, 2, requires_grad=True, dtype=torch.float64, device=device)

        def grad_test_func(a, b):
            nt_1 = torch.nested.as_nested_tensor([a, b])
            nt_2 = nt_1.clone()
            out = torch.nn.functional.scaled_dot_product_attention(nt_1, nt_2, nt_2)
            return torch.nested.to_padded_tensor(out, 0)

        data = (a, b)
        assert gradcheck(grad_test_func, inputs=data, check_batched_grad=False)

    # https://github.com/pytorch/pytorch/issues/95562
    @skipIfSlowGradcheckEnv
    @parametrize("size", [1024, 1023, 513, 512, 256, 128, 32, 4, 2])
    def test_layer_norm_backward(self, device, size):
        a = torch.randn(
            1, 2, size, requires_grad=True, dtype=torch.float64, device=device
        )
        b = torch.randn(
            2, 2, size, requires_grad=True, dtype=torch.float64, device=device
        )
        c = torch.randn(
            3, 2, size, requires_grad=True, dtype=torch.float64, device=device
        )

        def grad_test_func(a, b, c):
            nt = torch.nested.as_nested_tensor([a, b, c])
            layer_norm = torch.nn.LayerNorm(
                nt.size(-1), device=device, dtype=torch.float64
            )
            nt_layer_norm = layer_norm(nt)
            return torch.nested.to_padded_tensor(nt_layer_norm, 0)

        data = (a, b, c)
        assert gradcheck(grad_test_func, inputs=data, check_batched_grad=False)

    # https://github.com/pytorch/pytorch/issues/95562
    @skipIfSlowGradcheckEnv
    # Could either mark slow or reduce size
    @parametrize("size", [128, 32, 4, 2])
    def test_layer_norm_backward_5d(self, device, size):
        a = torch.randn(
            4, size, size, 4, requires_grad=True, dtype=torch.float64, device=device
        )
        b = torch.randn(
            7, size, size, 4, requires_grad=True, dtype=torch.float64, device=device
        )
        c = torch.randn(
            10, size, size, 4, requires_grad=True, dtype=torch.float64, device=device
        )

        def grad_test_func(a, b, c):
            nt = torch.nested.as_nested_tensor([a, b, c])
            layer_norm = torch.nn.LayerNorm(
                (size, size, nt.size(-1)), device=device, dtype=torch.float64
            )
            nt_layer_norm = layer_norm(nt)
            return torch.nested.to_padded_tensor(nt_layer_norm, 0)

        data = (a, b, c)
        assert gradcheck(grad_test_func, inputs=data, check_batched_grad=False)


# Found in torch/testing/_comparison.py
default_atol = {torch.float16: 1e-3, torch.bfloat16: 1e-3, torch.float32: 1e-5}
default_rtol = {torch.float16: 1e-3, torch.bfloat16: 1.6e-2, torch.float32: 1.3e-6}


def get_rtol(true_value: torch.Tensor, computed_value: torch.Tensor) -> float:
    deviation = true_value - computed_value
    deviation = torch.abs(deviation / true_value)
    # Fill in the nans with the default rtol
    torch.nan_to_num_(deviation, nan=default_rtol[computed_value.dtype])
    return deviation.max().item()


def get_atol(true_value: torch.Tensor, computed_value: torch.Tensor) -> float:
    deviation = true_value - computed_value
    atol = torch.abs(deviation).max().item()
    return atol


def get_tolerances(
    true_value: torch.Tensor,
    computed_value: torch.Tensor,
    fudge_factor: Optional[float] = None,
) -> Tuple[float, float]:
    """Returns the absolute and relative tolerances for comparing two tensors."""
    fudge_factor = fudge_factor if fudge_factor is not None else 1.0
    atol = get_atol(true_value, computed_value)
    rtol = get_rtol(true_value, computed_value)

    atol = fudge_factor * max(atol, default_atol[computed_value.dtype])
    rtol = fudge_factor * max(rtol, default_rtol[computed_value.dtype])
    # torch.isclose() has weird behavior around see:
    # https://github.com/pytorch/pytorch/issues/102400
    if rtol > 1e30:
        rtol = default_rtol[computed_value.dtype]
    return atol, rtol


# We can probably parametrizing existing tests instead of having a separate
# test class as we begin to support more ops. Also maybe rewrite with OpInfos.
@markDynamoStrictTest
class TestNestedTensorSubclass(NestedTensorTestCase):
    # TODO: consolidate with the below
    def _get_list_for_jagged_tensor(self, nested_size, device, requires_grad=True):
        Ds = nested_size[1:]
        out = []
        for s in nested_size[0]:
            out.append(
                torch.randn(
                    s,
                    *Ds,
                    requires_grad=requires_grad,
                    device=device,
                    dtype=torch.float64,
                )
            )
        return out

    def _get_example_tensor_lists(
        self,
        include_list_of_lists=True,
        include_requires_grad=True,
        include_inner_dim_size_1=False,
        include_2d_tensor=False,
    ):
        def _make_tensor(
            *shape, include_requires_grad=include_requires_grad, requires_grad=True
        ):
            return torch.randn(
                *shape,
                requires_grad=(requires_grad if include_requires_grad else False),
            )

        # Purposefully introduce mixed requires_grad settings for the components
        # when include_requires_grad=True.
        example_lists = [
            # (B, *, D) with B=4
            [
                _make_tensor(2, 5),
                _make_tensor(3, 5, requires_grad=False),
                _make_tensor(4, 5, requires_grad=False),
                _make_tensor(6, 5),
            ],
            # (B, *, D_0, D_1) with B=5
            [
                _make_tensor(2, 5, 6),
                _make_tensor(3, 5, 6),
                _make_tensor(4, 5, 6, requires_grad=False),
                _make_tensor(5, 5, 6),
                _make_tensor(6, 5, 6),
            ],
            # (B, *, D_0, D_1, D_2) with B=6
            [
                _make_tensor(2, 5, 6, 7),
                _make_tensor(3, 5, 6, 7),
                _make_tensor(4, 5, 6, 7, requires_grad=False),
                _make_tensor(5, 5, 6, 7),
                _make_tensor(6, 5, 6, 7),
                _make_tensor(7, 5, 6, 7),
            ],
        ]

        if include_list_of_lists:
            example_lists.append(
                # (B, *, D) with B=3 in list form
                [
                    _make_tensor(2, 5, requires_grad=False).tolist(),
                    _make_tensor(3, 5).tolist(),
                    _make_tensor(4, 5).tolist(),
                ]
            )

        if include_inner_dim_size_1:
            example_lists.append(
                [
                    _make_tensor(2, 1),
                    _make_tensor(3, 1, requires_grad=False),
                    _make_tensor(4, 1, requires_grad=False),
                    _make_tensor(6, 1),
                ]  # (B, *, 1)
            )
            example_lists.append(
                [
                    _make_tensor(2, 5, 1),
                    _make_tensor(3, 5, 1, requires_grad=False),
                    _make_tensor(4, 5, 1, requires_grad=False),
                    _make_tensor(6, 5, 1),
                ]  # (B, *, 5, 1)
            )

        if include_2d_tensor:
            example_lists.append(
                [
                    _make_tensor(2),
                    _make_tensor(3, requires_grad=False),
                    _make_tensor(4, requires_grad=False),
                    _make_tensor(6),
                ]  # (B, *)
            )

        return example_lists

    @dtypes(torch.float32)
    @parametrize(
        "contiguity",
        ["contig", "noncontig_transposed", "noncontig_with_holes"],
        name_fn=lambda c: c,
    )
    def test_serialization(self, device, dtype, contiguity):
        # Test with 3 cases:
        # 1. contiguous
        # 2. non-contiguous transposed
        # 3. non-contiguous with holes
        if contiguity == "contig":
            nt = random_nt_from_dims(
                [4, None, 10],
                device=device,
                dtype=dtype,
                layout=torch.jagged,
            )
        elif contiguity == "noncontig_transposed":
            nt = random_nt_from_dims(
                [3, None, 5, 2],
                device=device,
                dtype=dtype,
                layout=torch.jagged,
            ).transpose(-3, -2)
        elif contiguity == "noncontig_with_holes":
            nt = torch.nested.nested_tensor_from_jagged(
                values=torch.randn(10, 3, device=device, dtype=dtype),
                offsets=torch.tensor([0, 3, 7, 10], device=device, dtype=torch.int64),
                # these lengths specify holes
                lengths=torch.tensor([1, 2, 3], device=device, dtype=torch.int64),
            )
        else:
            raise ValueError("invalid contiguity specified for test_serialization()")

        # Access sizes / strides to ensure cache doesn't break serialization.
        # See https://github.com/pytorch/pytorch/issues/129366
        nt.size()
        nt.stride()

        with tempfile.TemporaryFile() as f:
            torch.save(nt, f)
            f.seek(0)
            nt_loaded = torch.load(f)

            self.assertIsNot(nt, nt_loaded)
            # we expect a new offsets tensor -> different nested int upon load
            self.assertEqualIgnoringNestedInts(nt, nt_loaded)
            self.assertEqual(nt._ragged_idx, nt_loaded._ragged_idx)
            # ensure shapes are equal except nested int
            nt_rest_of_shape = (
                *nt.shape[: nt._ragged_idx],
                *nt.shape[nt._ragged_idx + 1 :],
            )
            nt_loaded_rest_of_shape = (
                *nt_loaded.shape[: nt_loaded._ragged_idx],
                *nt_loaded.shape[nt_loaded._ragged_idx + 1 :],
            )
            self.assertEqual(nt_rest_of_shape, nt_loaded_rest_of_shape)
            # ensure metadata cache is carried through serialization
            self.assertEqual(nt._metadata_cache, nt_loaded._metadata_cache)
            # ensure lengths are carried through if present
            self.assertEqual(nt._lengths, nt_loaded._lengths)

    def test_tensor_attributes(self, device):
        a = torch.randn(2, 3, requires_grad=True, dtype=torch.float64, device=device)
        b = torch.randn(3, 3, requires_grad=True, dtype=torch.float64, device=device)
        c = torch.randn(4, 3, requires_grad=True, dtype=torch.float64, device=device)
        nt = torch.nested.as_nested_tensor([a, b, c], layout=torch.jagged)
        _offsets = nt.offsets()

        for op in (
            torch.ops.aten.is_non_overlapping_and_dense.default,
            torch.ops.aten.sym_size.default,
            torch.ops.aten.dim.default,
            torch.ops.aten.numel.default,
            torch.ops.aten.sym_numel.default,
            torch.ops.aten.sym_stride.default,
            torch.ops.aten.sym_storage_offset.default,
        ):
            op(nt)

        with self.assertRaisesRegex(
            RuntimeError, "directly calling torch.ops.aten.size"
        ):
            torch.ops.aten.size.default(nt)

        nested_int = torch.nested._internal.nested_tensor.get_tensor_symint(
            _offsets, coeff=1
        )
        self.assertEqual(nt.size(), (3, nested_int, 3))
        self.assertEqual(nt.shape, (3, nested_int, 3))
        self.assertEqual(nt.dim(), 3)
        self.assertEqual(nt.numel(), 27)

    @parametrize("nt_dim", [3, 4, 5])
    def test_linear(self, device, nt_dim):
        if nt_dim == 3:
            fixed_shape = (3,)
        elif nt_dim == 4:
            fixed_shape = (4, 3)
        elif nt_dim == 5:
            fixed_shape = (5, 4, 3)

        a = torch.randn(
            2, *fixed_shape, requires_grad=True, dtype=torch.float64, device=device
        )
        b = torch.randn(
            3, *fixed_shape, requires_grad=True, dtype=torch.float64, device=device
        )
        c = torch.randn(
            4, *fixed_shape, requires_grad=True, dtype=torch.float64, device=device
        )
        weight = torch.randn(
            4, 3, requires_grad=True, dtype=torch.float64, device=device
        )
        bias = torch.randn(4, requires_grad=True, dtype=torch.float64, device=device)

        def grad_test_func(a, b, c, weight, bias):
            nt = torch.nested.as_nested_tensor([a, b, c], layout=torch.jagged)
            out = torch.nn.functional.linear(nt, weight, bias)
            return out.values()

        gradcheck(
            grad_test_func, inputs=(a, b, c, weight, bias), check_batched_grad=False
        )

    def test_unary_pointwise(self, device):
        a = torch.randn(2, 3, requires_grad=True, dtype=torch.float64, device=device)
        b = torch.randn(3, 3, requires_grad=True, dtype=torch.float64, device=device)
        c = torch.randn(4, 3, requires_grad=True, dtype=torch.float64, device=device)

        def grad_test_func(a, b, c):
            nt = torch.nested.as_nested_tensor([a, b, c], layout=torch.jagged)
            out = torch.nn.functional.silu(nt.sin().cos())
            return out.values()

        gradcheck(grad_test_func, inputs=(a, b, c), check_batched_grad=False)

    def test_unary_pointwise_transposed_inputs(self, device):
        a, b, c = (
            torch.randn(
                i + 2, 5, requires_grad=True, dtype=torch.float64, device=device
            )
            for i in range(3)
        )

        nt = torch.nested.nested_tensor(
            [a.detach(), b.detach(), c.detach()], layout=torch.jagged
        )
        nt_t = nt.transpose(1, 2)
        self.assertFalse(nt_t.is_contiguous())
        out = torch.nn.functional.silu(nt_t.sin().cos())
        self.assertEqual(
            out.is_contiguous(),
            torch.nn.functional.silu(b.transpose(-1, -2).sin().cos()).is_contiguous(),
        )

        self.assertEqual(nt_t.shape, out.shape)

        a, b, c = (
            torch.randn(
                i + 2, 5, requires_grad=True, dtype=torch.float64, device=device
            )
            for i in range(3)
        )

        def grad_test_func(a, b, c):
            nt = torch.nested.as_nested_tensor([a, b, c], layout=torch.jagged)
            nt_t = nt.transpose(1, 2)
            out = torch.nn.functional.silu(nt_t.sin().cos())
            return out.values()

        gradcheck(grad_test_func, inputs=(a, b, c), check_batched_grad=False)

    def test_binary_pointwise(self, device):
        a = torch.randn(2, 3, requires_grad=True, dtype=torch.float64, device=device)
        b = torch.randn(3, 3, requires_grad=True, dtype=torch.float64, device=device)
        c = torch.randn(4, 3, requires_grad=True, dtype=torch.float64, device=device)

        # Incorrect usage: shape check will fail if the offsets tensor are not
        #                  the same exact tensor object
        nt1 = torch.nested.as_nested_tensor([a, b, c], layout=torch.jagged)
        nt2 = torch.nested.as_nested_tensor([a, b, c], layout=torch.jagged)

        self.assertRaisesRegex(
            RuntimeError,
            "cannot call binary pointwise function .* with inputs of shapes",
            lambda: nt1 * nt2,
        )

        # Correct usage: chain the calls using the same offsets tensor object
        def grad_test_func(a, b, c):
            nt1 = torch.nested.as_nested_tensor([a, b, c], layout=torch.jagged)
            # TODO: Switch to public API that takes in (values, offsets) once it exists
            nt2, offsets = jagged_from_list([a, b, c], nt1.offsets())
            out = nt1 * nt2
            return out.values()

        gradcheck(grad_test_func, inputs=(a, b, c), check_batched_grad=False)

    def test_binary_pointwise_transposed(self, device):
        a, b, c = (
            torch.randn(i + 2, 5, dtype=torch.float64, device=device) for i in range(3)
        )

        nt1, offsets = jagged_from_list([a, b, c], None)
        nt2, offsets = jagged_from_list([a, b, c], offsets)

        nt1_t = nt1.transpose(1, 2)
        nt2_t = nt2.transpose(1, 2)

        # out = nt1_t * nt2_t
        # self.assertFalse(nt1_t.is_contiguous())
        # self.assertEqual(out.is_contiguous(), (b.transpose(-1, -2) * b.transpose(-1, -2)).is_contiguous())
        # self.assertEqual(out.shape, nt1_t.shape)

        self.assertRaisesRegex(
            RuntimeError,
            "cannot call binary pointwise function mul.Tensor with inputs of shapes",
            lambda: nt1 * nt2_t,
        )

        a, b, c = (
            torch.randn(
                i + 2, 5, requires_grad=True, dtype=torch.float64, device=device
            )
            for i in range(3)
        )

        # Correct usage: chain the calls using the same offsets tensor object
        def grad_test_func(a, b, c):
            nt1, offsets = jagged_from_list([a, b, c], None)
            nt2, offsets = jagged_from_list([a, b, c], offsets)
            nt1_t = nt1.transpose(1, 2)
            nt2_t = nt2.transpose(1, 2)
            out = nt1_t * nt2_t
            return out.values()

        gradcheck(grad_test_func, inputs=(a, b, c), check_batched_grad=False)

    def test_split(self, device):
        a = torch.randn(2, 3, requires_grad=True, dtype=torch.float64, device=device)
        b = torch.randn(3, 3, requires_grad=True, dtype=torch.float64, device=device)
        c = torch.randn(4, 3, requires_grad=True, dtype=torch.float64, device=device)

        nt = torch.nested.as_nested_tensor([a, b, c], layout=torch.jagged)
        out = torch.split(nt, 2, -1)
        self.assertEqual(len(out), 2)
        self.assertEqualIgnoringNestedInts(
            out[0],
            torch.nested.as_nested_tensor(
                [a[:, 0:2], b[:, 0:2], c[:, 0:2]], layout=torch.jagged
            ),
        )
        self.assertEqualIgnoringNestedInts(
            out[1],
            torch.nested.as_nested_tensor(
                [a[:, 2:], b[:, 2:], c[:, 2:]], layout=torch.jagged
            ),
        )

        with self.assertRaisesRegex(
            RuntimeError,
            r"split\(\): not supported for NestedTensor on dim=1",
        ):
            torch.split(nt, 2, 1)

    def test_split_with_sizes(self, device):
        a = torch.randn(2, 3, requires_grad=True, dtype=torch.float64, device=device)
        b = torch.randn(3, 3, requires_grad=True, dtype=torch.float64, device=device)
        c = torch.randn(4, 3, requires_grad=True, dtype=torch.float64, device=device)

        nt = torch.nested.as_nested_tensor([a, b, c], layout=torch.jagged)
        out = torch.split(nt, [1, 2], -1)
        self.assertEqual(len(out), 2)
        self.assertEqualIgnoringNestedInts(
            out[0],
            torch.nested.as_nested_tensor(
                [a[:, 0:1], b[:, 0:1], c[:, 0:1]], layout=torch.jagged
            ),
        )
        self.assertEqualIgnoringNestedInts(
            out[1],
            torch.nested.as_nested_tensor(
                [a[:, 1:], b[:, 1:], c[:, 1:]], layout=torch.jagged
            ),
        )
        with self.assertRaisesRegex(
            RuntimeError,
            r"split_with_sizes\(\): not supported for NestedTensor on dim=1",
        ):
            torch.split(nt, [1, 2], 1)

    def test_softmax(self, device):
        nt = random_nt_from_dims(
            [3, None, 5],
            device=device,
            dtype=torch.float32,
            layout=torch.jagged,
            requires_grad=True,
        )

        # operate on dim=2
        output = nt.softmax(dim=2)

        @torch._dynamo.disable
        def _compare_to_ref(nt, output, dim):
            for in_component, out_component in zip(nt.unbind(), output.unbind()):
                self.assertEqual(in_component.softmax(dim=dim), out_component)

        # dim=2 -> dim=1 after unbind
        _compare_to_ref(nt, output, dim=1)

        # operate on dim=-1
        output2 = nt.softmax(dim=-1)
        torch._dynamo.disable(self.assertEqual)(output, output2)
        _compare_to_ref(nt, output2, dim=-1)

        def grad_test_func(a, b):
            nt = torch.nested.as_nested_tensor([a, b], layout=torch.jagged)
            out = nt.softmax(dim=-1)
            return out.values()

        a = torch.rand(4, 5, requires_grad=True, dtype=torch.float64, device=device)
        b = torch.rand(8, 5, requires_grad=True, dtype=torch.float64, device=device)
        gradcheck(grad_test_func, inputs=(a, b), check_batched_grad=False)

    def test_views_inherit_ragged_dim(self, device):
        # view
        nt = random_nt_from_dims(
            [4, None, 8, 10], device=device, dtype=torch.float32, layout=torch.jagged
        )
        # inherit ragged dim via -1
        view = nt.view(4, -1, 80)
        self.assertEqual(nt.shape[1], view.shape[1])
        # inherit batch and ragged dims via -1
        view2 = nt.view(-1, -1, 80)
        self.assertEqual(nt.shape[:2], view2.shape[:2])

        # expand
        nt = random_nt_from_dims(
            [3, None, 1], device=device, dtype=torch.float32, layout=torch.jagged
        )
        # inherit batch and ragged dims via -1
        view = nt.expand(-1, -1, 5)
        self.assertEqual(nt.shape[:2], view.shape[:2])

    def test_view_ragged_idx_not_one(self, device):
        nt = random_nt_from_dims(
            [2, None, 20], device=device, dtype=torch.float32, layout=torch.jagged
        )

        view_transposed = nt.transpose(1, 2).view(2, 20, nt.size(1))
        self.assertEqual((2, 20, nt.size(1)), (view_transposed.size()))
        self.assertEqual(view_transposed._base, nt._base)

    def test_unsafe_view(self, device):
        nt = random_nt_from_dims(
            [4, None, 8, 10], device=device, dtype=torch.float32, layout=torch.jagged
        )
        # basic view
        view1 = torch.ops.aten._unsafe_view(nt, (4, -1, 80))
        self.assertEqual((4, nt.size(1), 80), tuple(view1.size()))
        # _unsafe_view differs from view in that the view information is not tracked
        self.assertTrue(view1._base is None)

        # test an unsafe_view when ragged_idx != 1, currently only supports identity view
        nt_t = nt.transpose(1, 2)
        view2 = torch.ops.aten._unsafe_view(nt_t, (4, 8, nt.size(1), 10))
        self.assertEqual((4, 8, nt.size(1), 10), tuple(view2.size()))
        self.assertTrue(view2._base is None)

    @xfailIfTorchDynamo
    @parametrize("requires_grad", [False, True])
    def test_reshape_decomp(self, device, requires_grad):
        # contiguous NT should result in view.
        nt = (
            random_nt_from_dims(
                [3, None, 10],
                device=device,
                dtype=torch.float32,
                layout=torch.jagged,
            )
            .detach()
            .requires_grad_(requires_grad)
        )
        view = nt.reshape(-1, -1, 5, 2)
        self.assertEqual(view.shape[:2], nt.shape[:2])
        self.assertTrue(view._is_view() and view._base is nt)
        # make sure gradients flow back
        if requires_grad:
            view.backward(torch.ones_like(view))
            self.assertEqual(nt.grad, torch.ones_like(nt))

        # non-contiguous NT should result in contiguous copy
        nt = random_nt_from_dims(
            [3, None, 5, 2],
            device=device,
            dtype=torch.float32,
            layout=torch.jagged,
            requires_grad=requires_grad,
        )
        nt_noncontig = nt.transpose(-1, -2)
        self.assertFalse(nt_noncontig.is_contiguous())
        copy = nt_noncontig.reshape(-1, -1, 10)
        self.assertTrue(copy.is_contiguous())
        self.assertEqual(copy.shape[:2], nt.shape[:2])
        # make sure gradients flow back
        if requires_grad:
            copy.backward(torch.ones_like(copy))
            self.assertEqual(nt.grad, torch.ones_like(nt))

    def test_flatten_decomp(self, device):
        nt = random_nt_from_dims(
            [3, None, 5, 2], device=device, dtype=torch.float32, layout=torch.jagged
        )
        flattened = nt.flatten(-2, -1)
        self.assertEqual(flattened.shape, nt.view(3, -1, 10).shape)

        nt = random_nt_from_dims(
            [3, None, 5, 2, 6], device=device, dtype=torch.float32, layout=torch.jagged
        )
        flattened = nt.flatten(-3, -2)
        self.assertEqual(flattened.shape, nt.view(3, -1, 10, 6).shape)

    def test_chunk(self, device):
        # none NJT case
        t = torch.randn(10, 4, 5, requires_grad=True)
        t_list = t.chunk(3, dim=0)
        loss = t_list[0].sum() + t_list[2].sum()
        loss.backward()

        # normal case
        D = 30
        B = 8
        nt = random_nt_from_dims(
            [B, None, D],
            device=device,
            dtype=torch.float32,
            layout=torch.jagged,
            requires_grad=True,
        )
        NUM_CHUNKS = 3
        chunks = nt.chunk(NUM_CHUNKS, dim=-1)
        self.assertEqual(len(chunks), NUM_CHUNKS)
        for i in range(NUM_CHUNKS):
            self.assertEqual(chunks[i].shape[-1], D // NUM_CHUNKS)

        # test chunk_backward
        values = torch.randn(
            5, 11, dtype=torch.float64, device=device, requires_grad=True
        )
        offsets = torch.tensor([0, 2, 3, 5], device=device)

        def grad_test_func(values, offsets):
            nt = torch.nested.nested_tensor_from_jagged(values, offsets)
            chunks = nt.chunk(3, dim=-1)
            return chunks[0].values().sum()

        assert gradcheck(
            grad_test_func,
            inputs=(values, offsets),
            check_batched_grad=False,
        )

        # chunk on batch dim
        chunks = nt.chunk(NUM_CHUNKS, dim=0)
        self.assertEqual(len(chunks), NUM_CHUNKS)
        chunk_size = math.ceil(B / NUM_CHUNKS)
        for i in range(NUM_CHUNKS):
            if i < NUM_CHUNKS - 1:
                self.assertEqual(chunks[i].shape[0], chunk_size)
            else:
                self.assertEqual(chunks[i].shape[0], B - chunk_size * (NUM_CHUNKS - 1))
            offsets_expected = (
                nt._offsets[i * chunk_size + 1 : (i + 1) * chunk_size + 1]
                - nt._offsets[i * chunk_size]
            )
            self.assertEqual(chunks[i]._offsets[1:], offsets_expected)
        self.assertEqual(nt._values, torch.cat([x._values for x in chunks], dim=0))

        with self.assertRaisesRegex(
            RuntimeError,
            "dim != 0 INTERNAL ASSERT FAILED .* Nested Tensor doesn't support chunk backward on dim=0 yet.",
        ):
            # doesn't support backward for chunk (dim=0) yet
            loss = (
                chunks[0].values().sum()
                + chunks[1].values().sum()
                + chunks[2].values().sum()
            )
            loss.backward()

        # chunk on ragged dim not supported
        with self.assertRaisesRegex(
            RuntimeError, "chunk.* not supported for NestedTensor on dim=1"
        ):
            nt.chunk(2, dim=1)

    def test_squeeze(self, device):
        B = 4
        D = 6
        # squeeze middle dim
        nt = random_nt_from_dims(
            [B, None, 1, D], device=device, dtype=torch.float32, layout=torch.jagged
        )
        j0 = nt.shape[1]

        for dim_arg in [-2, 2]:
            out = nt.squeeze(dim_arg)
            self.assertEqual(out.shape, (B, j0, D))
            self.assertEqual(out.unsqueeze(-2), nt)

        # squeeze last dim
        nt = random_nt_from_dims(
            [B, None, 1], device=device, dtype=torch.float32, layout=torch.jagged
        )
        j1 = nt.shape[1]

        for dim_arg in [-1, 2]:
            out = nt.squeeze(dim_arg)
            self.assertEqual(out.shape, (B, j1))
            self.assertEqual(out.unsqueeze(-1), nt)

        # squeeze on batch dim not supported
        with self.assertRaisesRegex(
            RuntimeError, "squeeze.* not supported for NestedTensor on dim=0"
        ):
            nt.squeeze(0)

        # squeeze on ragged dim not supported
        with self.assertRaisesRegex(
            RuntimeError, "squeeze.* not supported for NestedTensor on dim=1"
        ):
            nt.squeeze(1)

    def test_binary_pointwise_broadcasting(self, device):
        # (B, j0, 3, 4)
        ts = self._get_list_for_jagged_tensor(
            ((2, 3, 4), 3, 4), device, requires_grad=True
        )
        # (B, j0, ?, ?) + (?) -> (B, j0, ?, ?)
        # (B, j0, ?, ?) + (?, ?) -> (B, j0, ?, ?)
        # (B, j0, ?, ?) + (1, ?, ?) -> (B, j0, ?, ?)
        # Unsupported: (B, j0, ?, ?) + (1, 1, 1, ?, ?) -> (1, B, j0, ?, ?)
        t_sizes = (
            (4,),
            (1, 4),
            (3, 1),
            (1, 3, 1),
            (1, 1, 1, 4),
            # (1, 1, 1, 1, 4), (unsupported today)
        )

        def grad_test_func(t, *ts):
            nt = torch.nested.as_nested_tensor(list(ts), layout=torch.jagged)
            out = nt + t
            return out.values()

        for t_size in t_sizes:
            t = torch.rand(
                t_size, requires_grad=True, device=device, dtype=torch.float64
            )
            gradcheck(grad_test_func, inputs=(t, *ts), check_batched_grad=False)

    def test_threshold_backward(self, device):
        ts1 = self._get_list_for_jagged_tensor(
            ((2, 3, 4), 16), device=device, requires_grad=False
        )
        ts2 = self._get_list_for_jagged_tensor(
            ((2, 3, 4), 16), device=device, requires_grad=False
        )

        nt1, offsets = jagged_from_list(ts1, None)
        nt2, offsets = jagged_from_list(ts2, offsets)
        buf1 = nt1.values().detach().clone()
        buf2 = nt2.values().detach().clone()

        res_nt = torch.ops.aten.threshold_backward(nt1, nt2, 0.0)
        res_dense = torch.ops.aten.threshold_backward(buf1, buf2, 0.0)

        self.assertEqual(res_dense, res_nt.values())

    @dtypes(torch.float32)
    @parametrize(
        "func",
        [torch.ops.aten.sum.dim_IntList, torch.ops.aten.mean.dim],
        name_fn=get_op_name,
    )
    @parametrize("keepdim", [False, True])
    @parametrize("requires_grad", [False, True])
    @parametrize("components_require_grad", [False, True])
    def test_jagged_op_different_output_shape_dim(
        self, device, dtype, keepdim, requires_grad, components_require_grad, func
    ):
        """
        Operator passes when reducing on valid reduction dimensions.
        This test is for operators which return an output tensor with a shape different from the input tensor.
        """
        if get_op_name(func) == "mean" and not keepdim:
            return

        op_name = get_op_name(func)

        ts = self._get_list_for_jagged_tensor(
            ((2, 3, 4), 3, 4), device=device, requires_grad=True
        )  # (B, j0, 3, 4)

        # verify correctness of shapes (assuming that ragged_idx == 1)
        if op_name == "sum":
            reduce_dims = (
                ((0, 1), (3, 4), (1, 1, 3, 4), (0,)),  # batch, ragged
                ((2, 3), (3, None), (3, None, 1, 1), (1, 2)),  # non-batch, non-batch
                ((0, 1, 3), (3,), (1, 1, 3, 1), (0, 2)),  # batch, ragged, non-batch
                ((0, 1, 2), (4,), (1, 1, 1, 4), (0, 1)),  # batch, ragged, non-batch
                (
                    (0, 1, 2, 3),
                    (),
                    (1, 1, 1, 1),
                    (0, 1, 2),
                ),  # batch, ragged, non-batch, non-batch
                ((2,), (3, None, 4), (3, None, 1, 4), (1,)),  # non-batch
            )  # (dims, expected shape, expected keepdim shape, reduce_dim_expected), where j0 is represented as None
        elif op_name == "mean":
            reduce_dims = (
                ((2,), (3, None, 4), (3, None, 1, 4), (1,)),
                ((3,), (3, None, 3), (3, None, 3, 1), (2,)),
            )

        for rd, ref_shape_no_keepdim, ref_shape_keepdim, _ in reduce_dims:
            nt = torch.nested.as_nested_tensor(ts, layout=torch.jagged)
            out = func(nt, dim=rd, keepdim=keepdim)
            ref_shape = ref_shape_keepdim if keepdim else ref_shape_no_keepdim
            if not torch.compiler.is_compiling:  # if not using torch dynamo
                self.assertEqual(len(out.shape), len(ref_shape))
                for o, r in zip(out.shape, ref_shape):
                    if r is not None:
                        self.assertEqual(o, r)
                    else:
                        self.assertTrue(isinstance(o, torch.SymInt))

        # verify correctness of values
        tensor_lists = self._get_example_tensor_lists(
            include_list_of_lists=False,
            include_requires_grad=components_require_grad,
            include_inner_dim_size_1=True,
        )
        for tensor_list, reduce_dim_tuple in itertools.product(
            tensor_lists, reduce_dims
        ):
            nt = torch.nested.nested_tensor(
                tensor_list,
                device=device,
                dtype=dtype,
                layout=torch.jagged,
                requires_grad=requires_grad,
            )

            reduce_dim, _, _, reduce_dim_expected = reduce_dim_tuple

            if nt.dim() > reduce_dim[-1]:
                out_actual = func(nt, dim=reduce_dim, keepdim=keepdim)
                if nt._ragged_idx in reduce_dim:  # raggedness reduced away
                    out_expected = func(
                        nt.values(), dim=reduce_dim_expected, keepdim=keepdim
                    )
                    self.assertTrue(torch.allclose(out_actual, out_expected))
                else:  # raggedness preserved
                    out_expected = func(nt.values(), dim=reduce_dim_expected)
                    self.assertTrue(
                        torch.allclose(
                            out_actual.values().view(-1), out_expected.view(-1)
                        )
                    )

    @dtypes(torch.float32)
    @parametrize("requires_grad", [False, True])
    @parametrize("components_require_grad", [False, True])
    def test_softmax_dim(
        self,
        device,
        dtype,
        requires_grad,
        components_require_grad,
    ):
        """
        Softmax passes when reducing on valid reduction dimensions.
        """
        ts = self._get_list_for_jagged_tensor(
            ((2, 3, 4), 3, 4), device=device, requires_grad=True
        )  # (B, j0, 3, 4)

        output_shape = (3, None, 3, 4)

        # verify correctness of shapes (assuming that ragged_idx == 1)
        reduce_dims = (
            (2, 1),
            (3, 2),
        )  # (reduction dimension, effective reduction dimension for baseline)

        for reduce_dim, _ in reduce_dims:
            nt = torch.nested.as_nested_tensor(ts, layout=torch.jagged)
            out_actual = torch.nn.functional.softmax(nt, dim=reduce_dim)
            torch._dynamo.disable(self.assertEqual)(
                len(out_actual.shape), len(output_shape)
            )  # disable if running on dynamo
            for dim_actual, dim_expected in zip(out_actual.shape, output_shape):
                if dim_expected is not None:
                    self.assertEqual(dim_actual, dim_expected)
                else:
                    self.assertTrue(isinstance(dim_actual, torch.SymInt))

        # verify correctness of values
        tensor_lists = self._get_example_tensor_lists(
            include_list_of_lists=False,
            include_requires_grad=components_require_grad,
            include_inner_dim_size_1=True,
        )
        for tensor_list, reduce_dim_tuple in itertools.product(
            tensor_lists, reduce_dims
        ):
            nt = torch.nested.nested_tensor(
                tensor_list,
                device=device,
                dtype=dtype,
                layout=torch.jagged,
                requires_grad=requires_grad,
            )

            reduce_dim, reduce_dim_expected = reduce_dim_tuple

            if nt.dim() > reduce_dim:
                out_actual = torch.nn.functional.softmax(
                    nt, dim=reduce_dim
                )  # nested tensor
                out_expected = torch.nn.functional.softmax(
                    nt.values(), dim=reduce_dim_expected
                )  # dense tensor of dimensions 1 less than out_actual
                self.assertTrue(
                    torch.allclose(out_actual.values().view(-1), out_expected.view(-1))
                )

    @dtypes(torch.float32)
    @parametrize(
        "func",
        [torch.ops.aten.sum.dim_IntList, torch.ops.aten.mean.dim],
        name_fn=get_op_name,
    )
    @parametrize("keepdim", [False, True])
    @parametrize("requires_grad", [False, True])
    @parametrize("components_require_grad", [False, True])
    def test_op_dim_reduce_ragged_idx_1_different_output_shape(
        self, device, dtype, keepdim, requires_grad, components_require_grad, func
    ):
        """
        Operator on NestedTensor passes when trying to reduce across ragged dimension, where ragged_idx == 1.
        This test is for operators which return an output tensor with a shape different from the input tensor.
        """
        if get_op_name(func) == "mean" and not keepdim:
            return

        op_name = get_op_name(func)

        tensor_lists = self._get_example_tensor_lists(
            include_list_of_lists=False,
            include_requires_grad=components_require_grad,
            include_inner_dim_size_1=True,  # (B, *, 1)
        )
        reduce_dim = (1,)  # ragged

        for tensor_list in tensor_lists:
            nt = torch.nested.nested_tensor(
                tensor_list,
                device=device,
                dtype=dtype,
                layout=torch.jagged,
                requires_grad=requires_grad,
            )

            out_actual = func(nt, dim=reduce_dim, keepdim=keepdim)
            out_expected = torch.cat(
                [func(t, dim=(reduce_dim[0] - 1)).unsqueeze(0) for t in nt.unbind()]
            )
            if keepdim:
                out_expected = out_expected.unsqueeze(reduce_dim[0])

            self.assertFalse(
                out_actual.is_nested,
                f"{op_name}(): the result of reducing a nested tensor along the ragged dimension is a dense tensor",
            )  # output is a dense tensor
            self.assertEqual(out_actual, out_expected)

    @dtypes(torch.float32)
    @parametrize("requires_grad", [False, True])
    @parametrize("components_require_grad", [False, True])
    def test_softmax_dim_reduce_ragged_idx_1(
        self, device, dtype, requires_grad, components_require_grad
    ):
        """
        Softmax on NestedTensor passes when trying to reduce across ragged dimension, where ragged_idx == 1.
        """
        tensor_lists = self._get_example_tensor_lists(
            include_list_of_lists=False,
            include_requires_grad=components_require_grad,
            include_inner_dim_size_1=True,  # (B, *, 1)
            include_2d_tensor=True,  # (B, *)
        )
        reduce_dim = 1  # ragged

        for tensor_list in tensor_lists:
            nt = torch.nested.nested_tensor(
                tensor_list,
                device=device,
                dtype=dtype,
                layout=torch.jagged,
                requires_grad=requires_grad,
            )

            out_actual = torch.nn.functional.softmax(nt, dim=reduce_dim)
            out_expected = torch.cat(
                [
                    torch.nn.functional.softmax(t, dim=reduce_dim - 1)
                    for t in nt.unbind()
                ]
            )

            self.assertTrue(
                out_actual.is_nested,
                "softmax(): the result of reducing a nested tensor along the ragged dimension is a nested tensor",
            )  # output is a nested tensor
            self.assertTrue(torch.allclose(out_actual.values(), out_expected))

    @dtypes(torch.float32)
    @parametrize("requires_grad", [False, True])
    @parametrize("components_require_grad", [False, True])
    def test_softmax_reduce_batch_dim(
        self, device, dtype, requires_grad, components_require_grad
    ):
        """
        Softmax on NestedTensor fails when trying to reduce across batch dimension.
        """
        tensor_lists = self._get_example_tensor_lists(
            include_list_of_lists=False,
            include_requires_grad=components_require_grad,
            include_inner_dim_size_1=True,  # (B, *, 1)
        )
        reduce_dim = 0  # batch

        for tensor_list in tensor_lists:
            nt = torch.nested.nested_tensor(
                tensor_list,
                device=device,
                dtype=dtype,
                layout=torch.jagged,
                requires_grad=requires_grad,
            )

            with self.assertRaisesRegex(
                RuntimeError,
                "not supported when reducing across the batch dimension for NestedTensor",
            ):
                out = torch.nn.functional.softmax(nt, dim=reduce_dim)

    @dtypes(torch.float32)
    @parametrize("requires_grad", [False, True])
    @parametrize("components_require_grad", [False, True])
    def test_layer_norm_reduce_ragged_idx_1(
        self, device, dtype, requires_grad, components_require_grad
    ):
        """
        Layer normalization on NestedTensor passes when trying to normalize across ragged dimension, where ragged_idx == 1.
        """

        # requires_grad = False does not currently work with dynamo tests and throws this error:
        #   AssertionError: SymInts must use SymNodeVariable.
        #   If the underlying value is static, we will create a ConstantVariable and specialize.
        if torch._dynamo.is_compiling() and not requires_grad:
            return

        tensor_lists = self._get_example_tensor_lists(
            include_list_of_lists=False,
            include_requires_grad=components_require_grad,
            include_inner_dim_size_1=True,  # (B, *, 1)
        )

        for tensor_list in tensor_lists:
            nt = torch.nested.nested_tensor(
                tensor_list,
                device=device,
                dtype=dtype,
                layout=torch.jagged,
                requires_grad=requires_grad,
            )

            if (
                nt.dim() >= 3
            ):  # layer norm only works for tensors with 3 or more dimensions
                normalized_shape = nt.shape[nt._ragged_idx :]

                out_actual = torch.nn.functional.layer_norm(
                    nt, normalized_shape=normalized_shape
                )
                out_expected = torch.cat(
                    [
                        torch.nn.functional.layer_norm(t, normalized_shape=t.shape)
                        for t in nt.unbind()
                    ]
                )  # e.g. in 3D tensor (B, *, M), performs layer normalization on B 2D tensors (*, M)

                self.assertTrue(
                    out_actual.is_nested,
                    "layer_norm(): the result of reducing a nested tensor along the ragged dimension is a nested tensor",
                )  # output is a nested tensor
                self.assertEqual(out_actual._values.shape, out_expected.shape)
                self.assertTrue(torch.allclose(out_actual.values(), out_expected))

    @dtypes(torch.float32)
    @parametrize("requires_grad", [False, True])
    @parametrize("components_require_grad", [False, True])
    def test_layer_norm_2d_input(
        self,
        device,
        dtype,
        requires_grad,
        components_require_grad,
    ):
        """
        Layer normalization on NestedTensor fails when trying to operate on a 2-dimensional tensor
        """
        tensor_lists = self._get_example_tensor_lists(
            include_list_of_lists=False,
            include_requires_grad=components_require_grad,
            include_inner_dim_size_1=True,  # (B, *, 1)
            include_2d_tensor=True,  # (B, *)
        )

        for tensor_list in tensor_lists:
            nt = torch.nested.nested_tensor(
                tensor_list,
                device=device,
                dtype=dtype,
                layout=torch.jagged,
                requires_grad=requires_grad,
            )

            if nt.dim() <= 2:
                with self.assertRaisesRegex(
                    RuntimeError,
                    "not supported for NestedTensor objects with 2 or fewer dimensions",
                ):
                    out = torch.nn.functional.layer_norm(
                        nt, normalized_shape=(nt.shape[nt._ragged_idx],)
                    )

    @dtypes(torch.float32)
    @parametrize("requires_grad", [False, True])
    @parametrize("components_require_grad", [False, True])
    def test_layer_norm_operate_on_batch_dim(
        self,
        device,
        dtype,
        requires_grad,
        components_require_grad,
    ):
        """
        Layer normalization on NestedTensor fails when trying to operate on the batch dimension
        """
        tensor_lists = self._get_example_tensor_lists(
            include_list_of_lists=False,
            include_requires_grad=components_require_grad,
            include_inner_dim_size_1=True,  # (B, *, 1)
            include_2d_tensor=True,  # (B, *)
        )

        for tensor_list in tensor_lists:
            nt = torch.nested.nested_tensor(
                tensor_list,
                device=device,
                dtype=dtype,
                layout=torch.jagged,
                requires_grad=requires_grad,
            )

            if nt.dim() > 2:  # cannot perform layer normalization on 2D tensors
                with self.assertRaisesRegex(
                    RuntimeError,
                    "not supported when normalizing over the batch dimension for NestedTensor",
                ):
                    out = torch.nn.functional.layer_norm(nt, normalized_shape=nt.shape)

    @dtypes(torch.float32)
    @parametrize(
        "func",
        [torch.ops.aten.sum.dim_IntList, torch.ops.aten.mean.dim],
        name_fn=get_op_name,
    )
    @parametrize(
        "transpose_offset", [1, 2]
    )  # [transpose consecutive dimensions, transpose nonconsecutive dimensions]
    @parametrize("keepdim", [False, True])
    @parametrize("requires_grad", [False, True])
    @parametrize("components_require_grad", [False, True])
    def test_op_dim_reduce_ragged_idx_greater_than_1_different_output_shape(
        self,
        device,
        dtype,
        keepdim,
        requires_grad,
        components_require_grad,
        func,
        transpose_offset,
    ):
        """
        Operator on NestedTensor passes when trying to reduce across a transposed ragged dimension, i.e. ragged_idx > 1
        This test is for operators which return an output tensor with a shape different from the input tensor.
        """
        if get_op_name(func) == "mean" and not keepdim:
            return

        op_name = get_op_name(func)

        tensor_lists = self._get_example_tensor_lists(
            include_list_of_lists=False,
            include_requires_grad=components_require_grad,
            include_inner_dim_size_1=True,  # (B, *, 1)
            include_2d_tensor=True,  # (B, *)
        )

        for tensor_list in tensor_lists:
            nt = torch.nested.nested_tensor(
                tensor_list,
                device=device,
                dtype=dtype,
                layout=torch.jagged,
                requires_grad=requires_grad,
            )

            if nt.dim() > nt._ragged_idx + transpose_offset:
                nt_transposed = nt.transpose(
                    nt._ragged_idx, nt._ragged_idx + transpose_offset
                )
                reduce_dim = (nt_transposed._ragged_idx,)  # ragged

                out_actual = func(nt_transposed, dim=reduce_dim, keepdim=keepdim)
                out_expected = torch.cat(
                    [
                        func(t, dim=(reduce_dim[0] - 1)).unsqueeze(0)
                        for t in nt_transposed.unbind()
                    ]
                )
                if keepdim:
                    out_expected = out_expected.unsqueeze(reduce_dim[0])

                self.assertFalse(
                    out_actual.is_nested,
                    f"{op_name}(): the result of reducing a nested tensor along the ragged dimension is a dense tensor",
                )  # output is a dense tensor
                self.assertEqual(out_actual, out_expected)

    @dtypes(torch.float32)
    @parametrize(
        "transpose_offset", [1, 2]
    )  # [transpose consecutive dimensions, transpose nonconsecutive dimensions]
    @parametrize("requires_grad", [False, True])
    @parametrize("components_require_grad", [False, True])
    def test_softmax_dim_reduce_ragged_idx_greater_than_1_same_output_shape(
        self,
        device,
        dtype,
        requires_grad,
        components_require_grad,
        transpose_offset,
    ):
        """
        Softmax on NestedTensor fails when trying to reduce across a transposed ragged dimension, i.e. ragged_idx > 1
        This test is for operators which return an output tensor with the same shape as the input tensor.
        """
        tensor_lists = self._get_example_tensor_lists(
            include_list_of_lists=False,
            include_requires_grad=components_require_grad,
            include_inner_dim_size_1=True,  # (B, *, 1)
        )

        for tensor_list in tensor_lists:
            nt = torch.nested.nested_tensor(
                tensor_list,
                device=device,
                dtype=dtype,
                layout=torch.jagged,
                requires_grad=requires_grad,
            )

            if nt.dim() > nt._ragged_idx + transpose_offset:
                nt_transposed = nt.transpose(
                    nt._ragged_idx, nt._ragged_idx + transpose_offset
                )
                reduce_dim = nt_transposed._ragged_idx  # ragged

                with self.assertRaisesRegex(
                    RuntimeError,
                    "not supported when reducing along the ragged dimension for ragged_idx > 1 for NestedTensor",
                ):
                    out = torch.nn.functional.softmax(nt_transposed, dim=reduce_dim)

    @dtypes(torch.float32)
    @parametrize(
        "func",
        [torch.ops.aten.sum.dim_IntList, torch.ops.aten.mean.dim],
        name_fn=get_op_name,
    )
    @parametrize("keepdim", [False, True])
    @parametrize("requires_grad", [False, True])
    @parametrize("components_require_grad", [False, True])
    def test_op_dim_transpose_non_ragged_dim_different_output_shape(
        self, device, dtype, keepdim, requires_grad, components_require_grad, func
    ):
        """
        Operator passes when reducing transposed nested tensors on valid reduction dimensions.
        This test is for operators which return an output tensor with a shape different from the input tensor.
        """
        if get_op_name(func) == "mean" and not keepdim:
            return

        # verify correctness of shapes (assuming that ragged_idx == 1)
        if get_op_name(func) == "sum":
            reduce_dims = (
                ((0, 1), (3, 4), (1, 1, 3, 4), (0,)),  # batch, ragged
                ((2, 3), (3, None), (3, None, 1, 1), (1, 2)),  # non-batch, non-batch
                ((0, 1, 3), (3,), (1, 1, 3, 1), (0, 2)),  # batch, ragged, non-batch
                ((0, 1, 2), (4,), (1, 1, 1, 4), (0, 1)),  # batch, ragged, non-batch
                (
                    (0, 1, 2, 3),
                    (),
                    (1, 1, 1, 1),
                    (0, 1, 2),
                ),  # batch, ragged, non-batch, non-batch
                ((2,), (3, None, 4), (3, None, 1, 4), (1,)),  # non-batch
            )  # (dims, expected shape, expected keepdim shape, reduce_dim_expected), where j0 is represented as None
        elif get_op_name(func) == "mean":
            reduce_dims = (
                ((2,), (3, None, 4), (3, None, 1, 4), (1,)),
                ((3,), (3, None, 3), (3, None, 3, 1), (2,)),
            )

        # verify correctness of values
        tensor_lists = self._get_example_tensor_lists(
            include_list_of_lists=False,
            include_requires_grad=components_require_grad,
        )
        for tensor_list, reduce_dim_tuple in itertools.product(
            tensor_lists, reduce_dims
        ):
            nt = torch.nested.nested_tensor(
                tensor_list,
                device=device,
                dtype=dtype,
                layout=torch.jagged,
                requires_grad=requires_grad,
            ).transpose(-1, -2)

            reduce_dim, _, _, reduce_dim_expected = reduce_dim_tuple

            if nt.dim() > max(
                reduce_dim[-1], nt._ragged_idx + 2
            ):  # ensure that transposed dimensions are non-batch, non-ragged dimensions
                out_actual = func(nt, dim=reduce_dim, keepdim=keepdim)
                if nt._ragged_idx in reduce_dim:  # raggedness reduced away
                    out_expected = func(
                        nt.values(), dim=reduce_dim_expected, keepdim=keepdim
                    )
                    self.assertTrue(torch.allclose(out_actual, out_expected))
                else:  # raggedness preserved
                    out_expected = func(nt.values(), dim=reduce_dim_expected)
                    self.assertTrue(
                        torch.allclose(
                            out_actual.values().view(-1), out_expected.view(-1)
                        )
                    )

    @dtypes(torch.float32)
    @parametrize("requires_grad", [False, True])
    @parametrize("components_require_grad", [False, True])
    def test_softmax_dim_transpose_non_ragged_dim(
        self,
        device,
        dtype,
        requires_grad,
        components_require_grad,
    ):
        """
        Softmax passes when reducing transposed nested tensors on valid reduction dimensions.
        This test is for operators which return an output tensor with the same shape as the input tensor.
        """
        # verify correctness of shapes (assuming that ragged_idx == 1)
        reduce_dims = (
            (2, 1),
            (3, 2),
        )  # (reduction dimension, effective reduction dimension for baseline)

        # verify correctness of values
        tensor_lists = self._get_example_tensor_lists(
            include_list_of_lists=False,
            include_requires_grad=components_require_grad,
            include_inner_dim_size_1=True,  # (B, *, 1)
        )
        for tensor_list, reduce_dim_tuple in itertools.product(
            tensor_lists, reduce_dims
        ):
            nt = torch.nested.nested_tensor(
                tensor_list,
                device=device,
                dtype=dtype,
                layout=torch.jagged,
                requires_grad=requires_grad,
            ).transpose(-1, -2)

            reduce_dim, reduce_dim_expected = reduce_dim_tuple

            if nt.dim() > max(reduce_dim, nt._ragged_idx + 2):
                out_actual = torch.nn.functional.softmax(
                    nt, dim=reduce_dim
                )  # nested tensor
                out_expected = torch.nn.functional.softmax(
                    nt.values(), dim=reduce_dim_expected
                )  # dense tensor of dimensions 1 less than out_actual

                self.assertTrue(
                    torch.allclose(out_actual.values().view(-1), out_expected.view(-1))
                )

    @dtypes(torch.float32)
    @parametrize("keepdim", [False, True])
    @parametrize("requires_grad", [False, True])
    @parametrize("components_require_grad", [False, True])
    def test_sum_dim_reduce_ragged_and_non_batch(
        self,
        device,
        dtype,
        keepdim,
        requires_grad,
        components_require_grad,
    ):
        """
        Sum on NestedTensor fails when trying to reduce across ragged and non-batch dimensions
        """
        tensor_lists = self._get_example_tensor_lists(
            include_list_of_lists=False, include_requires_grad=components_require_grad
        )
        reduce_dims = (
            (1, 2),  # ragged, non-batch
            (1, 3),  # ragged, non-batch
        )

        for tensor_list, reduce_dim in itertools.product(tensor_lists, reduce_dims):
            nt = torch.nested.nested_tensor(
                tensor_list,
                device=device,
                dtype=dtype,
                layout=torch.jagged,
                requires_grad=requires_grad,
            )

            if nt.dim() > reduce_dim[-1]:
                with self.assertRaisesRegex(
                    RuntimeError,
                    "not supported along a ragged and non-batch dimension for NestedTensor",
                ):
                    out = torch.sum(nt, dim=reduce_dim, keepdim=keepdim)

    @dtypes(torch.float32)
    @parametrize("keepdim", [False, True])
    @parametrize("requires_grad", [False, True])
    @parametrize("components_require_grad", [False, True])
    def test_sum_dim_reduce_batch_and_non_batch(
        self,
        device,
        dtype,
        keepdim,
        requires_grad,
        components_require_grad,
    ):
        """
        Sum on NestedTensor fails when trying to reduce across batch and non-batch dimensions
        """
        tensor_lists = self._get_example_tensor_lists(
            include_list_of_lists=False, include_requires_grad=components_require_grad
        )
        reduce_dims = (
            (0, 2),  # batch, non-batch
            (0, 3),  # batch, non-batch
        )

        for tensor_list, reduce_dim in itertools.product(tensor_lists, reduce_dims):
            nt = torch.nested.nested_tensor(
                tensor_list,
                device=device,
                dtype=dtype,
                layout=torch.jagged,
                requires_grad=requires_grad,
            )

            if nt.dim() > reduce_dim[-1]:
                with self.assertRaisesRegex(
                    RuntimeError,
                    "not supported along the batch dimension but not the ragged dimension for NestedTensor",
                ):
                    out = torch.sum(nt, dim=reduce_dim, keepdim=keepdim)

    @dtypes(torch.float32)
    @parametrize(
        "func",
        [torch.ops.aten.sum.dim_IntList, torch.ops.aten.mean.dim],
        name_fn=get_op_name,
    )
    @parametrize("keepdim", [False, True])
    @parametrize("requires_grad", [False, True])
    @parametrize("components_require_grad", [False, True])
    def test_op_dim_reduce_batch_only_different_output_shape(
        self, device, dtype, keepdim, requires_grad, components_require_grad, func
    ):
        """
        Operator on NestedTensor fails when trying to reduce across batch dimension
        """
        if get_op_name(func) == "mean" and not keepdim:
            return

        tensor_lists = self._get_example_tensor_lists(
            include_list_of_lists=False, include_requires_grad=components_require_grad
        )
        reduce_dim = (0,)  # batch

        for tensor_list in tensor_lists:
            nt = torch.nested.nested_tensor(
                tensor_list,
                device=device,
                dtype=dtype,
                layout=torch.jagged,
                requires_grad=requires_grad,
            )

            with self.assertRaisesRegex(
                RuntimeError,
                "not supported along the batch dimension but not the ragged dimension for NestedTensor",
            ):
                out = func(nt, dim=reduce_dim, keepdim=keepdim)

    @dtypes(torch.float32)
    @parametrize(
        "func",
        [torch.ops.aten.sum.dim_IntList, torch.ops.aten.mean.dim],
        name_fn=get_op_name,
    )
    @parametrize("keepdim", [False, True])
    @parametrize("requires_grad", [False, True])
    @parametrize("components_require_grad", [False, True])
    def test_op_dim_with_lengths_different_output_shape(
        self,
        device,
        dtype,
        keepdim,
        requires_grad,
        components_require_grad,
        func,
    ):
        """
        Operator on NestedTensor fails when trying to reduce a nested tensor with lengths,
        i.e. a nested tensor with holes, if reducing on the ragged dimension.
        This test is for operators which return an output tensor with different shape than the input tensor.
        """
        if get_op_name(func) == "mean" and not keepdim:
            return

        reduce_dims = ((1,), (2,), (2, 3))

        lengths = torch.randint(5, 10, (20,), device=device)
        offsets = torch.zeros((21,), device=device, dtype=torch.int)
        torch.cumsum(lengths, dim=0, out=offsets[1:])

        values = torch.randn(
            (offsets[-1].item(), 20),
            device=device,
            dtype=dtype,
            requires_grad=requires_grad,
        )

        nt_with_holes = torch.nested.nested_tensor_from_jagged(
            values,
            offsets,
            lengths=offsets.diff() - 2,  # arbitrary subtraction to create holes
        )

        for reduce_dim in reduce_dims:
            if nt_with_holes.dim() > reduce_dim[-1]:
                if nt_with_holes._ragged_idx in reduce_dim:
                    with self.assertRaisesRegex(
                        RuntimeError,
                        "not supported where lengths is not None "
                        + "if reducing across the ragged dimension for NestedTensor",
                    ):
                        out = func(nt_with_holes, dim=reduce_dim, keepdim=keepdim)
                else:
                    out = func(nt_with_holes, dim=reduce_dim, keepdim=keepdim)

    @dtypes(torch.float32)
    @parametrize("requires_grad", [False, True])
    @parametrize("components_require_grad", [False, True])
    def test_softmax_dim_with_lengths(
        self,
        device,
        dtype,
        requires_grad,
        components_require_grad,
    ):
        """
        Softmax on NestedTensor fails when trying to reduce a nested tensor with lengths,
        i.e. a nested tensor with holes, if reducing on the ragged dimension.
        """
        reduce_dims = (1, 2, 3)

        lengths = torch.randint(5, 10, (20,), device=device)
        offsets = torch.zeros((21,), device=device, dtype=torch.int)
        torch.cumsum(lengths, dim=0, out=offsets[1:])

        values = torch.randn(
            (offsets[-1].item(), 20),
            device=device,
            dtype=dtype,
            requires_grad=requires_grad,
        )

        nt_with_holes = torch.nested.nested_tensor_from_jagged(
            values,
            offsets,
            lengths=offsets.diff() - 2,  # arbitrary subtraction to create holes
        )

        for reduce_dim in reduce_dims:
            if nt_with_holes.dim() > reduce_dim:
                if nt_with_holes._ragged_idx == reduce_dim:
                    with self.assertRaisesRegex(
                        RuntimeError,
                        "not supported where lengths is not None "
                        + "if reducing across the ragged dimension for NestedTensor",
                    ):
                        out = torch.nn.functional.softmax(nt_with_holes, dim=reduce_dim)
                else:
                    out = torch.nn.functional.softmax(nt_with_holes, dim=reduce_dim)

    @skipIfTorchDynamo(
        "ragged_size = nt_with_holes.shape[nt_with_holes._ragged_idx] does not currently work "
        + "with dynamo tests and throws this error: `AssertionError: SymInts must use SymNodeVariable. "
        + "If the underlying value is static, we will create a ConstantVariable and specialize.`"
    )
    @dtypes(torch.float32)
    @parametrize("requires_grad", [False, True])
    @parametrize("components_require_grad", [False, True])
    def test_layer_norm_with_lengths(
        self,
        device,
        dtype,
        requires_grad,
        components_require_grad,
    ):
        """
        Layer normalization on NestedTensor fails when trying to operate on a nested tensor with lengths,
        i.e. a nested tensor with holes, if operating on the ragged dimension.
        """

        # create components for nested tensor
        lengths = torch.randint(5, 10, (20,), device=device)
        offsets = torch.zeros((21,), device=device, dtype=torch.int)
        torch.cumsum(lengths, dim=0, out=offsets[1:])
        values = torch.randn(
            (offsets[-1].item(), 10, 30),
            device=device,
            dtype=dtype,
            requires_grad=requires_grad,
        )

        nt_with_holes = torch.nested.nested_tensor_from_jagged(
            values,
            offsets,
            lengths=offsets.diff() - 2,  # arbitrary subtraction to create holes
        )

        ragged_size = nt_with_holes.shape[nt_with_holes._ragged_idx]

        normalized_shapes = (
            (10, 30),  # normalization on non-ragged dimension passes
            (ragged_size, 10, 30),  # normalization on ragged dimension fails
        )

        for normalized_shape in normalized_shapes:
            if ragged_size in normalized_shape:
                with self.assertRaisesRegex(
                    RuntimeError,
                    "not supported where lengths is not None if operating on the ragged dimension for NestedTensor",
                ):
                    out = torch.nn.functional.layer_norm(
                        nt_with_holes, normalized_shape=normalized_shape
                    )
            else:
                out = torch.nn.functional.layer_norm(
                    nt_with_holes, normalized_shape=normalized_shape
                )

    @dtypes(torch.float32)
    @parametrize("keepdim", [True])
    @parametrize("requires_grad", [False, True])
    @parametrize("components_require_grad", [False, True])
    def test_mean_dim_reduce_multiple_dims(
        self,
        device,
        dtype,
        keepdim,
        requires_grad,
        components_require_grad,
    ):
        """
        Mean on NestedTensor fails when trying to reduce across multiple dimensions
        only if the batch or ragged dims are included
        """
        tensor_lists = self._get_example_tensor_lists(
            include_list_of_lists=False, include_requires_grad=components_require_grad
        )
        reduce_dims = ((0, 1), (2, 3), (2, 3, 4), (0, 3), (1, 2))

        for tensor_list, reduce_dim in itertools.product(tensor_lists, reduce_dims):
            nt = torch.nested.nested_tensor(
                tensor_list,
                device=device,
                dtype=dtype,
                layout=torch.jagged,
                requires_grad=requires_grad,
            )

            if nt.dim() > reduce_dim[-1]:
                ragged_or_batch_included = (
                    nt._ragged_idx in reduce_dim or 0 in reduce_dim
                )

                context = (
                    self.assertRaisesRegex(
                        RuntimeError,
                        "not supported across multiple dimensions for NestedTensor",
                    )
                    if ragged_or_batch_included
                    else nullcontext()
                )

                with context:
                    out = torch.mean(nt, dim=reduce_dim, keepdim=keepdim)

    @dtypes(torch.float32)
    @parametrize("keepdim", [False, True])
    @parametrize("requires_grad", [False, True])
    @parametrize("components_require_grad", [False, True])
    def test_mean_dim_keepdim_False(
        self,
        device,
        dtype,
        keepdim,
        requires_grad,
        components_require_grad,
    ):
        """
        Mean on NestedTensor fails when keepdim=False
        """
        tensor_lists = self._get_example_tensor_lists(
            include_list_of_lists=False, include_requires_grad=components_require_grad
        )
        reduce_dims = ((1,), (2,), (3,))

        for tensor_list, reduce_dim in itertools.product(tensor_lists, reduce_dims):
            nt = torch.nested.nested_tensor(
                tensor_list,
                device=device,
                dtype=dtype,
                layout=torch.jagged,
                requires_grad=requires_grad,
            )

            if nt.dim() > reduce_dim[-1]:
                if not keepdim:
                    with self.assertRaisesRegex(
                        RuntimeError,
                        "not supported when keepdim=False for NestedTensor",
                    ):
                        out = torch.mean(nt, dim=reduce_dim, keepdim=keepdim)
                else:
                    out = torch.mean(nt, dim=reduce_dim, keepdim=keepdim)

    @unittest.skipIf(
        PYTORCH_CUDA_MEMCHECK, "is_pinned uses failure to detect pointer property"
    )
    @onlyCUDA
    def test_pin_memory(self, device):
        nt_contiguous, nt_noncontiguous = random_nt_noncontiguous_pair((2, 3, 6, 7))
        for nt in [nt_contiguous, nt_noncontiguous]:
            self.assertFalse(nt.is_pinned())
            pinned = nt.pin_memory(device)
            self.assertTrue(pinned.is_pinned())
            self.assertEqual(nt, pinned)
            self.assertNotEqual(nt.data_ptr(), pinned.data_ptr())
            # test that pin_memory on already pinned tensor has no effect
            self.assertIs(pinned, pinned.pin_memory())
            self.assertEqual(pinned.data_ptr(), pinned.pin_memory().data_ptr())

    @torch.compiler.disable
    def _validate_nt(
        self,
        nt,
        device,
        dtype,
        layout,
        requires_grad,
        dim,
        batch_size,
        contiguous,
        cached_min_seqlen=None,
        cached_max_seqlen=None,
        base=None,
        ref_nt=None,
    ):
        # Validate a bunch of properties after NT construction.
        device = torch.device(device)
        self.assertEqual(nt.dim(), dim)
        self.assertEqual(nt.device, device)
        self.assertEqual(nt.dtype, dtype)
        self.assertEqual(nt.layout, layout)
        self.assertEqual(nt.requires_grad, requires_grad)
        self.assertEqual(nt.is_contiguous(), contiguous)

        if layout == torch.jagged:
            self.assertEqual(nt._values.device, device)
            self.assertEqual(nt._offsets.device, device)
            self.assertEqual(nt.shape[0], batch_size)
            self.assertTrue(isinstance(nt.shape[1], torch.SymInt))

            if base is not None:
                self.assertTrue(nt._is_view() and nt._base is base)
                replay_cache = nt._view_func(torch.randn_like(nt._base))._metadata_cache
                self.assertEqual(
                    "min_seqlen" in replay_cache, cached_min_seqlen is not None
                )
                self.assertEqual(
                    "max_seqlen" in replay_cache, cached_max_seqlen is not None
                )

            self.assertEqual(
                "min_seqlen" in nt._metadata_cache, cached_min_seqlen is not None
            )
            self.assertEqual(
                "max_seqlen" in nt._metadata_cache, cached_max_seqlen is not None
            )

            if cached_min_seqlen is not None:
                self.assertEqual(nt._min_seqlen, cached_min_seqlen)

            if cached_max_seqlen is not None:
                self.assertEqual(nt._max_seqlen, cached_max_seqlen)

        if ref_nt is not None:
            self.assertEqual(nt.size(0), ref_nt.size(0))
            for n1, n2 in zip(nt.unbind(), ref_nt.unbind()):
                self.assertEqual(n1, n2)

    @dtypes(torch.float, torch.double, torch.half)
    @parametrize("requires_grad", [False, True])
    @parametrize("components_require_grad", [False, True])
    def test_jagged_layout_construction_nested_tensor(
        self, device, dtype, requires_grad, components_require_grad
    ):
        for tensor_list in self._get_example_tensor_lists(
            include_list_of_lists=True, include_requires_grad=components_require_grad
        ):
            nt = torch.nested.nested_tensor(
                tensor_list,
                device=device,
                dtype=dtype,
                layout=torch.jagged,
                requires_grad=requires_grad,
            )

            expected_dim = torch.as_tensor(tensor_list[0]).dim() + 1
            expected_batch_size = len(tensor_list)
            expected_contiguous = True
            expected_min_seqlen = min(
                (torch.tensor(t) if isinstance(t, list) else t).shape[0]
                for t in tensor_list
            )
            expected_max_seqlen = max(
                (torch.tensor(t) if isinstance(t, list) else t).shape[0]
                for t in tensor_list
            )
            self._validate_nt(
                nt,
                device,
                dtype,
                torch.jagged,
                requires_grad,
                expected_dim,
                expected_batch_size,
                expected_contiguous,
                expected_min_seqlen,
                expected_max_seqlen,
            )

            # Make sure grads -don't- flow back into original tensors for nested_tensor()
            if requires_grad:
                (nt * 2).backward(torch.ones_like(nt))
            for t in tensor_list:
                t = t if isinstance(t, torch.Tensor) else torch.as_tensor(t)
                self.assertTrue(t.grad is None)

    @dtypes(torch.float, torch.double, torch.half)
    @parametrize("components_require_grad", [False, True])
    def test_jagged_layout_construction_as_nested_tensor(
        self, device, dtype, components_require_grad
    ):
        # NB: as_nested_tensor(tensor_list) doesn't support lists of lists for tensor_list
        for tensor_list in self._get_example_tensor_lists(
            include_list_of_lists=False, include_requires_grad=components_require_grad
        ):
            nt = torch.nested.as_nested_tensor(
                tensor_list, device=device, dtype=dtype, layout=torch.jagged
            )

            # nt.requires_grad=True should be set if at least one component requires grad
            expected_dim = tensor_list[0].dim() + 1
            expected_batch_size = len(tensor_list)
            expected_contiguous = True
            expected_min_seqlen = min(
                (torch.tensor(t) if isinstance(t, list) else t).shape[0]
                for t in tensor_list
            )
            expected_max_seqlen = max(
                (torch.tensor(t) if isinstance(t, list) else t).shape[0]
                for t in tensor_list
            )
            self._validate_nt(
                nt,
                device,
                dtype,
                torch.jagged,
                components_require_grad,
                expected_dim,
                expected_batch_size,
                expected_contiguous,
                expected_min_seqlen,
                expected_max_seqlen,
            )

            # Make sure grads flow back into original tensors for as_nested_tensor()
            if components_require_grad:
                (nt * 2).backward(torch.ones_like(nt))
                for t in tensor_list:
                    if t.requires_grad:
                        self.assertEqual(t.grad, torch.ones_like(t) * 2)
                    else:
                        self.assertTrue(t.grad is None)

    @xfailIfTorchDynamo
    @unittest.skipIf(
        PYTORCH_CUDA_MEMCHECK, "is_pinned uses failure to detect pointer property"
    )
    @onlyCUDA
    def test_jagged_layout_construction_with_pinned_memory(self, device):
        for tensor_list in self._get_example_tensor_lists():
            nt = torch.nested.nested_tensor(
                tensor_list, layout=torch.jagged, device="cpu", pin_memory=True
            )

            expected_dim = torch.as_tensor(tensor_list[0]).dim() + 1
            expected_batch_size = len(tensor_list)
            expected_min_seqlen = min(
                (torch.tensor(t) if isinstance(t, list) else t).shape[0]
                for t in tensor_list
            )
            expected_max_seqlen = max(
                (torch.tensor(t) if isinstance(t, list) else t).shape[0]
                for t in tensor_list
            )
            self._validate_nt(
                nt,
                device="cpu",
                dtype=torch.float32,
                layout=torch.jagged,
                requires_grad=False,
                dim=expected_dim,
                batch_size=expected_batch_size,
                contiguous=True,
                cached_min_seqlen=expected_min_seqlen,
                cached_max_seqlen=expected_max_seqlen,
            )
            self.assertTrue(nt.is_pinned())

    @dtypes(torch.float, torch.double, torch.half)
    @parametrize("requires_grad", [False, True])
    @parametrize("values_is_view", [False, True])
    def test_jagged_view_from_values_offsets(
        self, device, dtype, requires_grad, values_is_view
    ):
        if values_is_view:
            # make values a view of base
            base = torch.randn(
                2, 3, 4, 5, 6, device=device, dtype=dtype, requires_grad=requires_grad
            )
            values = base.flatten(0, -2)
        else:
            values = torch.randn(
                10, 5, device=device, dtype=dtype, requires_grad=requires_grad
            )
        offsets = torch.tensor([0, 2, 4, 6, 10], device=device, dtype=torch.int64)

        nt = nested_view_from_values_offsets(values, offsets)

        expected_dim = values.dim() + 1
        expected_batch_size = offsets.shape[0] - 1
        expected_base = base if values_is_view else values
        lengths = offsets.diff()
        self._validate_nt(
            nt,
            device,
            dtype,
            torch.jagged,
            requires_grad,
            expected_dim,
            expected_batch_size,
            # ensure NT is a proper view
            base=expected_base,
            contiguous=True,
            # if no min / max are passed, expect the metadata cache to be empty
            cached_min_seqlen=None,
            cached_max_seqlen=None,
        )

        if requires_grad:
            # Make sure grads flow back
            (nt * 2).backward(torch.ones_like(nt))

            @torch.compiler.disable
            def _check_grad(t):
                self.assertTrue(t.grad is not None)
                self.assertEqual(t.grad, torch.ones_like(t) * 2)

            _check_grad(base if values_is_view else values)

    @dtypes(torch.float)
    @parametrize("pass_min_max", [False, True])
    def test_nested_tensor_from_jagged(self, device, dtype, pass_min_max):
        # === construct from (values, offsets) ===
        values = torch.randn(10, 5, device=device, dtype=dtype)
        offsets = torch.tensor([0, 2, 4, 6, 10], device=device, dtype=torch.int64)

        # compute min / max seqlen
        lengths = offsets.diff()
        min_seqlen = lengths.min().item()
        max_seqlen = lengths.max().item()

        if pass_min_max:
            nt = torch.nested.nested_tensor_from_jagged(
                values, offsets=offsets, min_seqlen=min_seqlen, max_seqlen=max_seqlen
            )
        else:
            nt = torch.nested.nested_tensor_from_jagged(values, offsets=offsets)
        self._validate_nt(
            nt,
            device,
            dtype,
            torch.jagged,
            requires_grad=False,
            dim=3,
            batch_size=4,
            contiguous=True,
            cached_min_seqlen=(min_seqlen if pass_min_max else None),
            cached_max_seqlen=(max_seqlen if pass_min_max else None),
            base=values,
        )

        # === construct from (values, offsets, lengths) ===
        lengths = torch.tensor([2, 1, 1, 2], device=device)

        # compute min / max seqlen
        min_seqlen = lengths.min().item()
        max_seqlen = lengths.max().item()

        if pass_min_max:
            nt = torch.nested.nested_tensor_from_jagged(
                values,
                offsets=offsets,
                lengths=lengths,
                min_seqlen=min_seqlen,
                max_seqlen=max_seqlen,
            )
        else:
            nt = torch.nested.nested_tensor_from_jagged(
                values, offsets=offsets, lengths=lengths
            )

        # when both offsets / lengths are specified, expect non-contiguous
        self._validate_nt(
            nt,
            device,
            dtype,
            torch.jagged,
            requires_grad=False,
            dim=3,
            batch_size=4,
            contiguous=False,
            cached_min_seqlen=(min_seqlen if pass_min_max else None),
            cached_max_seqlen=(max_seqlen if pass_min_max else None),
            base=values,
        )
        self.assertIs(nt.lengths(), lengths)

        # === construct from (values, lengths) ===
        values = torch.randn(14, 5, device=device, dtype=dtype)
        lengths = torch.tensor([2, 3, 4, 5], device=device)

        # compute min / max seqlen
        min_seqlen = lengths.min().item()
        max_seqlen = lengths.max().item()

        if pass_min_max:
            nt = torch.nested.nested_tensor_from_jagged(
                values, lengths=lengths, min_seqlen=min_seqlen, max_seqlen=max_seqlen
            )
        else:
            nt = torch.nested.nested_tensor_from_jagged(values, lengths=lengths)

        # for now, if only lengths is specified, convert to offsets to integrate best with the
        # existing kernels
        expected_offsets = torch.tensor([0, 2, 5, 9, 14], device=device)
        expected_nt = torch.nested.nested_tensor_from_jagged(
            values, offsets=expected_offsets
        )
        self._validate_nt(
            nt,
            device,
            dtype,
            torch.jagged,
            requires_grad=False,
            dim=3,
            batch_size=4,
            contiguous=True,
            cached_min_seqlen=(min_seqlen if pass_min_max else None),
            cached_max_seqlen=(max_seqlen if pass_min_max else None),
            base=values,
            ref_nt=expected_nt,
        )

        # error case: no offsets or lengths
        with self.assertRaisesRegex(
            RuntimeError, "At least one of offsets or lengths is required"
        ):
            torch.nested.nested_tensor_from_jagged(values, offsets=None, lengths=None)

    @onlyCPU
    def test_nested_tensor_from_jagged_fx_trace(self, device):
        def fn(x, y):
            return torch.nested.nested_tensor_from_jagged(x, y)

        def user_unwrapped(x, y):
            return fn(x, y)

        with self.assertRaisesRegex(
            RuntimeError,
            "torch.nested.nested_tensor_from_jagged does not support tracing with fx.symbolic_trace",
        ):
            torch.fx.symbolic_trace(user_unwrapped)

    @dtypes(torch.float, torch.double, torch.half)
    @parametrize("dim", range(5))
    @parametrize(
        "layout",
        [torch.strided, torch.jagged],
        name_fn=lambda l: f"layout_{str(l).split('.')[1]}",
    )
    @parametrize("requires_grad", [False, True])
    @parametrize("contiguous", [False, True])
    def test_as_nested_tensor_from_tensor(
        self, device, dtype, dim, layout, requires_grad, contiguous
    ):
        if dim == 0:
            t = torch.tensor(3.0, requires_grad=requires_grad)
        else:
            t = torch.randn(*(3 for _ in range(dim)), requires_grad=requires_grad)
        assert t.dim() == dim

        if dim < 2:
            # 0-1 dim tensors can't be converted to NTs
            with self.assertRaisesRegex(
                RuntimeError, "Expected tensor argument to have dim"
            ):
                nt = torch.nested.as_nested_tensor(
                    t, device=device, dtype=dtype, layout=layout
                )
            return

        orig_t = t
        if not contiguous:
            t = t.transpose(0, 1)

        nt = torch.nested.as_nested_tensor(t, device=device, dtype=dtype, layout=layout)
        expected_dim = t.dim()
        expected_batch_size = t.size(0)
        expected_seqlen = t.size(1) if layout == torch.jagged else None
        self._validate_nt(
            nt,
            device,
            dtype,
            layout,
            requires_grad=requires_grad,
            dim=dim,
            batch_size=expected_batch_size,
            contiguous=True,
            cached_min_seqlen=expected_seqlen,
            cached_max_seqlen=expected_seqlen,
        )

        if torch.device(device) == t.device and dtype == t.dtype and contiguous:
            # should be the non-copying (view) case
            self.assertTrue(nt._is_view() and nt._base is t)

        # should have equivalent components to construction from unbound tensor list
        nt_from_unbind = torch.nested.as_nested_tensor(
            list(t.unbind(0)), device=device, dtype=dtype, layout=layout
        )
        self.assertEqualIgnoringNestedInts(nt, nt_from_unbind)

        # ensure call on a NT with the same properties returns the NT directly
        nt2 = torch.nested.as_nested_tensor(
            nt, device=device, dtype=dtype, layout=layout
        )
        self.assertTrue(nt is nt2)

        # ensure call with device=None uses input tensor device
        nt3 = torch.nested.as_nested_tensor(
            t.to(device=device, dtype=dtype),
            device=None,
            dtype=None,
            layout=layout,
        )
        self._validate_nt(
            nt3,
            device,
            dtype,
            layout,
            requires_grad=requires_grad,
            dim=dim,
            batch_size=expected_batch_size,
            contiguous=True,
            cached_min_seqlen=expected_seqlen,
            cached_max_seqlen=expected_seqlen,
        )

        # we don't support conversion between layouts this way atm
        other_layout = torch.strided if layout == torch.jagged else torch.jagged
        with self.assertRaisesRegex(
            RuntimeError, "Converting between nested tensor layouts is not supported"
        ):
            torch.nested.as_nested_tensor(
                nt, device=device, dtype=dtype, layout=other_layout
            )

        if requires_grad:
            # make sure gradients flow back into inputs
            (nt * 2).backward(torch.ones_like(nt))
            self.assertEqual(orig_t.grad, torch.ones_like(orig_t) * 2)

    @dtypes(torch.double, torch.half)
    @onlyCUDA
    def test_device_dtype_transfer_updates_offsets(self, device, dtype):
        for tensor_list in self._get_example_tensor_lists():
            orig_device = torch.device("cpu")
            orig_dtype = torch.float32
            nt = torch.nested.nested_tensor(
                tensor_list, layout=torch.jagged, device=orig_device, dtype=orig_dtype
            )

            self.assertEqual(torch.int64, nt.offsets().dtype)
            nt = nt.to(device=device).to(dtype=dtype)

            # offsets should still be int64 on the new device
            self.assertEqual(nt.values().device, nt.offsets().device)
            self.assertEqual(torch.int64, nt.offsets().dtype)

    def test_unbind(self, device):
        for tensor_list in self._get_example_tensor_lists():
            nt = torch.nested.nested_tensor(
                tensor_list, layout=torch.jagged, device=device
            )  # ragged_idx = 1
            out = nt.unbind()
            self.assertEqual(len(out), len(tensor_list))
            for i, t in enumerate(out):
                self.assertEqual(t, tensor_list[i])

    @parametrize("ragged_idx", [2, 3])
    def test_unbind_transpose(self, device, ragged_idx):
        for tensor_list in self._get_example_tensor_lists():
            nt = torch.nested.nested_tensor(
                tensor_list, layout=torch.jagged, device=device
            )
            if ragged_idx < nt.dim():
                nt = nt.transpose(1, ragged_idx)  # set ragged_idx
                out = nt.unbind()
                self.assertEqual(len(out), len(tensor_list))
                for i, t in enumerate(out):
                    self.assertEqual(
                        t.transpose(0, ragged_idx - 1), tensor_list[i]
                    )  # transpose back each element of result

    def test_unbind_transpose_ragged_idx_last_dim(self, device):
        for tensor_list in self._get_example_tensor_lists():
            nt = torch.nested.nested_tensor(
                tensor_list, layout=torch.jagged, device=device
            ).transpose(1, -1)  # set ragged_idx = last dimension
            out = nt.unbind()
            self.assertEqual(len(out), len(tensor_list))
            for i, t in enumerate(out):
                self.assertEqual(
                    t.transpose(0, -1), tensor_list[i]
                )  # transpose back each element of result

    def test_unbind_lengths(self, device):
        values = torch.randn(16, 128, device=device)
        offsets = torch.tensor([0, 8, 12, 13, 16], device=device)
        lengths = torch.tensor([6, 2, 1, 2], device=device)
        nt = torch.nested.nested_tensor_from_jagged(
            values, offsets=offsets, lengths=lengths
        )  # 3D nested tensor

        tensor_list = []
        for i in range(offsets.shape[0] - 1):
            tensor_list.append(values[offsets[i] : (offsets[i] + lengths[i])])

        out = nt.unbind()
        self.assertEqual(len(out), len(tensor_list))
        for i, t in enumerate(out):
            self.assertEqual(t, tensor_list[i])

    def test_unbind_lengths_ragged_idx_1(self, device):
        values = torch.randn(16, 8, 128, device=device)
        offsets = torch.tensor([0, 8, 12, 13, 16], device=device)
        lengths = torch.tensor([6, 2, 1, 2], device=device)
        ragged_idx = 1
        nt = torch.nested._internal.nested_tensor.NestedTensor(
            values, offsets=offsets, lengths=lengths, _ragged_idx=ragged_idx
        )  # 4D nested tensor

        tensor_list = []
        for i in range(offsets.shape[0] - 1):
            tensor_list.append(values[offsets[i] : (offsets[i] + lengths[i]), :, :])

        out = nt.unbind()

        self.assertEqual(len(out), len(tensor_list))
        for i, t in enumerate(out):
            self.assertEqual(t, tensor_list[i])

    def test_unbind_lengths_ragged_idx_equals_2_bad_dim(self, device):
        values = torch.randn(16, 8, 128, device=device)
        offsets = torch.tensor([0, 8, 12, 13, 16], device=device)
        lengths = torch.tensor([6, 2, 1, 2], device=device)
        ragged_idx = 2
        nt = torch.nested._internal.nested_tensor.NestedTensor(
            values, offsets=offsets, lengths=lengths, _ragged_idx=ragged_idx
        )  # 4D nested tensor

        self.assertRaisesRegex(
            RuntimeError,
            r"unbind\(\): nested tensor offsets and lengths.*",
            lambda: nt.unbind(),
        )

    def test_unbind_lengths_ragged_idx_2(self, device):
        values = torch.randn(16, 8, 128, device=device)
        offsets = torch.tensor([0, 2, 4, 8], device=device)
        lengths = torch.tensor([2, 1, 3], device=device)
        ragged_idx = 2
        nt = torch.nested._internal.nested_tensor.NestedTensor(
            values, offsets=offsets, lengths=lengths, _ragged_idx=ragged_idx
        )  # 4D nested tensor

        tensor_list = []
        for i in range(offsets.shape[0] - 1):
            tensor_list.append(values[:, offsets[i] : (offsets[i] + lengths[i]), :])

        out = nt.unbind()

        self.assertEqual(len(out), len(tensor_list))
        for i, t in enumerate(out):
            self.assertEqual(t, tensor_list[i])

    def test_unbind_lengths_ragged_idx_3(self, device):
        values = torch.randn(16, 8, 128, device=device)
        offsets = torch.tensor([0, 100, 128], device=device)
        lengths = torch.tensor([50, 28], device=device)
        ragged_idx = 3
        nt = torch.nested._internal.nested_tensor.NestedTensor(
            values, offsets=offsets, lengths=lengths, _ragged_idx=ragged_idx
        )  # 4D nested tensor

        tensor_list = []
        for i in range(offsets.shape[0] - 1):
            tensor_list.append(values[:, :, offsets[i] : (offsets[i] + lengths[i])])

        out = nt.unbind()

        self.assertEqual(len(out), len(tensor_list))
        for i, t in enumerate(out):
            self.assertEqual(t, tensor_list[i])

    @skipIfTorchDynamo(
        "TorchDynamo raises an error for ragged_idx == 0 earlier than Torch"
    )
    def test_unbind_lengths_ragged_idx_0(self, device):
        values = torch.randn(16, 8, 128, device=device)
        offsets = torch.tensor([0, 100, 128], device=device)
        lengths = torch.tensor([50, 28], device=device)
        ragged_idx = 0
        nt = torch.nested._internal.nested_tensor.NestedTensor(
            values, offsets=offsets, lengths=lengths, _ragged_idx=ragged_idx
        )  # 4D nested tensor

        tensor_list = []
        for i in range(offsets.shape[0] - 1):
            tensor_list.append(values[:, :, offsets[i] : (offsets[i] + lengths[i])])

        self.assertRaisesRegex(
            RuntimeError,
            r"unbind\(\): nested tensor.*out of bounds",
            lambda: nt.unbind(),
        )

    def test_narrow(self, device):
        starts = torch.tensor([0, 1, 2, 3, 4], device=device, dtype=torch.int64)
        lengths = torch.tensor([3, 2, 2, 1, 5], device=device, dtype=torch.int64)
        buffer = (
            torch.arange(0, 10, device=device, dtype=torch.int64)
            .unsqueeze(0)
            .expand(5, -1)
            .clone()
            .detach()
        )
        nt = torch.nested.narrow(buffer, 1, starts, lengths, layout=torch.jagged)

        self.assertTrue(nt._is_view() and nt._base is buffer)

        # TODO: Use this approach when unbind is functional
        # unbinded_nt = nt.unbind()
        # for i in range(starts.shape[0]):
        #     self.assertEqual(torch.arange(starts[i], starts[i] + lengths[i], device=device, dtype=torch.int64), unbinded_nt[i])
        for i in range(starts.shape[0]):
            self.assertEqual(
                torch.arange(
                    starts[i], starts[i] + lengths[i], device=device, dtype=torch.int64
                ),
                nt.values()[nt.offsets()[i] : (nt.offsets()[i] + nt.lengths()[i])],
            )

    def test_njt_cat(self, device):
        offsets = torch.tensor([0, 2, 3], device=device, dtype=torch.int64)
        values_1 = torch.randn(
            3, 2, dtype=torch.float64, device=device, requires_grad=True
        )
        values_2 = torch.randn(
            3, 4, dtype=torch.float64, device=device, requires_grad=True
        )

        def grad_test_func(values_1, values_2, offsets):
            nt_1 = torch.nested.nested_tensor_from_jagged(values_1, offsets)
            nt_2 = torch.nested.nested_tensor_from_jagged(values_2, offsets)
            nt_3 = torch.cat([nt_1, nt_2], dim=-1)
            return nt_3.values()

        assert gradcheck(
            grad_test_func,
            inputs=(values_1, values_2, offsets),
            check_batched_grad=False,
        )

    def test_is_contiguous(self, device):
        a = torch.randn(2, 3, requires_grad=True, dtype=torch.float64, device=device)
        b = torch.randn(3, 3, requires_grad=True, dtype=torch.float64, device=device)
        c = torch.randn(4, 3, requires_grad=True, dtype=torch.float64, device=device)
        nt_contiguous = torch.nested.as_nested_tensor([a, b, c], layout=torch.jagged)

        starts_nc = torch.tensor([0, 1, 2, 3, 4], device=device, dtype=torch.int64)
        lengths_nc = torch.tensor([3, 2, 2, 1, 5], device=device, dtype=torch.int64)
        narrow_base = (
            torch.arange(0, 10, device=device, dtype=torch.int64)
            .unsqueeze(0)
            .expand(5, -1)
            .clone()
        )
        nt_noncontiguous = torch.nested.narrow(
            narrow_base, 1, starts_nc, lengths_nc, layout=torch.jagged
        )

        starts_c = torch.tensor([1, 0, 0, 0, 0], device=device, dtype=torch.int64)
        lengths_c = torch.tensor([9, 10, 10, 10, 8], device=device, dtype=torch.int64)
        nt_contiguous_narrow = torch.nested.narrow(
            narrow_base, 1, starts_c, lengths_c, layout=torch.jagged
        )

        # Test contiguous case
        assert nt_contiguous.is_contiguous()

        # Test narrow case
        assert not nt_noncontiguous.is_contiguous()
        assert nt_contiguous_narrow.is_contiguous()

        # Test querying by memory_format
        self.assertTrue(
            nt_contiguous.is_contiguous(memory_format=torch.contiguous_format)
        )
        self.assertTrue(
            not nt_noncontiguous.is_contiguous(memory_format=torch.contiguous_format)
        )
        self.assertTrue(
            nt_contiguous_narrow.is_contiguous(memory_format=torch.contiguous_format)
        )

    def test_layout_under_torch_dispatch_mode(self):
        from torch.testing._internal.logging_tensor import (
            capture_logs_with_logging_tensor_mode,
        )

        nt = random_nt_from_dims(
            [2, None, 3], torch.device("cpu"), torch.float32, layout=torch.jagged
        )

        with capture_logs_with_logging_tensor_mode():
            self.assertEqual(nt.layout, torch.jagged)

    @skipIfTorchDynamo("Not a suitable test for TorchDynamo")
    @parametrize(
        "func", [torch.empty_like, torch.randn_like], name_fn=lambda f: f.__name__
    )
    def test_like_shape(self, func):
        nt = random_nt_from_dims(
            [2, None, 3], torch.device("cpu"), torch.float32, layout=torch.jagged
        )
        nt_like = func(nt)

        for nt_ub in nt_like.unbind():
            t_like = func(nt_ub)
            self.assertEqual(nt_ub.shape, t_like.shape)

    @skipIfTorchDynamo("Not a suitable test for TorchDynamo")
    @parametrize(
        "func", [torch.ones_like, torch.zeros_like], name_fn=lambda f: f.__name__
    )
    def test_like_value(self, func):
        nt = random_nt_from_dims(
            [2, None, 3], torch.device("cpu"), torch.float32, layout=torch.jagged
        )
        nt_like = func(nt)

        for nt_ub in nt_like.unbind():
            t_like = func(nt_ub)
            self.assertEqual(nt_ub, t_like)

    def test_noncontiguous_pointwise(self, device):
        a = torch.randn(2, 3, 4, requires_grad=True, dtype=torch.float64, device=device)
        b = torch.randn(3, 3, 4, requires_grad=True, dtype=torch.float64, device=device)
        c = torch.randn(4, 3, 4, requires_grad=True, dtype=torch.float64, device=device)
        nt = torch.nested.nested_tensor([a, b, c], layout=torch.jagged)
        # transpose ragged dim
        transposed = nt.transpose(1, 2)
        self.assertFalse(transposed.is_contiguous())
        clone = transposed.clone()

        def check_nt_equality(x, y):
            self.assertEqual(x.values(), y.values())
            self.assertEqual(x.offsets(), y.offsets())
            self.assertEqual(x._ragged_idx, y._ragged_idx)
            self.assertEqual(x.shape, y.shape)

        self.assertFalse(clone.is_contiguous())
        check_nt_equality(clone, transposed)

        clone_contig = transposed.clone(memory_format=torch.contiguous_format)
        self.assertTrue(clone_contig.is_contiguous())
        check_nt_equality(clone_contig, transposed)

        detached = transposed.detach()
        self.assertFalse(clone.is_contiguous())
        check_nt_equality(detached, transposed)

    def test_permute(self, device):
        nt = random_nt_from_dims(
            [2, None, 3, 5], device, torch.float32, layout=torch.jagged
        )
        nt_shape = nt.shape
        nt_inner_shape = nt.values().shape
        with self.assertRaisesRegex(
            ValueError,
            r"permute\(\): number of dimensions in the tensor input \(4\) "
            + r"does not match the length of the desired ordering of dimensions \(3\).",
        ):
            nt.permute(0, 2, 1)
        with self.assertRaisesRegex(
            ValueError, r"permute\(\): duplicate dims are not allowed."
        ):
            nt.permute(0, 2, -2, 3)
        with self.assertRaisesRegex(
            ValueError, "Permute is not supported on the batch dimension for jagged NT"
        ):
            nt.permute(1, 0, 2, 3)
        nt_permute = nt.permute(0, 2, 1, -1)
        self.assertEqual(
            nt_permute.shape, (nt_shape[0], nt_shape[2], nt_shape[1], nt_shape[3])
        )
        self.assertEqual(
            nt_permute.values().shape,
            (nt_inner_shape[1], nt_inner_shape[0], nt_inner_shape[2]),
        )
        self.assertEqual(nt_permute._ragged_idx, 2)
        self.assertEqual(nt_permute.permute(0, 2, 1, 3), nt)

    def test_to_dtype(self, device):
        nt = random_nt_from_dims(
            [2, None, 3], device, torch.float32, layout=torch.jagged
        )
        nt_after = nt.to(torch.float64)
        self.assertEqual(torch.float32, nt.dtype)
        self.assertEqual(torch.float64, nt_after.dtype)
        self.assertEqual(torch.float64, nt_after.values().dtype)
        self.assertEqual(torch.int64, nt_after.offsets().dtype)

        noncontiguous_nt = nt.transpose(1, 2)
        noncontiguous_nt_after = noncontiguous_nt.to(torch.bfloat16)
        self.assertEqual(torch.bfloat16, noncontiguous_nt_after.dtype)
        self.assertEqual(torch.bfloat16, noncontiguous_nt_after.values().dtype)
        self.assertEqual(torch.int64, noncontiguous_nt_after.offsets().dtype)

    def test_to_copy(self, device):
        nt = torch.nested.nested_tensor(
            [
                torch.randn(
                    i + 2, 3, 4, requires_grad=True, dtype=torch.float64, device=device
                )
                for i in range(3)
            ],
            layout=torch.jagged,
        )

        nt_copy_dtype = torch.ops.aten._to_copy(nt, dtype=torch.float16)
        self.assertEqual(torch.float16, nt_copy_dtype.dtype)

        nt_t = nt.transpose(1, 2)
        nt_t_copy_dtype = torch.ops.aten._to_copy(nt_t, dtype=torch.float16)
        self.assertEqual(torch.float16, nt_t_copy_dtype.dtype)

    def test_copy_(self, device):
        offsets = torch.tensor([0, 2, 4], device=device)
        a = torch.nested.nested_tensor_from_jagged(
            torch.zeros(4, 3, device=device), offsets
        )
        b = torch.nested.nested_tensor_from_jagged(
            torch.ones(4, 3, device=device), offsets
        )
        a.copy_(b)
        torch._dynamo.disable(self.assertEqual)(a, b)

        offsets_2 = torch.tensor([0, 2, 4], device=device)
        c = torch.nested.nested_tensor_from_jagged(
            torch.ones(4, 3, device=device), offsets_2
        )
        # fail when tensors have the same size but not the exact same offset tensor.
        with self.assertRaisesRegex(
            RuntimeError,
            "copy_ only supports Nested Tensors that have same size and the exact same offset tensor.",
        ):
            a.copy_(c)

        # fail when tensors have different sizes
        a = a.transpose(1, 2)
        with self.assertRaisesRegex(
            RuntimeError,
            "copy_ only supports Nested Tensors that have same size and the exact same offset tensor.",
        ):
            a.copy_(b)

    @skipIfTorchDynamo("Dynamo doesn't know how to trace prof.events()")
    def test_profiler_sequence_nr(self):
        with torch.profiler.profile() as prof:
            values = torch.randn(4, 6, requires_grad=True)
            offsets = torch.tensor([0, 2, 4])
            values = values * 2
            l = torch.nn.Linear(6, 8)
            nt = torch.nested.nested_tensor_from_jagged(values, offsets)

            nt = l(nt)
            val = nt.values()

            loss = val.sum()
            loss.backward()

        fwd_seq_nrs = []
        for evt in prof.events():
            if (
                "linear" in evt.name.lower()
                and "backward" not in evt.name.lower()
                and evt.sequence_nr != -1
            ):
                fwd_seq_nrs.append(evt.sequence_nr)

        bwd_seq_nrs = []
        for evt in prof.events():
            if (
                "linear" in evt.name.lower()
                and "backward" in evt.name.lower()
                and "evaluate_function" not in evt.name.lower()
                and evt.sequence_nr != -1
            ):
                bwd_seq_nrs.append(evt.sequence_nr)

        # There should only be one such event with a sequence number:
        # the PythonTLSSnapshot event - but, note that it's not terrible if
        # we end up with multiple events with the same sequence number - so we
        # could relax this check if it becomes inconvenient to maintain this
        # property.
        self.assertEqual(len(fwd_seq_nrs), 1)
        self.assertEqual(len(bwd_seq_nrs), 1)
        self.assertEqual(fwd_seq_nrs[0], bwd_seq_nrs[0])

    def test_is_same_size(self, device):
        def get_3_tensors():
            return [
                torch.randn(
                    i + 2, 3, 4, requires_grad=True, dtype=torch.float64, device=device
                )
                for i in range(3)
            ]

        nt1, offsets1 = jagged_from_list(get_3_tensors(), None)
        nt2, offsets1 = jagged_from_list(get_3_tensors(), offsets1)

        nt3, offsets2 = jagged_from_list(get_3_tensors(), None)
        nt4, offsets2 = jagged_from_list(get_3_tensors(), offsets2)

        def check_size(nt1, nt2, nt3, nt4):
            self.assertTrue(torch.ops.aten.is_same_size(nt1, nt2))
            self.assertTrue(torch.ops.aten.is_same_size(nt3, nt4))
            self.assertFalse(torch.ops.aten.is_same_size(nt1, nt3))

        check_size(nt1, nt2, nt3, nt4)

        nt1_t, nt2_t, nt3_t, nt4_t = (x.transpose(1, 2) for x in (nt1, nt2, nt3, nt4))
        check_size(nt1_t, nt2_t, nt3_t, nt4_t)

    @skipIfTorchDynamo("compiles internally")
    @unittest.skipIf(IS_WINDOWS, reason="Windows not yet supported for torch.compile")
    @skipCUDAIf(not SM70OrLater, "GPU capability is < SM70")
    def test_specialize_dynamic_shape(self, device):
        values = torch.randn((18, 16), device=device)
        offsets = torch.tensor([0, 2, 3, 6, 15, 18], device=device)
        like_values = torch.randn_like(values)

        # this marks values as dynamic
        nt = torch.nested.nested_tensor_from_jagged(values, offsets)

        def fn(values, same_size):
            # here, the dynamic shape is specialized by same_size's shape
            # https://github.com/pytorch/pytorch/issues/127097
            # make sure this doesn't error out in torch.compile
            return values + same_size

        self.assertEqual(
            fn(values, like_values),
            torch.compile(fn)(values, like_values),
        )

    @skipIfTorchDynamo("compiles internally")
    @unittest.skipIf(IS_WINDOWS, reason="Windows not yet supported for torch.compile")
    @skipCUDAIf(not SM70OrLater, "GPU capability is < SM70")
    def test_specialize_dynamic_shape_recompile(self, device):
        def generate_inp(total_len):
            values = torch.randn((total_len, 16), device=device)
            offsets = torch.tensor([0, 2, 3, 6, 15, total_len], device=device)
            like_values = torch.randn_like(values)
            return values, offsets, like_values

        def check_results(ref_fn, res_fn, args):
            values, offsets, like_values = args
            # this may add dynamic shape markings
            # goal of this test is to make sure that whatever markings are there,
            # we eventually stop recompiling as shape changes.
            nt = torch.nested.nested_tensor_from_jagged(values, offsets)

            self.assertEqual(ref_fn(values, like_values), res_fn(values, like_values))

        def fn(values, same_size):
            return values + same_size

        compile_counter = torch._dynamo.testing.CompileCounter()

        compiled_fn = torch._dynamo.optimize(compile_counter, nopython=True)(fn)
        check_results(fn, compiled_fn, generate_inp(18))
        self.assertEqual(compile_counter.frame_count, 1)

        check_results(fn, compiled_fn, generate_inp(19))
        # we'll probably recompile here with dynamic shapes - it's okay if not though.
        frame_count_2 = compile_counter.frame_count
        self.assertIn(frame_count_2, [1, 2])

        # make sure that by now we've already compiled with dynamic shapes, so additional
        # shapes should not trigger additional recompiles.
        check_results(fn, compiled_fn, generate_inp(20))
        self.assertEqual(compile_counter.frame_count, frame_count_2)

    # Note 1: Math fallback doesn't work with bfloat16 on CUDA
    # Note 2: ROCm doesn't support flash attention or mem_efficient attention for NT
    @unittest.skipIf(
        TEST_WITH_ROCM,
        "ROCm doesn't support flash attention or mem_efficient attention for NT",
    )
    @dtypes(
        *(
            [torch.float16, torch.bfloat16, torch.float32]
            if SM80OrLater
            else [torch.float16, torch.float32]
        )
    )
    def test_sdpa(self, device, dtype):
        batch_size = 1
        emb_dims = 128
        n_heads = 8
        head_dims = emb_dims // n_heads

        sen1 = torch.randn(11, emb_dims, dtype=dtype, device=device)
        sen2 = torch.randn(13, emb_dims, dtype=dtype, device=device)

        query = torch.nn.Linear(
            emb_dims, emb_dims, bias=False, device=device, dtype=dtype
        )
        key = torch.nn.Linear(
            emb_dims, emb_dims, bias=False, device=device, dtype=dtype
        )
        value = torch.nn.Linear(
            emb_dims, emb_dims, bias=False, device=device, dtype=dtype
        )

        # Simplest case: 1 sentence, no batching
        x_d1 = sen1.unsqueeze(0)
        x_nt = torch.nested.as_nested_tensor([sen1], layout=torch.jagged)

        # See note below for why we detach here.
        q_d1 = (
            query(x_d1)
            .view(batch_size, -1, n_heads, head_dims)
            .detach()
            .requires_grad_(True)
        )
        q_d1_t = q_d1.transpose(1, 2)
        k_d1 = (
            key(x_d1)
            .view(batch_size, -1, n_heads, head_dims)
            .detach()
            .requires_grad_(True)
        )
        k_d1_t = k_d1.transpose(1, 2)
        v_d1 = (
            value(x_d1)
            .view(batch_size, -1, n_heads, head_dims)
            .detach()
            .requires_grad_(True)
        )
        v_d1_t = v_d1.transpose(1, 2)

        q_nt = (
            query(x_nt)
            .view(*x_nt.size()[0:2], n_heads, head_dims)
            .detach()
            .requires_grad_(True)
        )
        q_nt_t = q_nt.transpose(1, 2)
        k_nt = (
            key(x_nt)
            .view(*x_nt.size()[0:2], n_heads, head_dims)
            .detach()
            .requires_grad_(True)
        )
        k_nt_t = k_nt.transpose(1, 2)
        v_nt = (
            value(x_nt)
            .view(*x_nt.size()[0:2], n_heads, head_dims)
            .detach()
            .requires_grad_(True)
        )
        v_nt_t = v_nt.transpose(1, 2)

        # High Precision Math Reference
        q_d1_f32 = q_d1.to(torch.float32)
        k_d1_f32 = k_d1.to(torch.float32)
        v_d1_f32 = v_d1.to(torch.float32)
        q_d1_f32_t = q_d1_f32.transpose(1, 2)
        k_d1_f32_t = k_d1_f32.transpose(1, 2)
        v_d1_f32_t = v_d1_f32.transpose(1, 2)
        out_ref = torch.ops.aten._scaled_dot_product_attention_math(
            q_d1_f32_t, k_d1_f32_t, v_d1_f32_t
        )[0]
        grads_ref = torch.autograd.grad(out_ref.sum(), (q_d1_f32, k_d1_f32, v_d1_f32))

        # Low Precision Math Reference
        out_lp_ref = torch.ops.aten._scaled_dot_product_attention_math(
            q_d1_t, k_d1_t, v_d1_t
        )[0]
        grads_lp_ref = torch.autograd.grad(out_lp_ref.sum(), (q_d1, k_d1, v_d1))

        # Compute tolerances
        output_ref_atol, output_ref_rtol = get_tolerances(out_ref, out_lp_ref)
        # fudge factor of 1.7 for smaller GPUs e.g., A2, A16
        grad_q_ref_atol, grad_q_ref_rtol = get_tolerances(
            grads_ref[0], grads_lp_ref[0], 1.7
        )
        grad_k_ref_atol, grad_k_ref_rtol = get_tolerances(grads_ref[1], grads_lp_ref[1])
        grad_v_ref_atol, grad_v_ref_rtol = get_tolerances(grads_ref[2], grads_lp_ref[2])
        grad_atols = [grad_q_ref_atol, grad_k_ref_atol, grad_v_ref_atol]
        grad_rtols = [grad_q_ref_rtol, grad_k_ref_rtol, grad_v_ref_rtol]

        attn_d1 = torch.nn.functional.scaled_dot_product_attention(
            q_d1_t, k_d1_t, v_d1_t
        ).transpose(1, 2)
        attn_nt = torch.nn.functional.scaled_dot_product_attention(
            q_nt_t, k_nt_t, v_nt_t
        ).transpose(1, 2)

        self.assertEqual(
            attn_d1,
            attn_nt.unbind()[0].unsqueeze(0),
            atol=output_ref_atol,
            rtol=output_ref_rtol,
        )

        # Simple case: 2 sentences, no extra params
        x_d2 = sen2.unsqueeze(0)
        x_nt = torch.nested.as_nested_tensor([sen1, sen2], layout=torch.jagged)

        # NB: we make sure the leaf tensor we compute gradients for is the view-ed tensor before
        # it is transposed. This is because today we cannot backward through view or unbind a
        # transposed tensor.
        q_d2 = (
            query(x_d2)
            .view(batch_size, -1, n_heads, head_dims)
            .detach()
            .requires_grad_(True)
        )
        q_d2_t = q_d2.transpose(1, 2)
        k_d2 = (
            key(x_d2)
            .view(batch_size, -1, n_heads, head_dims)
            .detach()
            .requires_grad_(True)
        )
        k_d2_t = k_d2.transpose(1, 2)
        v_d2 = (
            value(x_d2)
            .view(batch_size, -1, n_heads, head_dims)
            .detach()
            .requires_grad_(True)
        )
        v_d2_t = v_d2.transpose(1, 2)

        q_nt = (
            query(x_nt)
            .view(*x_nt.size()[0:2], n_heads, head_dims)
            .detach()
            .requires_grad_(True)
        )
        q_nt_t = q_nt.transpose(1, 2)
        k_nt = (
            key(x_nt)
            .view(*x_nt.size()[0:2], n_heads, head_dims)
            .detach()
            .requires_grad_(True)
        )
        k_nt_t = k_nt.transpose(1, 2)
        v_nt = (
            value(x_nt)
            .view(*x_nt.size()[0:2], n_heads, head_dims)
            .detach()
            .requires_grad_(True)
        )
        v_nt_t = v_nt.transpose(1, 2)

        attn_d2 = torch.nn.functional.scaled_dot_product_attention(
            q_d2_t, k_d2_t, v_d2_t
        ).transpose(1, 2)
        d1_grads = torch.autograd.grad(attn_d1.sum(), (q_d1, k_d1, v_d1))
        d2_grads = torch.autograd.grad(attn_d2.sum(), (q_d2, k_d2, v_d2))

        # Simple case 3: batch_size = 1, seq_len = 1
        q_3 = torch.randn(1, 8, 16, dtype=dtype, device=device)
        q_nt_3 = torch.nested.as_nested_tensor([q_3], layout=torch.jagged)
        q_nt_3 = q_nt_3.transpose(1, 2)
        attn_out = torch.nn.functional.scaled_dot_product_attention(
            q_nt_3, q_nt_3, q_nt_3
        )
        self.assertEqual(attn_out.shape, q_nt_3.shape)

        def check_forward_backward():
            attn_nt = torch.nn.functional.scaled_dot_product_attention(
                q_nt_t, k_nt_t, v_nt_t
            ).transpose(1, 2)

            attn_nts = attn_nt.unbind()
            self.assertEqual(
                attn_d1,
                attn_nts[0].unsqueeze(0),
                atol=output_ref_atol,
                rtol=output_ref_rtol,
            )
            self.assertEqual(
                attn_d2,
                attn_nts[1].unsqueeze(0),
                atol=output_ref_atol,
                rtol=output_ref_rtol,
            )

            nt_grads = torch.autograd.grad(attn_nt.values().sum(), (q_nt, k_nt, v_nt))
            for nt_grad, d1_grad, d2_grad, grad_atol, grad_rtol in zip(
                nt_grads, d1_grads, d2_grads, grad_atols, grad_rtols
            ):
                unbound_nt_grads = nt_grad.unbind()
                self.assertEqual(
                    d1_grad,
                    unbound_nt_grads[0].unsqueeze(0),
                    atol=grad_atol,
                    rtol=grad_rtol,
                )
                self.assertEqual(
                    d2_grad,
                    unbound_nt_grads[1].unsqueeze(0),
                    atol=grad_atol,
                    rtol=grad_rtol,
                )

        # Default
        check_forward_backward()

        # Test dispatcher works by calling only mem-effn and math (as they are safe for all devices)
        with torch.backends.cuda.sdp_kernel(
            enable_flash=False, enable_mem_efficient=True, enable_math=True
        ):
            check_forward_backward()

        # Test math fallback
        with torch.backends.cuda.sdp_kernel(
            enable_flash=False, enable_mem_efficient=False, enable_math=True
        ):
            # Math fallback doesn't work with bfloat16 on CUDA because
            # "group_gemm_dispatch" not implemented for 'BFloat16'
            if not (str(device).startswith("cuda") and dtype == torch.bfloat16):
                check_forward_backward()

    @skipIfTorchDynamo("SDPA test compiles internally")
    @unittest.skipIf(IS_WINDOWS, reason="Windows not yet supported for torch.compile")
    @skipCUDAIf(not SM70OrLater, "GPU capability is < SM70")
    # Guarding with sqrt() doesn't work on ROCm?
    @skipCUDAIfRocm
    @onlyCUDA
    @dtypes(
        *(
            [torch.float16, torch.bfloat16, torch.float32]
            if SM80OrLater
            else [torch.float16, torch.float32]
        )
    )
    def test_sdpa_compile(self, device, dtype):
        batch_size = 1
        emb_dims = 1024
        n_heads = 8
        head_dims = emb_dims // n_heads

        sen1 = torch.randn(11, emb_dims, dtype=dtype, device=device)
        sen2 = torch.randn(13, emb_dims, dtype=dtype, device=device)

        query = torch.nn.Linear(
            emb_dims, emb_dims, bias=False, device=device, dtype=dtype
        )
        key = torch.nn.Linear(
            emb_dims, emb_dims, bias=False, device=device, dtype=dtype
        )
        value = torch.nn.Linear(
            emb_dims, emb_dims, bias=False, device=device, dtype=dtype
        )

        # Simplest case: 1 sentence, no batching
        x_d1 = sen1.unsqueeze(0)
        x_d2 = sen2.unsqueeze(0)
        x_nt = torch.nested.as_nested_tensor([sen1, sen2], layout=torch.jagged)

        q_d1 = query(x_d1).view(batch_size, -1, n_heads, head_dims).transpose(1, 2)
        k_d1 = key(x_d1).view(batch_size, -1, n_heads, head_dims).transpose(1, 2)
        v_d1 = value(x_d1).view(batch_size, -1, n_heads, head_dims).transpose(1, 2)
        q_d2 = query(x_d2).view(batch_size, -1, n_heads, head_dims).transpose(1, 2)
        k_d2 = key(x_d2).view(batch_size, -1, n_heads, head_dims).transpose(1, 2)
        v_d2 = value(x_d2).view(batch_size, -1, n_heads, head_dims).transpose(1, 2)

        q_nt = (
            query(x_nt)
            .view(*x_nt.size()[0:2], n_heads, head_dims)
            .detach()
            .transpose(1, 2)
        )
        k_nt = (
            key(x_nt)
            .view(*x_nt.size()[0:2], n_heads, head_dims)
            .detach()
            .transpose(1, 2)
        )
        v_nt = (
            value(x_nt)
            .view(*x_nt.size()[0:2], n_heads, head_dims)
            .detach()
            .transpose(1, 2)
        )

        # High Precision Math Reference
        q_d1_f32 = q_d1.to(torch.float32)
        k_d1_f32 = k_d1.to(torch.float32)
        v_d1_f32 = v_d1.to(torch.float32)
        out_ref = torch.ops.aten._scaled_dot_product_attention_math(
            q_d1_f32, k_d1_f32, v_d1_f32
        )[0]
        # Low Precision Math Reference
        out_lp_ref = torch.ops.aten._scaled_dot_product_attention_math(
            q_d1, k_d1, v_d1
        )[0]
        output_ref_atol, output_ref_rtol = get_tolerances(out_ref, out_lp_ref)

        attn_d1 = torch.nn.functional.scaled_dot_product_attention(
            q_d1, k_d1, v_d1
        ).transpose(1, 2)
        attn_d2 = torch.nn.functional.scaled_dot_product_attention(
            q_d2, k_d2, v_d2
        ).transpose(1, 2)

        compiled_sdpa = torch.compile(torch.nn.functional.scaled_dot_product_attention)
        attn_nt = compiled_sdpa(q_nt, k_nt, v_nt).transpose(1, 2)

        attn_nts = attn_nt.unbind()
        self.assertEqual(
            attn_d1,
            attn_nts[0].unsqueeze(0),
            atol=output_ref_atol,
            rtol=output_ref_rtol,
        )
        self.assertEqual(
            attn_d2,
            attn_nts[1].unsqueeze(0),
            atol=output_ref_atol,
            rtol=output_ref_rtol,
        )

    @dtypes(torch.float32, torch.double, torch.half)
    def test_sdpa_with_constant_sequence_length(self, device, dtype):
        # shape (B, P*, S, D)
        # B: batch size
        # P*: ragged number of prompts
        # S: (constant) sequence length
        # D: embedding size
        query = random_nt_from_dims(
            [4, None, 8, 10],
            device=device,
            dtype=dtype,
            layout=torch.jagged,
            requires_grad=True,
        )
        key = random_nt_from_similar(query)
        value = random_nt_from_similar(query)
        output = F.scaled_dot_product_attention(query, key, value)
        self.assertTrue(isinstance(output, NestedTensor))
        output.values().sum().backward()

        query_dense = query.clone().detach().requires_grad_(True)
        # should be equivalent to just running the buffers through
        output_dense = F.scaled_dot_product_attention(
            query_dense.values(), key.values(), value.values()
        )
        torch._dynamo.disable(self.assertEqual)(output._values, output_dense)
        output_dense.sum().backward()
        torch._dynamo.disable(self.assertEqual)(query.grad, query_dense.grad)

    @onlyCUDA
    @unittest.skipIf(
        not PLATFORM_SUPPORTS_FUSED_ATTENTION,
        "Platform doesn't support flash or mem-efficient attention",
    )
    @dtypes(
        *(
            [torch.float16, torch.bfloat16, torch.float32]
            if SM80OrLater
            else [torch.float16, torch.float32]
        )
    )
    def test_sdpa_with_packed_in_proj(self, device, dtype):
        # shape (B, *, D)
        input_packed = random_nt_from_dims(
            [5, None, 10], device=device, dtype=dtype, layout=torch.jagged
        )

        # Do input projection.
        num_heads = 2
        # should be multiple of 4 for efficient kernels (e.g. flash / mem-efficient)
        head_dim = 8
        qkv_linear = torch.nn.Linear(10, num_heads * head_dim * 3).to(
            device=device, dtype=dtype
        )

        def in_proj(input_packed, qkv_linear=qkv_linear):
            qkv_post_proj = qkv_linear(input_packed)
            # these are non-contiguous to trigger _is_safe_to_get_storage_as_tensor()
            q, k, v = qkv_post_proj.chunk(3, dim=-1)
            q = q.unflatten(-1, [num_heads, head_dim]).transpose(-2, -3)
            k = k.unflatten(-1, [num_heads, head_dim]).transpose(-2, -3)
            v = v.unflatten(-1, [num_heads, head_dim]).transpose(-2, -3)
            return q, k, v

        q, k, v = in_proj(input_packed)
        output = F.scaled_dot_product_attention(q, k, v, attn_mask=None)

        # compare to individually running unbound components through
        for in_component, out_component in zip(
            input_packed.unbind(), output.transpose(-2, -3).unbind()
        ):
            q, k, v = in_proj(in_component)
            out = F.scaled_dot_product_attention(q, k, v).transpose(-2, -3)

            # Low Precision Math Reference
            out_lp_ref = torch.ops.aten._scaled_dot_product_attention_math(q, k, v)[
                0
            ].transpose(-2, -3)
            output_ref_atol, output_ref_rtol = get_tolerances(
                out, out_lp_ref, fudge_factor=2
            )

            self.assertEqual(
                out, out_component, atol=output_ref_atol, rtol=output_ref_rtol
            )

    @skipIfTorchDynamo("SDPA test compiles internally")
    @unittest.skipIf(IS_WINDOWS, reason="Windows not yet supported for torch.compile")
    @skipCUDAIf(not SM70OrLater, "GPU capability is < SM70")
    # mha_varlen_fwd not supported on ROCm
    @skipCUDAIfRocm
    @onlyCUDA
    @dtypes(
        *(
            [torch.float16, torch.bfloat16, torch.float32]
            if SM80OrLater
            else [torch.float16, torch.float32]
        )
    )
    def test_sdpa_backwards(self, device, dtype):
        values = torch.randn(9, 3, 256, requires_grad=True, device=device, dtype=dtype)
        offsets = torch.tensor([0, 1, 3, 5, 9], device=device, dtype=torch.int64)

        @torch.compile
        def f(values, offsets):
            nt = convert_jagged_to_nested_tensor(values, offsets, max_length=4)
            nt = nt.transpose(-2, -3)
            # purposefully graph break to trigger view replay for subclass view input
            torch.tensor(1).item()
            output = F.scaled_dot_product_attention(nt, nt, nt).transpose(-2, -3)
            return convert_nt_to_jagged(output)

        output = f(values, offsets)
        output.sum().backward()
        self.assertEqual(values.grad, torch.ones_like(values))

    @unittest.skipIf(
        not PLATFORM_SUPPORTS_FUSED_ATTENTION,
        "Platform doesn't support flash or mem-efficient attention",
    )
    @skipCUDAIf(not SM70OrLater, "GPU capability is < SM70")
    @skipCUDAIfRocm
    @onlyCUDA
    @skipIfTorchDynamo()
    @unittest.skipIf(IS_WINDOWS, reason="Windows not yet supported for torch.compile")
    def test_sdpa_autocast(self, device):
        def fn_nt(values32, values16, offsets):
            nt32 = convert_jagged_to_nested_tensor(values32, offsets, max_length=16)
            nt16 = convert_jagged_to_nested_tensor(values16, offsets, max_length=16)
            nt32 = nt32.transpose(1, 2)
            nt16 = nt16.transpose(1, 2)
            return F.scaled_dot_product_attention(nt32, nt16, nt32)

        def fn_dense(x32, x16):
            x32 = x32.view(8, 16, 4, 16).transpose(1, 2)
            x16 = x16.view(8, 16, 4, 16).transpose(1, 2)
            return F.scaled_dot_product_attention(x32, x16, x32)

        values32 = torch.randn((8 * 16, 4, 16), device=device, dtype=torch.float32)
        values16 = torch.randn((8 * 16, 4, 16), device=device, dtype=torch.float16)
        offsets = torch.arange(0, 8 * 16 + 1, 16, device=device, dtype=torch.int32)

        x32 = values32.clone()
        x16 = values16.clone()

        with torch.autocast(device_type="cuda", dtype=torch.float16):
            out_dense_eager = fn_dense(x32, x16)
            out_dense_compiled = torch.compile(fn_dense)(x32, x16)
            out_nt_eager = fn_nt(values32, values16, offsets)
            out_nt_compiled = torch.compile(fn_nt)(values32, values16, offsets)

        self.assertEqual(out_dense_eager, out_dense_compiled)
        self.assertEqual(
            out_dense_eager.transpose(1, 2),
            out_nt_eager.values().transpose(0, 1).view(8, 16, 4, 16),
        )
        self.assertEqual(
            out_dense_eager.transpose(1, 2),
            out_nt_compiled.values().transpose(0, 1).view(8, 16, 4, 16),
        )

        def get_values():
            return tuple(
                x.clone().detach().requires_grad_(True) for x in (values32, values16)
            )

        v32_dense_eager, v16_dense_eager = get_values()
        v32_dense_compile, v16_dense_compile = get_values()
        v32_nt_eager, v16_nt_eager = get_values()
        v32_nt_compile, v16_nt_compile = get_values()

        with torch.autocast(device_type="cuda", dtype=torch.float16):
            loss_dense_eager = fn_dense(v32_dense_eager, v16_dense_eager).sum()
            loss_dense_compile = torch.compile(fn_dense)(
                v32_dense_compile, v16_dense_compile
            ).sum()
            loss_nt_eager = fn_nt(v32_nt_eager, v16_nt_eager, offsets).values().sum()
            loss_nt_compile = (
                torch.compile(fn_nt)(v32_nt_compile, v16_nt_compile, offsets)
                .values()
                .sum()
            )

        loss_dense_eager.backward()
        loss_dense_compile.backward()
        loss_nt_eager.backward()
        loss_nt_compile.backward()

        self.assertEqual(v32_dense_eager.grad, v32_dense_compile.grad)
        self.assertEqual(v32_dense_eager.grad, v32_nt_eager.grad, atol=1e-4, rtol=1e-4)
        self.assertEqual(
            v32_dense_eager.grad, v32_nt_compile.grad, atol=1e-4, rtol=1e-4
        )

        self.assertEqual(v16_dense_eager.grad, v16_dense_compile.grad)
        self.assertEqual(v16_dense_eager.grad, v16_nt_eager.grad, atol=1e-5, rtol=5e-3)
        self.assertEqual(
            v16_dense_eager.grad, v16_nt_compile.grad, atol=1e-5, rtol=5e-3
        )

    @unittest.skipIf(
        not PLATFORM_SUPPORTS_FUSED_ATTENTION,
        "Platform doesn't support flash or mem-efficient attention",
    )
    @skipCUDAIf(not SM70OrLater, "GPU capability is < SM70")
    @skipCUDAIfRocm
    @onlyCUDA
    @skipIfTorchDynamo()
    def test_sdpa_flop_counter(self, device):
        from torch.utils.flop_counter import FlopCounterMode

        def get_flops(nt):
            flop_counter = FlopCounterMode(display=False)
            with flop_counter:
                ret = torch.nn.functional.scaled_dot_product_attention(nt, nt, nt)
                ret.values().sum().backward()
            return flop_counter.get_total_flops()

        values = torch.randn(
            (8 * 16, 4, 16), requires_grad=True, device=device, dtype=torch.float16
        )
        offsets = torch.arange(0, 8 * 16 + 1, 16, device=device, dtype=torch.int32)
        nt = convert_jagged_to_nested_tensor(values, offsets, max_length=16)

        values_meta = torch.randn(
            (8 * 16, 4, 16), requires_grad=True, device="meta", dtype=torch.float16
        )
        offsets_meta = torch.arange(0, 8 * 16 + 1, 16, device="meta", dtype=torch.int32)
        nt_meta = convert_jagged_to_nested_tensor(values, offsets, max_length=16)

        self.assertEqual(get_flops(nt), get_flops(nt_meta))

    @skipIfTorchDynamo()
    def test_nested_tensor_activation_checkpoint(self, device):
        values = torch.randn(
            9, 3, 256, requires_grad=True, device=device, dtype=torch.float32
        )
        lengths = torch.tensor([1, 2, 3, 3], device=device, dtype=torch.int64)
        offsets = F.pad(lengths, pad=(1, 0)).cumsum(dim=0)

        def fn(values, offsets):
            nt = convert_jagged_to_nested_tensor(values, offsets, max_length=4)
            return convert_nt_to_jagged(nt).sum()

        checkpoint(fn, values, offsets, use_reentrant=False).backward()
        self.assertIsNotNone(values.grad)

        context_fn = partial(
            create_selective_checkpoint_contexts, [torch.ops.aten.cumsum.default]
        )

        values.grad = None

        def fn(values, lengths):
            offsets = F.pad(lengths, pad=(1, 0)).cumsum(dim=0)
            nt = convert_jagged_to_nested_tensor(values, offsets, max_length=4)
            return convert_nt_to_jagged(nt).sum()

        checkpoint(
            fn, values, lengths, use_reentrant=False, context_fn=context_fn
        ).backward()
        self.assertIsNotNone(values.grad)

    # Internally-defined NT use cases are lifted to here for maximum test realism.
    # TODO: Remove these when ViewNestedFromBuffer, etc. are deprecated.
    @skipCUDAIfRocm  # not needed
    @skipIfTorchDynamo("compiles internally")
    @unittest.skipIf(IS_WINDOWS, reason="Windows not yet supported for torch.compile")
    @skipCUDAIf(not SM70OrLater, "GPU capability is < SM70")
    @parametrize("use_legacy_api", [True, False])
    @skipCPUIf(True, "SPDA Math NT fallback causes failure: see issue #133644")
    def test_dummy_mha_with_nt(self, device, use_legacy_api):
        bs = 3
        d1 = 2
        d2 = 4
        d3 = 16
        n_heads = 2
        d_head = d3 // n_heads
        max_length_1 = 10
        max_length_2 = 20
        torch.manual_seed(0)

        class mha(torch.nn.Module):
            def __init__(self, use_legacy_api) -> None:
                super().__init__()
                torch.manual_seed(0)
                self.linear = torch.nn.Linear(d2, d3, device=device)
                self.use_legacy_api = use_legacy_api

            def forward(self, query, value, offsets):
                value = self.linear(value)
                if self.use_legacy_api:
                    key = convert_jagged_to_nested_tensor_legacy(
                        value, offsets, max_length_1
                    )
                    value = convert_jagged_to_nested_tensor_legacy(
                        value, offsets, max_length_2
                    )
                    query = convert_dense_to_nested_tensor_legacy(query)
                else:
                    key = convert_jagged_to_nested_tensor(value, offsets, max_length_1)
                    value = convert_jagged_to_nested_tensor(
                        value, offsets, max_length_2
                    )
                    query = convert_dense_to_nested_tensor(query)
                q = query.view(bs, -1, n_heads, d_head).transpose(1, 2)
                k = key.view(bs, -1, n_heads, d_head).transpose(1, 2)
                v = value.view(bs, -1, n_heads, d_head).transpose(1, 2)

                with torch.nn.attention.sdpa_kernel(
                    [
                        torch.nn.attention.SDPBackend.FLASH_ATTENTION,
                        torch.nn.attention.SDPBackend.EFFICIENT_ATTENTION,
                    ]
                ):
                    attn_output = torch.nn.functional.scaled_dot_product_attention(
                        q,
                        k,
                        v,
                        attn_mask=None,
                        dropout_p=0.0,
                        is_causal=False,
                    )
                attn_output = attn_output.transpose(1, 2)
                if self.use_legacy_api:
                    attn_output = convert_nt_to_jagged_legacy(attn_output)
                else:
                    attn_output = convert_nt_to_jagged(attn_output)
                return attn_output, key._max_seqlen, value._max_seqlen

        query = torch.rand(bs, d1, d3, device=device)
        value = torch.rand(30, d2, requires_grad=True, device=device)
        # total_length must > than max_length otherwise flash_attn backwark will fail
        offsets = torch.tensor([0, 2, 3, 30], device=device)

        m = mha(use_legacy_api)
        symbolic_traced: torch.fx.GraphModule = torch.fx.symbolic_trace(m)
        m = torch.compile(symbolic_traced)
        attn_output, cached_key_max_seqlen, cached_value_max_seqlen = m(
            query, value, offsets
        )
        loss = attn_output.sum()
        # Check that NT can be fx traced and torch.compile, and backward works
        loss.backward()

        # Check that value.requires_grad is not lost after tracing and compiling
        value_grad = value.grad  # save for comparison later
        self.assertIsNotNone(value_grad)
        # check that max_seqlen is cached properly
        self.assertEqual(cached_key_max_seqlen, max_length_1)
        self.assertEqual(cached_value_max_seqlen, max_length_2)

        # check if the output is numerically equivalent with the eager mode
        m_eager = mha(use_legacy_api)

        value.grad = None
        attn_output_eager, _, _ = m_eager(query, value, offsets)
        attn_output_eager.sum().backward()
        self.assertTrue(torch.allclose(attn_output_eager, attn_output))
        self.assertTrue(torch.allclose(value_grad, value.grad))

    @dtypes(torch.float32)
    def test_apply_(self, device, dtype):
        nt = random_nt_from_dims(
            [5, None, 10],
            device=device,
            dtype=dtype,
            layout=torch.jagged,
            requires_grad=True,
        )

        def f(x):
            return x * 2

        if device != "cpu":
            with self.assertRaisesRegex(
                TypeError, "apply_ is only implemented on CPU tensors"
            ):
                nt.apply_(f)
            return

        before = nt._values.clone().detach()

        nt.apply_(f)
        expected = f(before)
        self.assertEqual(expected, nt._values)
        # apply_ should swap values in-place without appending to autograd graph
        self.assertIsNone(nt.grad)
        self.assertIsNone(nt._values.grad_fn)

    @dtypes(torch.float64, torch.float32, torch.half)
    def test_jagged_padded_dense_conversion_kernels(self, device, dtype):
        values = torch.randn(10, 5, device=device, dtype=dtype)
        offsets = torch.tensor([0, 1, 3, 8, 10], device=device, dtype=torch.int64)
        max_length = offsets.diff().max().item()
        padding_value = 1.3

        # convert jagged -> padded dense
        padded = torch.ops.aten._jagged_to_padded_dense_forward(
            values, [offsets], [max_length], padding_value
        )

        batch_size = offsets.shape[0] - 1
        expected_padded_shape = (batch_size, max_length, values.shape[-1])
        self.assertEqual(padded.shape, expected_padded_shape)

        # convert padded dense -> jagged
        total_L = values.shape[0]
        output_jagged = torch.ops.aten._padded_dense_to_jagged_forward(
            padded, [offsets], total_L
        )

        # should be equivalent to the original values
        self.assertEqual(values, output_jagged)

        # success case: truncate to max length as needed
        trunc_max_length = max_length - 1
        trunc_padded = torch.ops.aten._jagged_to_padded_dense_forward(
            values, [offsets], [trunc_max_length], padding_value
        )
        self.assertEqual(padded[:, :trunc_max_length, :], trunc_padded)

        # specific to CPU impls
        if device == "cpu":
            # error case: multiple offsets on cpu since CPU kernels don't support more now
            with self.assertRaisesRegex(
                RuntimeError, "only a single jagged dim is supported"
            ):
                torch.ops.aten._jagged_to_padded_dense_forward(
                    values, [offsets, offsets], [max_length, max_length], padding_value
                )

            with self.assertRaisesRegex(
                RuntimeError, "only a single jagged dim is supported"
            ):
                torch.ops.aten._padded_dense_to_jagged_forward(
                    padded, [offsets, offsets], total_L
                )

            # error case: > 1D offsets
            offsets2d = offsets.unsqueeze(-1)
            with self.assertRaisesRegex(RuntimeError, "expected 1D offsets"):
                torch.ops.aten._jagged_to_padded_dense_forward(
                    values, [offsets2d], [max_length], padding_value
                )

            with self.assertRaisesRegex(RuntimeError, "expected 1D offsets"):
                torch.ops.aten._padded_dense_to_jagged_forward(
                    padded, [offsets2d], total_L
                )

            # error case: final offset != total_L
            offsets_wrong = offsets.clone().detach()
            offsets_wrong[-1] = total_L + 1
            with self.assertRaisesRegex(
                RuntimeError, "final offset should match total_L value"
            ):
                torch.ops.aten._padded_dense_to_jagged_forward(
                    padded, [offsets_wrong], total_L
                )

            # error case: 1D padded input
            padded_wrong = padded.flatten().clone().detach()
            with self.assertRaisesRegex(RuntimeError, "expected padded dim >= 2"):
                torch.ops.aten._padded_dense_to_jagged_forward(
                    padded_wrong, [offsets], total_L
                )

            # error case: batch item has length > max length
            # max_length is 5 above; 7 here
            offsets_wrong = torch.tensor(
                [0, 1, 8, 9, 10], device=device, dtype=torch.int64
            )
            with self.assertRaisesRegex(RuntimeError, "found batch item of length"):
                torch.ops.aten._padded_dense_to_jagged_forward(
                    padded, [offsets_wrong], total_L
                )

    @dtypes(torch.float32)
    @skipIfTorchDynamo("Test compiles internally")
    @unittest.skipIf(
        sys.version_info >= (3, 12), "torch.compile is not supported on python 3.12+"
    )
    @unittest.skipIf(IS_WINDOWS, reason="Windows not yet supported for torch.compile")
    @skipCUDAIf(not SM70OrLater, "GPU capability is < SM70")
    @skipCUDAIfRocm
    def test_compile_preserves_metadata_cache(self, device, dtype):
        # shape (B, *, D)
        nt = random_nt_from_dims(
            [4, None, 3, 16],
            device=device,
            dtype=dtype,
            layout=torch.jagged,
            requires_grad=True,
        )

        # expect min / max seqlen to be stored here
        cache = dict(nt._metadata_cache)

        @torch.compile
        def f(nt):
            q = nt.transpose(-3, -2)
            output = F.scaled_dot_product_attention(q, q, q).transpose(-3, -2)
            return output

        output = f(nt)
        output.backward(torch.ones_like(output))
        self.assertEqual(output._metadata_cache, cache)

    @dtypes(torch.float32)
    @skipIfTorchDynamo("Test compiles internally")
    @unittest.skipIf(
        sys.version_info >= (3, 12), "torch.compile is not supported on python 3.12+"
    )
    @unittest.skipIf(IS_WINDOWS, reason="Windows not yet supported for torch.compile")
    @skipCUDAIf(not SM70OrLater, "GPU capability is < SM70")
    @skipCUDAIfRocm
    def test_compile_with_dynamic_max_seq_len(self, device, dtype):
        # shape (B, *, D)
        # max seq len: 18
        nt = torch.nested.nested_tensor(
            [
                torch.randn(2, 5),
                torch.randn(3, 5),
                torch.randn(18, 5),
            ],
            layout=torch.jagged,
        )

        # max seq len: 19
        nt2 = torch.nested.nested_tensor(
            [
                torch.randn(2, 5),
                torch.randn(3, 5),
                torch.randn(19, 5),
            ],
            layout=torch.jagged,
        )

        def f(nt):
            # TODO: Replace with public API when we can use @properties
            return torch.ones_like(nt) * nt._get_max_seqlen()

        for dynamic in [False, True, None]:
            self.assertFalse(_recompiles_for_inputs(f, (nt,), (nt2,), dynamic=dynamic))

    @dtypes(torch.float32)
    @skipIfTorchDynamo("Test compiles internally")
    @unittest.skipIf(
        sys.version_info >= (3, 12), "torch.compile is not supported on python 3.12+"
    )
    @unittest.skipIf(IS_WINDOWS, reason="Windows not yet supported for torch.compile")
    @skipCUDAIf(not SM70OrLater, "GPU capability is < SM70")
    @skipCUDAIfRocm
    def test_compile_with_dynamic_min_seq_len(self, device, dtype):
        # shape (B, *, D)
        # min seq len: 7
        nt = torch.nested.nested_tensor(
            [
                torch.randn(7, 5),
                torch.randn(8, 5),
                torch.randn(9, 5),
            ],
            layout=torch.jagged,
        )

        # min seq len: 8
        nt2 = torch.nested.nested_tensor(
            [
                torch.randn(8, 5),
                torch.randn(9, 5),
                torch.randn(10, 5),
            ],
            layout=torch.jagged,
        )

        def f(nt):
            # TODO: Replace with public API when we can use @properties
            return torch.ones_like(nt) * nt._get_min_seqlen()

        for dynamic in [False, True, None]:
            self.assertFalse(_recompiles_for_inputs(f, (nt,), (nt2,), dynamic=dynamic))

    @dtypes(torch.float32)
    @skipIfTorchDynamo("Test compiles internally")
    @unittest.skipIf(
        sys.version_info >= (3, 12), "torch.compile is not supported on python 3.12+"
    )
    @unittest.skipIf(IS_WINDOWS, reason="Windows not yet supported for torch.compile")
    @skipCUDAIf(not SM70OrLater, "GPU capability is < SM70")
    @skipCUDAIfRocm
    def test_compile_with_propagated_dynamic_max_seq_len(self, device, dtype):
        # shape (B, *, D)
        # max seq len: 18
        nt = torch.nested.nested_tensor(
            [
                torch.randn(2, 5),
                torch.randn(3, 5),
                torch.randn(18, 5),
            ],
            layout=torch.jagged,
        )

        # max seq len: 19
        nt2 = torch.nested.nested_tensor(
            [
                torch.randn(2, 5),
                torch.randn(3, 5),
                torch.randn(19, 5),
            ],
            layout=torch.jagged,
        )

        def f(nt):
            nt2 = nt.sin() + 1
            # TODO: Replace with public API when we can use @properties
            return torch.ones_like(nt2) * nt2._get_max_seqlen()

        ref = f(nt)
        output = torch.compile(f, fullgraph=True, dynamic=False)(nt)
        self.assertEqual(ref, output)

        for dynamic in [False, True, None]:
            self.assertFalse(_recompiles_for_inputs(f, (nt,), (nt2,), dynamic=dynamic))

    @dtypes(torch.float32, torch.double, torch.half)
    def test_unbind_backward(self, device, dtype):
        nt = torch.nested.nested_tensor(
            [
                torch.randn(2, 4, device=device),
                torch.randn(5, 4, device=device),
                torch.randn(3, 4, device=device),
            ],
            layout=torch.jagged,
            requires_grad=True,
        )

        a, b, c = nt.unbind()
        b.sum().backward()

        @torch._dynamo.disable
        def check(nt):
            expected_grad = torch.zeros_like(nt)
            expected_grad.unbind()[1].add_(1.0)
            self.assertEqual(nt.grad, expected_grad)

        check(nt)

<<<<<<< HEAD
    @dtypes(torch.float32, torch.double, torch.half)
    @parametrize("nt_dim", [2, 3, 4])
    @parametrize("requires_grad", [False, True])
    def test_to_padded_tensor(self, device, dtype, nt_dim, requires_grad):
=======
    @dtypes(torch.float32, torch.double, torch.half, torch.bool)
    @parametrize("nt_dim", [2, 3, 4])
    @parametrize("requires_grad", [False, True])
    def test_to_padded_tensor(self, device, dtype, nt_dim, requires_grad):
        if dtype is torch.bool and requires_grad:
            # grads not supported for bool
            return

>>>>>>> 9b2e453e
        if nt_dim == 2:
            post_seq_len_shape = ()
        elif nt_dim == 3:
            post_seq_len_shape = (10,)
        elif nt_dim == 4:
            post_seq_len_shape = (9, 10)

        nt = torch.nested.nested_tensor(
            [
<<<<<<< HEAD
                torch.randn(n, *post_seq_len_shape, device=device, dtype=dtype)
=======
                torch.randint(2, (n, *post_seq_len_shape), device=device, dtype=dtype)
                if dtype is torch.bool
                else torch.randn(n, *post_seq_len_shape, device=device, dtype=dtype)
>>>>>>> 9b2e453e
                for n in range(2, 9)
            ],
            layout=torch.jagged,
            requires_grad=requires_grad,
        )

        PADDING_VAL = 4.2
        expected_padded = nt._values.new_full((7, 8, *post_seq_len_shape), PADDING_VAL)
        for i, component in enumerate(nt.unbind()):
            expected_padded[i, : component.shape[0]].copy_(component)

        padded = nt.to_padded_tensor(PADDING_VAL)
        self.assertEqual(expected_padded, padded)

        # convert padded dense -> NJT
        from torch.nested._internal.nested_tensor import nested_from_padded

        nt2 = nested_from_padded(padded, nt.offsets())
        self.assertEqual(nt, nt2)

<<<<<<< HEAD
        if requires_grad:
=======
        if requires_grad and dtype is not torch.bool:
>>>>>>> 9b2e453e
            # ensure gradients flow through conversions
            nt2.backward(torch.ones_like(nt2))
            self.assertEqual(nt.grad, torch.ones_like(nt))

    # blows up due to test parametrization otherwise
    @torch._dynamo.utils.disable_cache_limit()
    @skipIfTorchDynamo("SDPA test compiles internally")
    @unittest.skipIf(IS_WINDOWS, reason="Windows not yet supported for torch.compile")
    @skipCUDAIf(not SM70OrLater, "GPU capability is < SM70")
    @skipCUDAIfRocm
    @dtypes(torch.float32, torch.double, torch.half)
    @parametrize("nt_dim", [2, 3, 4])
    @parametrize("requires_grad", [False, True])
    def test_to_padded_tensor_compile(self, device, dtype, nt_dim, requires_grad):
<<<<<<< HEAD
=======
        if dtype is torch.bool and requires_grad:
            # grads not supported for bool
            return

>>>>>>> 9b2e453e
        if nt_dim == 2:
            post_seq_len_shape = ()
        elif nt_dim == 3:
            post_seq_len_shape = (10,)
        elif nt_dim == 4:
            post_seq_len_shape = (9, 10)

        nt = torch.nested.nested_tensor(
            [
<<<<<<< HEAD
                torch.randn(n, *post_seq_len_shape, device=device, dtype=dtype)
=======
                torch.randint(2, (n, *post_seq_len_shape), device=device, dtype=dtype)
                if dtype is torch.bool
                else torch.randn(n, *post_seq_len_shape, device=device, dtype=dtype)
>>>>>>> 9b2e453e
                for n in range(2, 9)
            ],
            layout=torch.jagged,
            requires_grad=requires_grad,
        )

        def f(x):
            return x.sin() + 1

        from torch.nested._internal.nested_tensor import nested_from_padded

        @torch.compile(fullgraph=True)
        def g(nt):
            def _g(nt):
                PADDING_VAL = 4.2
                padded = nt.to_padded_tensor(PADDING_VAL)
                padded = f(padded)
                # NB: sum_S must be specified to use the lowering for dense -> jagged
                # and get full fusion
                return nested_from_padded(
                    padded, nt.offsets(), sum_S=nt.values().shape[0]
                )

            # NB: use checkpointing to force fusion
            return torch.utils.checkpoint.checkpoint(_g, nt, use_reentrant=False)

        expected_output = f(nt)
        if requires_grad:
            expected_output.backward(torch.ones_like(expected_output))
            expected_grad = nt.grad.clone().detach()
            nt.grad = None

        from torch._inductor.utils import run_and_get_code

        compiled_output, generated_code = run_and_get_code(g, nt)
        if requires_grad:
            compiled_output.backward(torch.ones_like(compiled_output))
            compiled_grad = nt.grad.clone().detach()
            self.assertEqual(compiled_grad, expected_grad, rtol=1e-3, atol=1e-3)

        self.assertEqual(compiled_output, expected_output, rtol=1e-3, atol=1e-3)

        # === Verify that computation fusion happens. ===
        # Fallback op call -> fusion didn't happen.
        fallback_op_calls_present = any(
            "torch.ops.aten._padded_dense_to_jagged_forward.default("
            in generated_code[i]
            or "torch.ops.aten._jagged_to_padded_dense_forward.default("
            in generated_code[i]
            for i in range(len(generated_code))
        )

        # NB: Fusion isn't supported on CPU.
        self.assertEqual("cuda" in device, not fallback_op_calls_present)

        for i in range(len(generated_code)):
            # Examine buffer construction lines in the generated code to determine
            # whether fusion occurred. If fusion happens, a 3D buffer with shape
            # (B, max_seqlen, D) should never be materialized.
            buffer_constructions = [
                line.strip()
                for line in generated_code[i].split("\n")
                if "empty_strided_cuda(" in line
            ]

            buffer_dims = [
                # buffer dim == number of elements in the tensor size tuple arg
                len(ast.parse(t).body[0].value.args[0].elts)
                for t in buffer_constructions
            ]

            if "cuda" in device:
                self.assertFalse(any(d == 3 for d in buffer_dims))

    @dtypes(torch.float32)
    @skipIfTorchDynamo("Test compiles internally")
    @unittest.skipIf(
        sys.version_info >= (3, 12), "torch.compile is not supported on python 3.12+"
    )
    @unittest.skipIf(IS_WINDOWS, reason="Windows not yet supported for torch.compile")
    @skipCUDAIf(not SM70OrLater, "GPU capability is < SM70")
    @skipCUDAIfRocm
    def test_compile_padded_dense_conversion_preserves_metadata_cache(
        self, device, dtype
    ):
        # shape (B, *, D)
        nt = random_nt_from_dims(
            [4, None, 3, 16],
            device=device,
            dtype=dtype,
            layout=torch.jagged,
            requires_grad=True,
        )

        # expect min / max seqlen to be stored here
        cache = dict(nt._metadata_cache)

        @torch.compile
        def g(nt):
            padded = nt.to_padded_tensor(0.3)
            intermediate = padded.sin() + 1

            from torch.nested._internal.nested_tensor import nested_from_padded

            return nested_from_padded(
                intermediate,
                nt.offsets(),
                min_seqlen=nt._min_seqlen,
                max_seqlen=nt._max_seqlen,
                sum_S=nt.values().shape[0],
            )

        output = g(nt)
        output.backward(torch.ones_like(output))
        self.assertEqual(output._metadata_cache, cache)
<<<<<<< HEAD
=======

    # See https://github.com/pytorch/pytorch/issues/128649
    @xfailIfTorchDynamo
    @dtypes(torch.float32)
    def test_composite_op_in_inference_mode(self, device, dtype):
        # expect view
        nt = random_nt_from_dims(
            [4, None, 48],
            device=device,
            dtype=dtype,
            layout=torch.jagged,
            requires_grad=True,
        )

        with torch.inference_mode():
            output = nt.reshape([4, -1, 3, 16])
            self.assertEqual(output.shape, (4, nt.shape[1], 3, 16))
            self.assertTrue(output._is_view())

        # expect copy
        nt = random_nt_from_dims(
            [4, None, 3, 16],
            device=device,
            dtype=dtype,
            layout=torch.jagged,
            requires_grad=True,
        ).transpose(-1, -2)

        with torch.inference_mode():
            output = nt.reshape([4, -1, 48])
            self.assertEqual(output.shape, (4, nt.shape[1], 48))
            self.assertFalse(output._is_view())

    @dtypes(torch.float32)
    def test_composite_op_with_custom_mode(self, device, dtype):
        from torch.utils._python_dispatch import TorchDispatchMode

        # simple passthrough TorchDispatchMode
        class CustomDispatchMode(TorchDispatchMode):
            def __torch_dispatch__(self, func, types, args=..., kwargs=None):
                return func(*args, **kwargs)

        nt = random_nt_from_dims(
            [4, None, 2, 3],
            device=device,
            dtype=dtype,
            layout=torch.jagged,
            requires_grad=True,
        )
        with CustomDispatchMode():
            res = nt.reshape(4, -1, 6)

        self.assertEqual(res.shape, (4, nt.shape[1], 6))
>>>>>>> 9b2e453e


FORWARD_FAILURES = {
    # === BEGIN NotImplementedError SECTION ===
    # unary
    "nn.functional.celu",
    "nn.functional.elu",
    "nn.functional.hardshrink",
    "nn.functional.hardsigmoid",
    "nn.functional.hardtanh",
    "nn.functional.logsigmoid",
    "nn.functional.mish",
    "nn.functional.relu6",
    "nn.functional.rrelu",
    "nn.functional.selu",
    "nn.functional.softplus",
    "nn.functional.softshrink",
    "nn.functional.threshold",
    "rad2deg",
    # binary
    "__rsub__",
    "complex",
    "floor_divide",
    "polar",
    "rsub",
    # reduction
    "all",
    "amax",
    "amin",
    "any",
    "argmax",
    "argmin",
    "count_nonzero",
    "linalg.vector_norm",
    "nansum",
    "std",
    "std.unbiased",
    "var",
    "var.unbiased",
    # === BEGIN UNSUPPORTED SECTION ===
    # RuntimeError: mean(): not supported for NestedTensor on dim=1
    "mean",
    # ValueError: expects strided tensor (got torch.jagged tensor)
    "masked.amax",
    "masked.amin",
    "masked.argmax",
    "masked.argmin",
    "masked.logsumexp",
    "masked.mean",
    "masked.norm",
    "masked.prod",
    "masked.std",
    "masked.sum",
    "masked.var",
    # === BEGIN BUG SECTION ===
    # Returns a tuple of Tensors so it doesn't work with NJT's unary pointwise logic
    "frexp",
    # Need to adjust sample input func to pass the right thing
    "nn.functional.prelu",
    # TypeError: fill() received an invalid combination of arguments
    # got (NestedTensor), but expected one of:
    # * (Tensor input, Tensor value)
    # * (Tensor input, Number value)
    "fill",
    # RuntimeError: unsupported tensor layout: Jagged
    "jiterator_binary",
    "jiterator_binary_return_by_ref",
    "jiterator_unary",
    # RuntimeError: prod(): keepdim=True must be set for NestedTensor
    "prod",
    # RuntimeError: "jagged_to_padded_dense" not implemented for 'Bool'
    "nanmean",
}

BACKWARD_FAILURES = {
    *FORWARD_FAILURES,
    # TODO: categorize these
    "__rpow__",
    "atanh",
    "cdouble",
    "cfloat",
    "chalf",
    "clamp_max",
    "clamp_min",
    "copysign",
    "float_power",
    "max.binary",
    "maximum",
    "min.binary",
    "minimum",
    "pow",
    "sgn",
    "sinc",
    "special.i1",
    "special.i1e",
    # clone() on a "non-contiguous with holes" NJT allocates a new offsets -> new nested int
    # RuntimeError: Function CloneBackward0 returned an invalid gradient at index 0 -
    # got [3, j29, 5] but expected shape compatible with [3, j28, 5]
    "clone",
    # Calling into torch.ops.aten.size directly
    "masked_select",
    # NotImplementedError: aten._nested_sum_backward.default. Need to fix the backward pass.
    "sum",
}

COMPILE_FORWARD_FAILURES = {
    *FORWARD_FAILURES,
    # clone() on non-contiguous with holes NJTs currently use unbind(), leading to
    # data-dependent error in torch.compile
    "clone",
    # torch._dynamo.exc.Unsupported: data dependent operator: aten._local_scalar_dense.default
    # for inputs where min / max seqlen are not cached
    "sum",
}

COMPARE_TENSOR_COMPONENT_EQUALITY = {
    # masked_select is expected to output a different shape
    "masked_select",
}

COMPARE_TENSOR_COMPONENT_EQUALITY = {
    # masked_select is expected to output a different shape
    "masked_select",
}


def withXFails(failure_list):
    return decorateIf(
        unittest.expectedFailure,
        lambda params: params["op"].full_name in failure_list,
    )


# OpInfo-based NJT tests. These tests utilize an NJT-specific op_db generated from the standard
# op_db. Note that certain tradeoffs were made wrt coverage vs. time spent running tests:
#   * All tests run with dtype=torch.float32 only
class TestNestedTensorOpInfo(NestedTensorTestCase):
    # TODO: move this
    def _gen_grad_outputs(self, out_val):
        if isinstance(out_val, (list, tuple)):
            return tuple(torch.ones_like(c) for c in out_val)
        else:
            return (torch.ones_like(out_val),)

    @withXFails(FORWARD_FAILURES)
    @ops([op for op in njt_op_db if op.supports_njt], allowed_dtypes=(torch.float32,))
    def test_forward(self, device, dtype, op):
        for sample in op.sample_inputs(device=device, dtype=dtype, requires_grad=False):
            # compare to reference, but expect different nested int
            out = op.op(sample.input, *sample.args, **sample.kwargs)
            out_ref = op.ref(op, sample)
            self.assertEqualIgnoringNestedInts(out, out_ref)

    @withXFails(BACKWARD_FAILURES)
    @ops(
        [op for op in njt_op_db if op.supports_njt and op.supports_autograd],
        allowed_dtypes=(torch.float32,),
    )
    def test_backward(self, device, dtype, op):
        for sample in op.sample_inputs(device=device, dtype=dtype, requires_grad=True):
            # compare to reference, but expect different nested int
            out = op.op(sample.input, *sample.args, **sample.kwargs)
            out_ref = op.ref(op, sample)
            self.assertEqualIgnoringNestedInts(out, out_ref)

            inps, _ = tree_flatten((sample.input, sample.args, sample.kwargs))
            g_inps = [
                inp
                for inp in inps
                if isinstance(inp, torch.Tensor) and inp.requires_grad
            ]
            if len(g_inps) > 0:
                grads = torch.autograd.grad(
                    out, inputs=g_inps, grad_outputs=self._gen_grad_outputs(out)
                )

                grads_ref = torch.autograd.grad(
                    out_ref,
                    inputs=g_inps,
                    grad_outputs=self._gen_grad_outputs(out_ref),
                )

                self.assertEqual(grads, grads_ref)

    @withXFails(COMPILE_FORWARD_FAILURES)
    @torch._dynamo.config.patch(capture_dynamic_output_shape_ops=True)
    @ops([op for op in njt_op_db if op.supports_njt], allowed_dtypes=(torch.float32,))
    def test_compile_forward(self, device, dtype, op):
        for sample in op.sample_inputs(device=device, dtype=dtype, requires_grad=False):
            torch.compiler.reset()

            op_fn = op.op

            def f(*args, **kwargs):
                return op_fn(*args, **kwargs)

            compiled_f = torch.compile(
                f, fullgraph=True, backend="aot_eager_decomp_partition"
            )

            out_ref = f(sample.input, *sample.args, **sample.kwargs)
            out_compile = compiled_f(sample.input, *sample.args, **sample.kwargs)

            if op.full_name in COMPARE_TENSOR_COMPONENT_EQUALITY:
                self.assertEqualIgnoringNestedInts(out_compile, out_ref)
            else:
                self.assertEqual(out_compile, out_ref)

    @withXFails(BACKWARD_FAILURES)
    @ops(
        [op for op in njt_op_db if op.supports_njt and op.supports_autograd],
        allowed_dtypes=(torch.float32,),
    )
    @torch._dynamo.config.patch(capture_dynamic_output_shape_ops=True)
    def test_compile_backward(self, device, dtype, op):
        for sample in op.sample_inputs(device=device, dtype=dtype, requires_grad=True):
            torch.compiler.reset()

            op_fn = op.op

            def f(*args, **kwargs):
                return op_fn(*args, **kwargs)

            compiled_f = torch.compile(
                f, fullgraph=True, backend="aot_eager_decomp_partition"
            )

            out_ref = f(sample.input, *sample.args, **sample.kwargs)
            out_compile = compiled_f(sample.input, *sample.args, **sample.kwargs)

            self.assertEqual(out_compile, out_ref)

            inps, _ = tree_flatten((sample.input, sample.args, sample.kwargs))
            g_inps = [
                inp
                for inp in inps
                if isinstance(inp, torch.Tensor) and inp.requires_grad
            ]
            if len(g_inps) > 0:
                grads_compile = torch.autograd.grad(
                    out_compile,
                    inputs=g_inps,
                    grad_outputs=self._gen_grad_outputs(out_compile),
                )

                grads_ref = torch.autograd.grad(
                    out_ref, inputs=g_inps, grad_outputs=self._gen_grad_outputs(out_ref)
                )

                self.assertEqual(grads_compile, grads_ref)


instantiate_parametrized_tests(TestNestedTensor)
instantiate_device_type_tests(TestNestedTensorDeviceType, globals())
instantiate_device_type_tests(TestNestedTensorAutograd, globals())
instantiate_device_type_tests(TestNestedTensorSubclass, globals())
instantiate_device_type_tests(TestNestedTensorOpInfo, globals())

if __name__ == "__main__":
    run_tests()<|MERGE_RESOLUTION|>--- conflicted
+++ resolved
@@ -274,7 +274,6 @@
 def convert_dense_to_nested_tensor(values):
     nt = torch.nested.as_nested_tensor(values, layout=torch.jagged)
     return nt
-<<<<<<< HEAD
 
 
 # Helper function for test_dummy_mha_with_nt
@@ -288,21 +287,6 @@
     return nt
 
 
-=======
-
-
-# Helper function for test_dummy_mha_with_nt
-@torch.fx.wrap
-def convert_jagged_to_nested_tensor(
-    values: torch.Tensor, offsets: torch.Tensor, max_length: int
-) -> torch.Tensor:
-    nt = torch.nested.nested_tensor_from_jagged(
-        values, offsets, lengths=None, min_seqlen=1, max_seqlen=max_length
-    )
-    return nt
-
-
->>>>>>> 9b2e453e
 # Helper function for test_dummy_mha_with_nt
 def convert_nt_to_jagged(nt):
     return nt.values()
@@ -7272,12 +7256,6 @@
 
         check(nt)
 
-<<<<<<< HEAD
-    @dtypes(torch.float32, torch.double, torch.half)
-    @parametrize("nt_dim", [2, 3, 4])
-    @parametrize("requires_grad", [False, True])
-    def test_to_padded_tensor(self, device, dtype, nt_dim, requires_grad):
-=======
     @dtypes(torch.float32, torch.double, torch.half, torch.bool)
     @parametrize("nt_dim", [2, 3, 4])
     @parametrize("requires_grad", [False, True])
@@ -7286,7 +7264,6 @@
             # grads not supported for bool
             return
 
->>>>>>> 9b2e453e
         if nt_dim == 2:
             post_seq_len_shape = ()
         elif nt_dim == 3:
@@ -7296,13 +7273,9 @@
 
         nt = torch.nested.nested_tensor(
             [
-<<<<<<< HEAD
-                torch.randn(n, *post_seq_len_shape, device=device, dtype=dtype)
-=======
                 torch.randint(2, (n, *post_seq_len_shape), device=device, dtype=dtype)
                 if dtype is torch.bool
                 else torch.randn(n, *post_seq_len_shape, device=device, dtype=dtype)
->>>>>>> 9b2e453e
                 for n in range(2, 9)
             ],
             layout=torch.jagged,
@@ -7323,11 +7296,7 @@
         nt2 = nested_from_padded(padded, nt.offsets())
         self.assertEqual(nt, nt2)
 
-<<<<<<< HEAD
-        if requires_grad:
-=======
         if requires_grad and dtype is not torch.bool:
->>>>>>> 9b2e453e
             # ensure gradients flow through conversions
             nt2.backward(torch.ones_like(nt2))
             self.assertEqual(nt.grad, torch.ones_like(nt))
@@ -7342,13 +7311,10 @@
     @parametrize("nt_dim", [2, 3, 4])
     @parametrize("requires_grad", [False, True])
     def test_to_padded_tensor_compile(self, device, dtype, nt_dim, requires_grad):
-<<<<<<< HEAD
-=======
         if dtype is torch.bool and requires_grad:
             # grads not supported for bool
             return
 
->>>>>>> 9b2e453e
         if nt_dim == 2:
             post_seq_len_shape = ()
         elif nt_dim == 3:
@@ -7358,13 +7324,9 @@
 
         nt = torch.nested.nested_tensor(
             [
-<<<<<<< HEAD
-                torch.randn(n, *post_seq_len_shape, device=device, dtype=dtype)
-=======
                 torch.randint(2, (n, *post_seq_len_shape), device=device, dtype=dtype)
                 if dtype is torch.bool
                 else torch.randn(n, *post_seq_len_shape, device=device, dtype=dtype)
->>>>>>> 9b2e453e
                 for n in range(2, 9)
             ],
             layout=torch.jagged,
@@ -7480,8 +7442,6 @@
         output = g(nt)
         output.backward(torch.ones_like(output))
         self.assertEqual(output._metadata_cache, cache)
-<<<<<<< HEAD
-=======
 
     # See https://github.com/pytorch/pytorch/issues/128649
     @xfailIfTorchDynamo
@@ -7535,7 +7495,6 @@
             res = nt.reshape(4, -1, 6)
 
         self.assertEqual(res.shape, (4, nt.shape[1], 6))
->>>>>>> 9b2e453e
 
 
 FORWARD_FAILURES = {
@@ -7646,14 +7605,6 @@
     # clone() on non-contiguous with holes NJTs currently use unbind(), leading to
     # data-dependent error in torch.compile
     "clone",
-    # torch._dynamo.exc.Unsupported: data dependent operator: aten._local_scalar_dense.default
-    # for inputs where min / max seqlen are not cached
-    "sum",
-}
-
-COMPARE_TENSOR_COMPONENT_EQUALITY = {
-    # masked_select is expected to output a different shape
-    "masked_select",
 }
 
 COMPARE_TENSOR_COMPONENT_EQUALITY = {
