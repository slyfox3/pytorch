--- conflicted
+++ resolved
@@ -23,7 +23,11 @@
 from torch.distributed._composable.fsdp._fsdp_param_group import FSDPParamGroup
 from torch.distributed._tensor import init_device_mesh
 from torch.testing import FileCheck
-from torch.testing._internal.common_distributed import at_least_x_gpu, skip_if_lt_x_gpu
+from torch.testing._internal.common_distributed import (
+    at_least_x_gpu,
+    skip_if_lt_x_gpu,
+    sm_is_or_higher_than,
+)
 from torch.testing._internal.common_fsdp import FSDPTest, MLP
 from torch.testing._internal.common_utils import run_tests, skipIfRocm
 from torch.testing._internal.distributed._tensor.common_dtensor import (
@@ -96,14 +100,10 @@
             self.assertTrue(trace_rules_check_count > 0)
 
 
+@unittest.skipIf(not HAS_GPU, "Inductor+gpu needs triton and recent GPU arch")
 class TestFullyShardCompile(FSDPTest):
     fake_pg = not at_least_x_gpu(2)
 
-<<<<<<< HEAD
-    @property
-    def world_size(self) -> int:
-        return 2
-=======
     # This method is an override of the base class.
     # Tests in this class requires bf16 support, so SM arch must be 80 or
     # higher.
@@ -113,7 +113,6 @@
         device = torch.device("cuda", self.rank % torch.cuda.device_count())
         if not sm_is_or_higher_than(device, 8, 0):
             self.skipTest("bf16 requires sm >= 8.0")
->>>>>>> bd7cbddf
 
     def test_dynamo_trace_use_training_state(self):
         torch._dynamo.reset()
@@ -435,6 +434,8 @@
             torch.manual_seed(42)
             losses = []
             for i in range(n_iter):
+                # eager warmup for 1 iteration, so that all FSDP2 lazy-initialization is done in eager
+                torch.compiler.set_stance("force_eager" if i < 1 else "default")
                 inp = input_creation_fn()
                 loss = fwd_bwd_func(inp)
                 losses.append(loss.item())
@@ -445,8 +446,6 @@
         def test_compiled():
             model, optim = model_init_fn()
             fwd_bwd_fn = functools.partial(fwd_bwd, model)
-            # FSDP2 does lazy init using 1st run, so run it once to init using eager mode
-            run_iters(fwd_bwd_fn, optim, n_iter=1)
 
             counters.clear()
             with self._remove_fsdp2_unsharded_param_graph_input_usage_with_optional_checks(
@@ -475,8 +474,6 @@
         def test_eager():
             model, optim = model_init_fn()
             fwd_bwd_fn = functools.partial(fwd_bwd, model)
-            # FSDP2 does lazy init using 1st run, so run it once to init using eager mode
-            run_iters(fwd_bwd_fn, optim, n_iter=1)
 
             res = run_iters(fwd_bwd_fn, optim)
             return res
