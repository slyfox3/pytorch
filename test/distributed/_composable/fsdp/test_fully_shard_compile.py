--- conflicted
+++ resolved
@@ -30,7 +30,7 @@
     ModelArgs,
     Transformer,
 )
-from torch.testing._internal.inductor_utils import HAS_GPU
+from torch.utils._triton import has_triton
 
 
 log = logging.getLogger(__name__)
@@ -48,7 +48,7 @@
 
 
 class TestFullyShardCompileCompute(FSDPTest):
-    @unittest.skipIf(not HAS_GPU, "Inductor+gpu needs triton and recent GPU arch")
+    @unittest.skipIf(not has_triton(), "Inductor+gpu needs triton and recent GPU arch")
     @skip_if_lt_x_gpu(2)
     def test_disable_compiling_hooks(self):
         self.run_subtests(
@@ -529,14 +529,14 @@
         return model_init_fn, input_creation_fn
 
     @skipIfRocm
-    @unittest.skipIf(not HAS_GPU, "Inductor+gpu needs triton and recent GPU arch")
+    @unittest.skipIf(not has_triton(), "Inductor+gpu needs triton and recent GPU arch")
     def test_simple_mlp_fullgraph_backend_aot_eager(self):
         self._test_traceable_fsdp(
             *self._create_simple_mlp_factory_fns(), "aot_eager", fullgraph=True
         )
 
     @skipIfRocm
-    @unittest.skipIf(not HAS_GPU, "Inductor+gpu needs triton and recent GPU arch")
+    @unittest.skipIf(not has_triton(), "Inductor+gpu needs triton and recent GPU arch")
     def test_simple_mlp_fullgraph_backend_aot_eager_decomp_partition(self):
         self._test_traceable_fsdp(
             *self._create_simple_mlp_factory_fns(),
@@ -545,7 +545,7 @@
         )
 
     @skipIfRocm
-    @unittest.skipIf(not HAS_GPU, "Inductor+gpu needs triton and recent GPU arch")
+    @unittest.skipIf(not has_triton(), "Inductor+gpu needs triton and recent GPU arch")
     def test_simple_mlp_fullgraph_backend_inductor(self):
         self._test_traceable_fsdp(
             *self._create_simple_mlp_factory_fns(), "inductor", fullgraph=True
@@ -613,7 +613,7 @@
         return model_init_fn, input_creation_fn
 
     @skipIfRocm
-    @unittest.skipIf(not HAS_GPU, "Inductor+gpu needs triton and recent GPU arch")
+    @unittest.skipIf(not has_triton(), "Inductor+gpu needs triton and recent GPU arch")
     def test_nested_fully_shard_backend_aot_eager(self):
         for fullgraph in [True, False]:
             self._test_traceable_fsdp(
@@ -623,7 +623,7 @@
             )
 
     @skipIfRocm
-    @unittest.skipIf(not HAS_GPU, "Inductor+gpu needs triton and recent GPU arch")
+    @unittest.skipIf(not has_triton(), "Inductor+gpu needs triton and recent GPU arch")
     def test_nested_fully_shard_backend_aot_eager_decomp_partition(self):
         for fullgraph in [True, False]:
             self._test_traceable_fsdp(
@@ -633,15 +633,9 @@
             )
 
     @skipIfRocm
-<<<<<<< HEAD
-    @unittest.skipIf(not HAS_GPU, "Inductor+gpu needs triton and recent GPU arch")
-    def test_nested_fully_shard_backend_inductor(self):
-        for fullgraph in [True, False]:
-=======
     @unittest.skipIf(not has_triton(), "Inductor+gpu needs triton and recent GPU arch")
     def test_nested_fully_shard_backend_inductor_fullgraph_True(self):
         for fullgraph in [True]:
->>>>>>> 884ecbc6
             with self._reinplace_all_gather_with_optional_checks(
                 fullgraph
             ), self._maybe_run_decide_global_ordering_of_comms_with_checks(
@@ -812,7 +806,7 @@
             return contextlib.nullcontext()
 
     @skipIfRocm
-    @unittest.skipIf(not HAS_GPU, "Inductor+gpu needs triton and recent GPU arch")
+    @unittest.skipIf(not has_triton(), "Inductor+gpu needs triton and recent GPU arch")
     def test_transformer_backend_aot_eager(self):
         for fullgraph, all_requires_grad in itertools.product(
             [True, False], [True, False]
@@ -829,7 +823,7 @@
                 )
 
     @skipIfRocm
-    @unittest.skipIf(not HAS_GPU, "Inductor+gpu needs triton and recent GPU arch")
+    @unittest.skipIf(not has_triton(), "Inductor+gpu needs triton and recent GPU arch")
     # TODO: native_dropout has worse accuracy after decomp, need to figure out why
     @torch._inductor.config.patch(fallback_random=True)
     def test_transformer_backend_aot_eager_decomp_partition(self):
@@ -846,7 +840,7 @@
                 )
 
     @skipIfRocm
-    @unittest.skipIf(not HAS_GPU, "Inductor+gpu needs triton and recent GPU arch")
+    @unittest.skipIf(not has_triton(), "Inductor+gpu needs triton and recent GPU arch")
     # TODO: native_dropout causes CUDA IMA error, need to figure out why
     @torch._inductor.config.patch(fallback_random=True)
     def test_transformer_backend_inductor_fullgraph_True(self):
