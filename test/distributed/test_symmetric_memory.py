# Owner(s): ["module: c10d"]

import os

import torch
import torch.distributed as dist
from torch._C._autograd import DeviceType
from torch._C._distributed_c10d import _SymmetricMemory
from torch.distributed._functional_collectives import all_gather_tensor
from torch.distributed._symmetric_memory import (
    _fused_all_gather_matmul_fallback,
    _fused_all_gather_scaled_matmul_fallback,
    _fused_matmul_reduce_scatter_fallback,
    _fused_scaled_matmul_reduce_scatter_fallback,
    enable_symm_mem_for_group,
    restride_A_for_fused_matmul_reduce_scatter,
    restride_A_shard_for_fused_all_gather_matmul,
)
from torch.testing._internal.common_distributed import (
    MultiProcessTestCase,
    skip_if_lt_x_gpu,
)
from torch.testing._internal.common_utils import (
    instantiate_parametrized_tests,
    parametrize,
    run_tests,
    skip_but_pass_in_sandcastle_if,
    skipIfRocm,
)


def requires_cuda_p2p_access():
    cuda_p2p_access_available = (
        torch.cuda.is_available()
        and torch.cuda.get_device_capability() >= (8, 0)
        and torch.cuda.device_count() >= 2
    )
    num_devices = torch.cuda.device_count()
    for i in range(num_devices - 1):
        for j in range(i + 1, num_devices):
            if not torch.cuda.can_device_access_peer(i, j):
                cuda_p2p_access_available = False
                break
        if not cuda_p2p_access_available:
            break

    return skip_but_pass_in_sandcastle_if(
        not cuda_p2p_access_available,
        "cuda p2p access is not available",
    )


def requires_multicast_support():
    has_multicast_support = (
        torch.cuda.is_available()
        and _SymmetricMemory.has_multicast_support(DeviceType.CUDA, 0)
    )
    return skip_but_pass_in_sandcastle_if(
        not has_multicast_support,
        "multicast support is not available",
    )


@instantiate_parametrized_tests
@requires_cuda_p2p_access()
class SymmetricMemoryTest(MultiProcessTestCase):
    def setUp(self) -> None:
        super().setUp()
        self._spawn_processes()

    @property
    def world_size(self) -> int:
        return 2

    @property
    def device(self) -> torch.device:
        return torch.device(f"cuda:{self.rank}")

    def _init_process(self):
        torch.cuda.set_device(self.device)
        store = dist.FileStore(self.file_name, self.world_size)
        dist.init_process_group(
            backend="nccl",
            world_size=self.world_size,
            rank=self.rank,
            store=store,
        )
        enable_symm_mem_for_group(dist.group.WORLD.group_name)
        torch.manual_seed(42 + self.rank)

    def _get_test_alloc_args(self):
        shape = (64, 64)
        stride = (64, 1)
        dtype = torch.float32
        device = self.device
        group_name = "0"
        return (shape, stride, dtype, device, group_name)

    def _verify_symmetric_memory(self, symm_mem):
        self.assertEqual(symm_mem.world_size, 2)

<<<<<<< HEAD
        buf = symm_mem.get_buffer(0, (symm_mem.buffer_size // 4,), torch.float32)
=======
        buf = symm_mem.get_buffer(0, (64, 64), torch.float32)
        self.assertEqual(buf.storage_offset(), 0)
        self.assertEqual(buf.storage().size(), 64 * 64)

>>>>>>> 801bd1da
        if symm_mem.rank == 0:
            symm_mem.wait_signal(src_rank=1)
            self.assertTrue(buf.eq(42).all())
        else:
            buf.fill_(42)
            symm_mem.put_signal(dst_rank=0)

        symm_mem.barrier()

        if symm_mem.rank == 0:
            symm_mem.barrier()
            self.assertTrue(buf.eq(43).all())
        else:
            buf.fill_(43)
            symm_mem.barrier()

        symm_mem.barrier()

    @skipIfRocm
    @skip_if_lt_x_gpu(2)
    def test_cuda_nvlink_connectivity_detection(self) -> None:
        from torch._C._distributed_c10d import _detect_dma_connectivity

        connectivity = _detect_dma_connectivity(DeviceType.CUDA, "nvlink")
        self.assertEqual(connectivity.device_type, DeviceType.CUDA)
        self.assertEqual(connectivity.connection_type, "nvlink")
        self.assertEqual(len(connectivity.matrix), torch.cuda.device_count())
        for row in connectivity.matrix:
            self.assertEqual(len(row), torch.cuda.device_count())

    @skipIfRocm
    @skip_if_lt_x_gpu(2)
    def test_empty_strided_p2p(self) -> None:
        self._init_process()

        alloc_args = self._get_test_alloc_args()

        t = torch.empty((64, 64), device=self.device)
        self.assertIsNone(_SymmetricMemory.rendezvous(t))

        t = _SymmetricMemory.empty_strided_p2p(*alloc_args)
        symm_mem = _SymmetricMemory.rendezvous(t)

        del t
        self._verify_symmetric_memory(symm_mem)
        dist.destroy_process_group()

    @skipIfRocm
    @skip_if_lt_x_gpu(2)
    def test_empty_strided_p2p_persistent(self) -> None:
        self._init_process()

        alloc_args = self._get_test_alloc_args()

        t = _SymmetricMemory.empty_strided_p2p(*alloc_args, alloc_id=42)
        data_ptr = t.data_ptr()

        # Verify that persistent allocation would fail if there's an active
        # allocation with the same alloc_id.
        with self.assertRaises(RuntimeError):
            _SymmetricMemory.empty_strided_p2p(*alloc_args, alloc_id=42)

        # Verify that persistent allocation would succeed in lieu of activate
        # allocations with the same alloc_id, and the returned tensor would
        # have the same data pointer.
        del t
        t = _SymmetricMemory.empty_strided_p2p(*alloc_args, alloc_id=42)
        self.assertEqual(t.data_ptr(), data_ptr)

        # Verify that get_symmetric_memory would fail if called before
        # rendezvous.
        with self.assertRaises(RuntimeError):
            _SymmetricMemory.get_symmetric_memory(t)

        symm_mem_0 = _SymmetricMemory.rendezvous(t)
        symm_mem_1 = _SymmetricMemory.get_symmetric_memory(t)
        self.assertEqual(id(symm_mem_0), id(symm_mem_1))

        self._verify_symmetric_memory(symm_mem_0)
        dist.destroy_process_group()

    @skipIfRocm
    @skip_if_lt_x_gpu(2)
    def test_barrier_timeout(self) -> None:
        self._init_process()

        alloc_args = self._get_test_alloc_args()

        t = _SymmetricMemory.empty_strided_p2p(*alloc_args)
        symm_mem = _SymmetricMemory.rendezvous(t)

        if self.rank == 0:
            with self.assertRaises(RuntimeError):
                symm_mem.barrier(timeout_ms=1000)
                torch.cuda.synchronize()
        else:
            torch.cuda.synchronize()

        # The device-side timeout triggers a __trap() that causes all
        # subsequent host/device interactions to result in an "unspecified
        # launch failure." Using os._exit(0) to abort the test, as it's
        # impossible to terminate the process in this state.
        os._exit(0)

    @skipIfRocm
    @skip_if_lt_x_gpu(2)
    def test_put_signal_timeout(self) -> None:
        self._init_process()

        alloc_args = self._get_test_alloc_args()

        t = _SymmetricMemory.empty_strided_p2p(*alloc_args)
        symm_mem = _SymmetricMemory.rendezvous(t)

        if self.rank == 0:
            with self.assertRaises(RuntimeError):
                # First, put a signal into rank 1's signal pad. Since rank 1
                # doesn't wait on this signal, the subsequent put will timeout.
                symm_mem.put_signal(dst_rank=1)
                symm_mem.put_signal(dst_rank=1, timeout_ms=1000)
                torch.cuda.synchronize()
        else:
            torch.cuda.synchronize()

        # The device-side timeout triggers a __trap() that causes all
        # subsequent host/device interactions to result in an "unspecified
        # launch failure." Using os._exit(0) to abort the test, as it's
        # impossible to terminate the process in this state.
        os._exit(0)

    @skipIfRocm
    @skip_if_lt_x_gpu(2)
    def test_wait_signal_timeout(self) -> None:
        self._init_process()

        alloc_args = self._get_test_alloc_args()

        t = _SymmetricMemory.empty_strided_p2p(*alloc_args)
        symm_mem = _SymmetricMemory.rendezvous(t)

        if self.rank == 0:
            with self.assertRaises(RuntimeError):
                symm_mem.wait_signal(src_rank=1, timeout_ms=1000)
                torch.cuda.synchronize()
        else:
            torch.cuda.synchronize()

        # The device-side timeout triggers a __trap() that causes all
        # subsequent host/device interactions to result in an "unspecified
        # launch failure." Using os._exit(0) to abort the test, as it's
        # impossible to terminate the process in this state.
        os._exit(0)

    @skipIfRocm
    @skip_if_lt_x_gpu(2)
    @parametrize("gather_dim", [0, 1])
    def test_fused_all_gather_matmul(self, gather_dim: int) -> None:
        self._init_process()

        BATCH = 8
        M = 64
        N = 16
        K = 32
        group = dist.group.WORLD
        rank = self.rank
        world_size = self.world_size

        torch.manual_seed(42 + rank)
        A_shard = torch.rand(BATCH, M // self.world_size, K, device="cuda")
        Bs = [torch.rand(K, N, device="cuda") for _ in range(3)]

        ag_output_0, mm_outputs_0 = _fused_all_gather_matmul_fallback(
            A_shard, Bs, gather_dim=gather_dim, group_name=group.group_name
        )
        ag_output_1, mm_outputs_1 = torch.ops.symm_mem.fused_all_gather_matmul(
            A_shard, Bs, gather_dim=gather_dim, group_name=group.group_name
        )

        assert torch.allclose(ag_output_0, ag_output_1)
        assert ag_output_0.stride() == ag_output_1.stride()
        for mm_output_0, mm_output_1 in zip(mm_outputs_0, mm_outputs_1):
            assert torch.allclose(mm_output_0, mm_output_1)
            assert mm_output_0.stride(), mm_output_1.stride()

        dist.destroy_process_group()

    @skipIfRocm
    @skip_if_lt_x_gpu(2)
    @parametrize("gather_dim", [0, 1])
    def test_fused_all_gather_scaled_matmul(self, gather_dim: int) -> None:
        self._init_process()

        BATCH = 8
        M = 64
        N = 16
        K = 32
        group = dist.group.WORLD
        rank = self.rank
        world_size = self.world_size

        torch.manual_seed(42 + rank)
        A_shard = torch.rand(BATCH, M // self.world_size, K, device="cuda").to(
            torch.float8_e4m3fn
        )
        A_scale = torch.tensor(0.1, device="cuda")
        Bs = [
            torch.rand(N, K, device="cuda").to(torch.float8_e4m3fn).T for _ in range(3)
        ]
        B_scales = [torch.tensor(0.1, device="cuda") for _ in range(3)]
        out_dtypes = [None, torch.bfloat16, torch.float32]

        ag_output_0, mm_outputs_0 = _fused_all_gather_scaled_matmul_fallback(
            A_shard,
            Bs,
            A_scale,
            B_scales,
            gather_dim=gather_dim,
            group_name=group.group_name,
            biases=[None] * len(Bs),
            result_scales=[None] * len(Bs),
            out_dtypes=out_dtypes,
            use_fast_accum=[None] * len(Bs),
        )
        ag_output_1, mm_outputs_1 = torch.ops.symm_mem.fused_all_gather_scaled_matmul(
            A_shard,
            Bs,
            A_scale,
            B_scales,
            gather_dim=gather_dim,
            group_name=group.group_name,
            biases=[None] * len(Bs),
            result_scales=[None] * len(Bs),
            out_dtypes=out_dtypes,
            use_fast_accum=[None] * len(Bs),
        )

        self.assertTrue(
            torch.allclose(
                ag_output_0.to(torch.float32),
                ag_output_1.to(torch.float32),
            )
        )
        self.assertEqual(ag_output_0.stride(), ag_output_1.stride())
        for mm_output_0, mm_output_1 in zip(mm_outputs_0, mm_outputs_1):
            self.assertTrue(
                torch.allclose(
                    mm_output_0.to(torch.float32), mm_output_1.to(torch.float32)
                )
            )
            self.assertEqual(mm_output_0.stride(), mm_output_1.stride())
            self.assertEqual(mm_output_0.dtype, mm_output_1.dtype)

        dist.destroy_process_group()

    @skipIfRocm
    @skip_if_lt_x_gpu(2)
    @parametrize("scatter_dim", [0, 1])
    def test_fused_matmul_reduce_scatter(self, scatter_dim: int) -> None:
        self._init_process()

        BATCH = 8
        M = 64
        N = 16
        K = 32
        group = dist.group.WORLD
        rank = self.rank
        world_size = self.world_size

        torch.manual_seed(42 + rank)
        A = torch.rand(BATCH, M, K, device="cuda")
        B = torch.rand(K, N, device="cuda")

        output_0 = _fused_matmul_reduce_scatter_fallback(
            A, B, "avg", scatter_dim=scatter_dim, group_name=group.group_name
        )
        output_1 = torch.ops.symm_mem.fused_matmul_reduce_scatter(
            A, B, "avg", scatter_dim=scatter_dim, group_name=group.group_name
        )

        assert torch.allclose(output_0, output_1)
        assert output_0.stride() == output_1.stride()

        dist.destroy_process_group()

    @skipIfRocm
    @skip_if_lt_x_gpu(2)
    @parametrize("scatter_dim", [0, 1])
    def test_fused_scaled_matmul_reduce_scatter(self, scatter_dim: int) -> None:
        self._init_process()

        BATCH = 8
        M = 64
        N = 16
        K = 32
        group = dist.group.WORLD
        rank = self.rank
        world_size = self.world_size

        torch.manual_seed(42 + rank)
        A = torch.rand(BATCH, M, K, device="cuda").to(torch.float8_e4m3fn)
        A_scale = torch.tensor(0.1, device="cuda")
        B = torch.rand(N, K, device="cuda").to(torch.float8_e4m3fn).T
        B_scale = torch.tensor(0.1, device="cuda")

        output_0 = _fused_scaled_matmul_reduce_scatter_fallback(
            A,
            B,
            A_scale,
            B_scale,
            "avg",
            scatter_dim,
            group.group_name,
            out_dtype=torch.bfloat16,
        )
        output_1 = torch.ops.symm_mem.fused_scaled_matmul_reduce_scatter(
            A,
            B,
            A_scale,
            B_scale,
            "avg",
            scatter_dim,
            group.group_name,
            out_dtype=torch.bfloat16,
        )

        assert torch.allclose(output_0, output_1)
        assert output_0.stride() == output_1.stride()

        dist.destroy_process_group()

    @skipIfRocm
    @parametrize("dim", [0, 1, 2])
    def test_optimal_layout(self, dim: int) -> None:
        t = torch.rand(8, 64, 32, 16)

        x = restride_A_shard_for_fused_all_gather_matmul(t, dim)
        self.assertTrue(x.movedim(dim, 0).is_contiguous())
        self.assertTrue(torch.allclose(x, t))

        x = restride_A_for_fused_matmul_reduce_scatter(t, dim)
        self.assertTrue(x.movedim(dim, 0).is_contiguous())
        self.assertTrue(torch.allclose(x, t))

    @skipIfRocm
    @skip_if_lt_x_gpu(2)
    @parametrize("symm_mem_input", [True, False])
    def test_low_contention_all_gather(self, symm_mem_input: bool) -> None:
        self._init_process()

        if symm_mem_input:
            t = _SymmetricMemory.empty_strided_p2p(
                size=(64, 64),
                stride=(64, 1),
                dtype=torch.float32,
                device=self.device,
                group_name="0",
            ).fill_(self.rank)
        else:
            t = torch.full((64, 64), self.rank, dtype=torch.float32, device=self.device)

        res = torch.ops.symm_mem._low_contention_all_gather(t, "0")
        res = torch.ops._c10d_functional.wait_tensor(res)
        self.assertEqual(res.shape, (64 * self.world_size, 64))

        chunks = res.chunk(self.world_size)
        for r in range(self.world_size):
            self.assertTrue(chunks[r].eq(r).all())

        dist.destroy_process_group()

    @skipIfRocm
    @skip_if_lt_x_gpu(2)
    @parametrize("reduce_op", ["sum", "avg"])
    @parametrize("symm_mem_input", [True, False])
    def test_low_contention_reduce_scatter(
        self, reduce_op: str, symm_mem_input: bool
    ) -> None:
        self._init_process()

        if symm_mem_input:
            t = _SymmetricMemory.empty_strided_p2p(
                size=(64, 64),
                stride=(64, 1),
                dtype=torch.float32,
                device=self.device,
                group_name="0",
            )
        else:
            t = torch.empty((64, 64), dtype=torch.float32, device=self.device)

        chunks = t.chunk(self.world_size)
        for r in range(self.world_size):
            chunks[r].fill_(r)

        res = torch.ops.symm_mem._low_contention_reduce_scatter(t, reduce_op, "0")
        res = torch.ops._c10d_functional.wait_tensor(res)
        self.assertEqual(res.shape, (64 // self.world_size, 64))

        if reduce_op == "sum":
            expect = self.rank * self.world_size
        elif reduce_op == "avg":
            expect = self.rank
        else:
            raise AssertionError(f"Unexpected reduce_op: {reduce_op}")
        self.assertTrue(res.eq(expect).all())

        dist.destroy_process_group()

    @skipIfRocm
    @skip_if_lt_x_gpu(2)
    def test_stream_write_value(self):
        self._init_process()
        group_name = dist.group.WORLD.group_name

        t = _SymmetricMemory.empty_strided_p2p(
            size=(64,),
            stride=(1,),
            dtype=torch.float32,
            device=self.device,
            group_name=group_name,
        ).fill_(self.rank + 42)
        symm_mem = _SymmetricMemory.rendezvous(t)

        tensor = torch.zeros(4, dtype=torch.uint32, device=self.device)
        expect = torch.tril(torch.ones(4, 4, device=self.device)).to(torch.uint32)

        for i in range(4):
            symm_mem.stream_write_value32(
                int(tensor.data_ptr()) + i * tensor.element_size(), 1
            )
            torch.testing.assert_close(tensor, expect[i])


@instantiate_parametrized_tests
@requires_cuda_p2p_access()
class SymmMemAllReduceTest(MultiProcessTestCase):
    def setUp(self) -> None:
        super().setUp()
        self._spawn_processes()

    @property
    def world_size(self) -> int:
        # world_size > 2 is needed to verify accumulation order
        return 4

    @property
    def device(self) -> torch.device:
        return torch.device(f"cuda:{self.rank}")

    def _init_process(self):
        torch.cuda.set_device(self.device)
        store = dist.FileStore(self.file_name, self.world_size)
        dist.init_process_group(
            backend="nccl",
            world_size=self.world_size,
            rank=self.rank,
            store=store,
        )
        enable_symm_mem_for_group(dist.group.WORLD.group_name)
        torch.manual_seed(42 + self.rank)

    @skip_if_lt_x_gpu(4)
    @requires_multicast_support()
    @parametrize("dtype", [torch.float, torch.bfloat16])
    @parametrize("align_bytes", [4, 8, 16])
    @parametrize("size_bytes", [4, 8192, 8196])
    def test_multimem_all_reduce(
        self, dtype: torch.dtype, size_bytes: int, align_bytes: int
    ) -> None:
        self._init_process()
        group_name = dist.group.WORLD.group_name

        t = _SymmetricMemory.empty_strided_p2p(
            size=(16384,),
            stride=(1,),
            dtype=dtype,
            device=self.device,
            group_name=group_name,
        ).fill_(0)

        self.assertTrue(t.data_ptr() % 16 == 0)
        self.assertTrue(align_bytes % t.element_size() == 0)
        self.assertTrue(size_bytes % t.element_size() == 0)

        shift = align_bytes // t.element_size()
        numel = size_bytes // t.element_size()
        res = t[shift : shift + numel]
        res.normal_()
        inp = res.clone()

        torch.ops.symm_mem.multimem_all_reduce_(res, "sum", group_name)

        # Head and tail should not be written
        self.assertTrue(t[:shift].eq(0).all().item())
        self.assertTrue(t[shift + numel :].eq(0).all().item())
        self._verify_all_reduce_result(inp, res)

        dist.destroy_process_group()

    @skip_if_lt_x_gpu(4)
    @requires_multicast_support()
    @parametrize("dtype", [torch.float, torch.bfloat16])
    @parametrize("align_bytes", [4, 8, 16])
    @parametrize("size_bytes", [4, 8192, 8196])
    def test_multimem_one_shot_all_reduce(
        self, dtype: torch.dtype, size_bytes: int, align_bytes: int
    ) -> None:
        self._init_process()
        group_name = dist.group.WORLD.group_name

        inp = _SymmetricMemory.empty_strided_p2p(
            size=(size_bytes,),
            stride=(1,),
            dtype=dtype,
            device=self.device,
            group_name=group_name,
        ).normal_()

        res = torch.ops.symm_mem.multimem_one_shot_all_reduce(inp, "sum", group_name)

        gathered_inps = all_gather_tensor(inp, 0, "0").view(self.world_size, -1)
        # Only verify that the results are close to the sum of inputs across
        # ranks (see Note [multimem_one_shot_all_reduce]).
        torch.testing.assert_close(
            gathered_inps.sum(dim=0), res, rtol=1e-03, atol=1e-05
        )

        dist.destroy_process_group()

    @skip_if_lt_x_gpu(4)
    @parametrize("dtype", [torch.float, torch.bfloat16])
    @parametrize("align_bytes", [4, 8, 16])
    @parametrize("size_bytes", [4, 8192, 8196])
    def test_one_shot_all_reduce(
        self, dtype: torch.dtype, size_bytes: int, align_bytes: int
    ) -> None:
        self._init_process()
        group_name = dist.group.WORLD.group_name

        inp = _SymmetricMemory.empty_strided_p2p(
            size=(size_bytes,),
            stride=(1,),
            dtype=dtype,
            device=self.device,
            group_name=group_name,
        ).normal_()

        res = torch.ops.symm_mem.one_shot_all_reduce(inp, "sum", group_name)
        self._verify_all_reduce_result(inp, res)

        dist.destroy_process_group()

    @skip_if_lt_x_gpu(4)
    @parametrize("dtype", [torch.float, torch.bfloat16])
    @parametrize("align_bytes", [4, 8, 16])
    @parametrize("size_bytes", [4, 8192, 8196])
    def test_two_shot_all_reduce(
        self, dtype: torch.dtype, size_bytes: int, align_bytes: int
    ) -> None:
        self._init_process()
        group_name = dist.group.WORLD.group_name

        t = _SymmetricMemory.empty_strided_p2p(
            size=(16384,),
            stride=(1,),
            dtype=dtype,
            device=self.device,
            group_name=group_name,
        ).fill_(0)

        self.assertTrue(t.data_ptr() % 16 == 0)
        self.assertTrue(align_bytes % t.element_size() == 0)
        self.assertTrue(size_bytes % t.element_size() == 0)

        shift = align_bytes // t.element_size()
        numel = size_bytes // t.element_size()
        res = t[shift : shift + numel]
        res.normal_()
        inp = res.clone()

        torch.ops.symm_mem.two_shot_all_reduce_(res, "sum", group_name)

        # Head and tail should not be written
        self.assertTrue(t[:shift].eq(0).all().item())
        self.assertTrue(t[shift + numel :].eq(0).all().item())
        self._verify_all_reduce_result(inp, res)

        dist.destroy_process_group()

    def _verify_all_reduce_result(self, inp, res):
        gathered_res = all_gather_tensor(res, 0, "0").view(self.world_size, -1)
        # Verify that the results across ranks are identical
        self.assertEqual(
            (gathered_res == gathered_res[0, :]).all(dim=0).sum(), inp.numel()
        )

        # Verify that the result are close to the sum of inputs across ranks
        gathered_inps = all_gather_tensor(inp, 0, "0").view(self.world_size, -1)
        torch.testing.assert_close(
            gathered_inps.sum(dim=0), res, rtol=1e-01, atol=1e-01
        )


if __name__ == "__main__":
    run_tests()<|MERGE_RESOLUTION|>--- conflicted
+++ resolved
@@ -99,14 +99,10 @@
     def _verify_symmetric_memory(self, symm_mem):
         self.assertEqual(symm_mem.world_size, 2)
 
-<<<<<<< HEAD
         buf = symm_mem.get_buffer(0, (symm_mem.buffer_size // 4,), torch.float32)
-=======
-        buf = symm_mem.get_buffer(0, (64, 64), torch.float32)
         self.assertEqual(buf.storage_offset(), 0)
-        self.assertEqual(buf.storage().size(), 64 * 64)
-
->>>>>>> 801bd1da
+        self.assertEqual(buf.storage().size(), symm_mem.buffer_size // 4)
+
         if symm_mem.rank == 0:
             symm_mem.wait_signal(src_rank=1)
             self.assertTrue(buf.eq(42).all())
