--- conflicted
+++ resolved
@@ -61,21 +61,13 @@
 check_model = test_torchinductor.check_model
 
 requires_vectorization = unittest.skipUnless(
-<<<<<<< HEAD
-    codecache.valid_vec_isa_list() and os.getenv("ATEN_CPU_CAPABILITY") != "default",
+    cpu_vec_isa.valid_vec_isa_list() and os.getenv("ATEN_CPU_CAPABILITY") != "default",
     "Does not support vectorization",
-=======
-    cpu_vec_isa.valid_vec_isa_list(), "Does not support vectorization"
->>>>>>> 70405310
 )
 
 
 def check_metrics_vec_kernel_count(num_expected_vec_kernels):
-<<<<<<< HEAD
-    if codecache.valid_vec_isa_list() and os.getenv("ATEN_CPU_CAPABILITY") != "default":
-=======
-    if cpu_vec_isa.valid_vec_isa_list():
->>>>>>> 70405310
+    if cpu_vec_isa.valid_vec_isa_list() and os.getenv("ATEN_CPU_CAPABILITY") != "default":
         assert metrics.generated_cpp_vec_kernel_count == num_expected_vec_kernels
 
 
@@ -1596,33 +1588,33 @@
             metrics.reset()
             self.common(fn, (value,))
 
+
     @unittest.skipIf(IS_FBCODE, "Not yet runnable in fbcode")
     @unittest.skipIf(
-<<<<<<< HEAD
-        not codecache.valid_vec_isa_list()
-        or "avx2" in [str(vec_isa) for vec_isa in codecache.valid_vec_isa_list()],
-        "Does not support vectorization or not s390x/neon machine",
+        not cpu_vec_isa.valid_vec_isa_list()
+        or "avx2" in [str(vec_isa) for vec_isa in cpu_vec_isa.valid_vec_isa_list()],
+        "Does not support vectorization or not s390x/aarch64/ppc64le machine",
     )
     @patch("torch.cuda.is_available", lambda: False)
-    def test_auto_zvec_neon_simd(self):
-        vec_zvec_neon = codecache.valid_vec_isa_list()[0]
-        self.assertTrue(vec_zvec_neon.bit_width() == 256)
+    def test_auto_zvec_neon_vsx_simd(self):
+        vec_zvec_neon_vsx = cpu_vec_isa.valid_vec_isa_list()[0]
+        self.assertTrue(vec_zvec_neon_vsx.bit_width() == 256)
 
         with config.patch({"cpp.simdlen": 0}):
-            isa = codecache.pick_vec_isa()
+            isa = cpu_vec_isa.pick_vec_isa()
             self.assertFalse(isa)
 
         with config.patch({"cpp.simdlen": 1}):
-            isa = codecache.pick_vec_isa()
+            isa = cpu_vec_isa.pick_vec_isa()
             self.assertFalse(isa)
 
         with config.patch({"cpp.simdlen": 257}):
-            isa = codecache.pick_vec_isa()
+            isa = cpu_vec_isa.pick_vec_isa()
             self.assertFalse(isa)
 
         with config.patch({"cpp.simdlen": 256}):
-            isa = codecache.pick_vec_isa()
-            self.assertTrue(isa == vec_zvec_neon)
+            isa = cpu_vec_isa.pick_vec_isa()
+            self.assertTrue(isa == vec_zvec_neon_vsx)
 
         pre_var = os.getenv("ATEN_CPU_CAPABILITY")
         if pre_var:
@@ -1630,44 +1622,49 @@
 
         try:
             with config.patch({"cpp.simdlen": None}):
-                isa = codecache.pick_vec_isa()
-                self.assertTrue(isa == vec_zvec_neon)
+                isa = cpu_vec_isa.pick_vec_isa()
+                self.assertTrue(isa == vec_zvec_neon_vsx)
 
             with config.patch({"cpp.simdlen": None}):
                 os.environ["ATEN_CPU_CAPABILITY"] = "avx2"
-                isa = codecache.pick_vec_isa()
-                self.assertTrue(isa == vec_zvec_neon)
+                isa = cpu_vec_isa.pick_vec_isa()
+                self.assertTrue(isa == vec_zvec_neon_vsx)
 
             with config.patch({"cpp.simdlen": None}):
                 os.environ["ATEN_CPU_CAPABILITY"] = "avx512"
-                isa = codecache.pick_vec_isa()
-                self.assertTrue(isa == vec_zvec_neon)
+                isa = cpu_vec_isa.pick_vec_isa()
+                self.assertTrue(isa == vec_zvec_neon_vsx)
 
             with config.patch({"cpp.simdlen": None}):
                 os.environ["ATEN_CPU_CAPABILITY"] = "default"
-                isa = codecache.pick_vec_isa()
+                isa = cpu_vec_isa.pick_vec_isa()
                 self.assertFalse(isa)
 
             with config.patch({"cpp.simdlen": None}):
                 os.environ["ATEN_CPU_CAPABILITY"] = "neon"
-                isa = codecache.pick_vec_isa()
-                self.assertTrue(isa == vec_zvec_neon)
+                isa = cpu_vec_isa.pick_vec_isa()
+                self.assertTrue(isa == vec_zvec_neon_vsx)
 
             with config.patch({"cpp.simdlen": None}):
                 os.environ["ATEN_CPU_CAPABILITY"] = "zvector"
-                isa = codecache.pick_vec_isa()
-                self.assertTrue(isa == vec_zvec_neon)
+                isa = cpu_vec_isa.pick_vec_isa()
+                self.assertTrue(isa == vec_zvec_neon_vsx)
+
+            with config.patch({"cpp.simdlen": None}):
+                os.environ["ATEN_CPU_CAPABILITY"] = "vsx"
+                isa = cpu_vec_isa.pick_vec_isa()
+                self.assertTrue(isa == vec_zvec_neon_vsx)
+
         finally:
             if pre_var:
                 os.environ["ATEN_CPU_CAPABILITY"] = pre_var
             elif os.getenv("ATEN_CPU_CAPABILITY"):
                 os.environ.pop("ATEN_CPU_CAPABILITY")
 
+
+    @unittest.skipIf(IS_FBCODE, "Not yet runnable in fbcode")
     @unittest.skipIf(
-        platform.machine() != "x86_64" or not codecache.valid_vec_isa_list(),
-=======
         platform.machine() != "x86_64" or not cpu_vec_isa.valid_vec_isa_list(),
->>>>>>> 70405310
         "Does not support vectorization or not x86_64 machine",
     )
     @patch("torch.cuda.is_available", lambda: False)
@@ -1685,8 +1682,6 @@
         self.assertTrue(vec_avx512.nelements(torch.bfloat16) == 32)
         self.assertTrue(vec_avx2.nelements(torch.bfloat16) == 16)
 
-<<<<<<< HEAD
-=======
         with config.patch({"cpp.simdlen": None}):
             isa = cpu_vec_isa.pick_vec_isa()
             if vec_amx in cpu_vec_isa.valid_vec_isa_list():
@@ -1696,7 +1691,6 @@
             else:
                 self.assertTrue(isa == vec_avx2)
 
->>>>>>> 70405310
         with config.patch({"cpp.simdlen": 0}):
             isa = cpu_vec_isa.pick_vec_isa()
             self.assertFalse(isa)
@@ -1734,53 +1728,66 @@
 
         try:
             with config.patch({"cpp.simdlen": None}):
-                isa = codecache.pick_vec_isa()
-                if vec_avx512 in codecache.valid_vec_isa_list():
+                os.environ["ATEN_CPU_CAPABILITY"] = "avx2"
+                isa = cpu_vec_isa.pick_vec_isa()
+                if vec_amx in cpu_vec_isa.valid_vec_isa_list():
+                    self.assertTrue(isa == vec_avx2)
+                elif vec_avx512 in cpu_vec_isa.valid_vec_isa_list():
+                    self.assertTrue(isa == vec_avx2)
+                elif vec_avx2 in cpu_vec_isa.valid_vec_isa_list():
+                    self.assertTrue(isa == vec_avx2)
+
+            with config.patch({"cpp.simdlen": None}):
+                os.environ["ATEN_CPU_CAPABILITY"] = "avx512"
+                isa = cpu_vec_isa.pick_vec_isa()
+                if vec_amx in cpu_vec_isa.valid_vec_isa_list():
+                    self.assertTrue(isa == vec_amx)
+                elif vec_avx512 in cpu_vec_isa.valid_vec_isa_list():
                     self.assertTrue(isa == vec_avx512)
                 else:
                     self.assertTrue(isa == vec_avx2)
 
             with config.patch({"cpp.simdlen": None}):
-                os.environ["ATEN_CPU_CAPABILITY"] = "avx2"
-                isa = codecache.pick_vec_isa()
-                if vec_avx512 in codecache.valid_vec_isa_list():
-                    self.assertTrue(isa == vec_avx2)
-                elif vec_avx2 in codecache.valid_vec_isa_list():
-                    self.assertTrue(isa == vec_avx2)
+                os.environ["ATEN_CPU_CAPABILITY"] = "default"
+                isa = cpu_vec_isa.pick_vec_isa()
+                self.assertFalse(isa)
 
             with config.patch({"cpp.simdlen": None}):
-                os.environ["ATEN_CPU_CAPABILITY"] = "avx512"
-                isa = codecache.pick_vec_isa()
-                if vec_avx512 in codecache.valid_vec_isa_list():
+                os.environ["ATEN_CPU_CAPABILITY"] = "neon"
+                isa = cpu_vec_isa.pick_vec_isa()
+                if vec_amx in cpu_vec_isa.valid_vec_isa_list():
+                    self.assertTrue(isa == vec_amx)
+                elif vec_avx512 in cpu_vec_isa.valid_vec_isa_list():
                     self.assertTrue(isa == vec_avx512)
                 else:
                     self.assertTrue(isa == vec_avx2)
 
             with config.patch({"cpp.simdlen": None}):
-                os.environ["ATEN_CPU_CAPABILITY"] = "default"
-                isa = codecache.pick_vec_isa()
-                self.assertFalse(isa)
-
-            with config.patch({"cpp.simdlen": None}):
-                os.environ["ATEN_CPU_CAPABILITY"] = "neon"
-                isa = codecache.pick_vec_isa()
-                if vec_avx512 in codecache.valid_vec_isa_list():
+                os.environ["ATEN_CPU_CAPABILITY"] = "zvector"
+                isa = cpu_vec_isa.pick_vec_isa()
+                if vec_amx in cpu_vec_isa.valid_vec_isa_list():
+                    self.assertTrue(isa == vec_amx)
+                elif vec_avx512 in cpu_vec_isa.valid_vec_isa_list():
                     self.assertTrue(isa == vec_avx512)
                 else:
                     self.assertTrue(isa == vec_avx2)
 
             with config.patch({"cpp.simdlen": None}):
-                os.environ["ATEN_CPU_CAPABILITY"] = "zvector"
-                isa = codecache.pick_vec_isa()
-                if vec_avx512 in codecache.valid_vec_isa_list():
+                os.environ["ATEN_CPU_CAPABILITY"] = "vsx"
+                isa = cpu_vec_isa.pick_vec_isa()
+                if vec_amx in cpu_vec_isa.valid_vec_isa_list():
+                    self.assertTrue(isa == vec_amx)
+                elif vec_avx512 in cpu_vec_isa.valid_vec_isa_list():
                     self.assertTrue(isa == vec_avx512)
                 else:
                     self.assertTrue(isa == vec_avx2)
+
         finally:
             if pre_var:
                 os.environ["ATEN_CPU_CAPABILITY"] = pre_var
             elif os.getenv("ATEN_CPU_CAPABILITY"):
                 os.environ.pop("ATEN_CPU_CAPABILITY")
+
 
     @requires_vectorization
     @patch("torch.cuda.is_available", lambda: False)
