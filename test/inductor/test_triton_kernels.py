--- conflicted
+++ resolved
@@ -1623,35 +1623,6 @@
         self.assertEqual(compiled_out, eager_out)
 
     @requires_gpu
-<<<<<<< HEAD
-    def test_constexpr_dynamic_shapes(self):
-        # https://github.com/pytorch/pytorch/issues/136504
-        @triton.jit
-        def triton_(x_ptr, y_ptr, NUMEL: tl.constexpr, BLOCK_SIZE: tl.constexpr):
-            pid = tl.program_id(0)
-            offsets = BLOCK_SIZE * pid + tl.arange(0, BLOCK_SIZE)
-            mask = offsets < NUMEL
-
-            data = tl.load(x_ptr + offsets, mask)
-            result = data * data
-
-            tl.store(y_ptr + offsets, result, mask)
-
-        def fn(x):
-            y = torch.empty_like(x)
-            BLOCK_SIZE = 256
-            numel = x.numel()
-            grid = (triton.cdiv(numel, BLOCK_SIZE),)
-            triton_[grid](x, y, numel, BLOCK_SIZE)
-            return y
-
-        fn_c = torch.compile(fn, dynamic=True)
-
-        x = torch.randn(512 + 5, device=GPU_TYPE)
-        res = fn_c(x)
-
-        self.assertEqual(x * x, res)
-=======
     @parametrize("cfg", ["normal", "cpp_wrapper", "cpp_abi"])
     def test_triton_kernel_dtype_view(self, cfg):
         # https://github.com/pytorch/pytorch/issues/136159
@@ -1697,7 +1668,34 @@
             self.assertEqual(out_e[0], out_c[0])
             self.assertEqual(out_e[1], out_c[1])
 
->>>>>>> e75666ef
+    @requires_gpu
+    def test_constexpr_dynamic_shapes(self):
+        # https://github.com/pytorch/pytorch/issues/136504
+        @triton.jit
+        def triton_(x_ptr, y_ptr, NUMEL: tl.constexpr, BLOCK_SIZE: tl.constexpr):
+            pid = tl.program_id(0)
+            offsets = BLOCK_SIZE * pid + tl.arange(0, BLOCK_SIZE)
+            mask = offsets < NUMEL
+
+            data = tl.load(x_ptr + offsets, mask)
+            result = data * data
+
+            tl.store(y_ptr + offsets, result, mask)
+
+        def fn(x):
+            y = torch.empty_like(x)
+            BLOCK_SIZE = 256
+            numel = x.numel()
+            grid = (triton.cdiv(numel, BLOCK_SIZE),)
+            triton_[grid](x, y, numel, BLOCK_SIZE)
+            return y
+
+        fn_c = torch.compile(fn, dynamic=True)
+
+        x = torch.randn(512 + 5, device=GPU_TYPE)
+        res = fn_c(x)
+
+        self.assertEqual(x * x, res)
 
 def make_mutation_test(fn):
     @requires_gpu
