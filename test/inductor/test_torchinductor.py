# Owner(s): ["module: inductor"]
import contextlib
import copy
import dataclasses
import functools
import gc
import importlib
import itertools
import math
import operator
import os
import random
import re
import subprocess
import sys
import threading
import time
import typing
import unittest
import unittest.mock
import weakref
from pathlib import Path
from typing import Tuple
from unittest.mock import patch

import numpy as np

import torch
import torch._dynamo.config as dynamo_config
import torch._inductor.aoti_eager
import torch.nn as nn
from torch._dispatch.python import enable_python_dispatcher
from torch._dynamo.debug_utils import aot_graph_input_parser
from torch._dynamo.testing import (
    CompileCounterWithBackend,
    expectedFailureCodegenDynamic,
    rand_strided,
    same,
    skipIfPy312,
)
from torch._dynamo.utils import ifdynstaticdefault
from torch._inductor.aoti_eager import (
    aoti_compile_with_persistent_cache,
    aoti_eager_cache_dir,
    load_aoti_eager_cache,
)
from torch._inductor.codegen.common import DataTypePropagation, OptimizationContext
from torch._inductor.fx_passes import pad_mm
from torch._inductor.test_case import TestCase as InductorTestCase
from torch._inductor.utils import (
    add_scheduler_init_hook,
    run_and_get_code,
    run_and_get_cpp_code,
    run_and_get_triton_code,
    run_fw_bw_and_get_code,
)
from torch._inductor.virtualized import V
from torch._prims_common import is_integer_dtype
from torch.fx.experimental.proxy_tensor import make_fx
from torch.library import _scoped_library
from torch.nn import functional as F
from torch.testing import FileCheck, make_tensor
from torch.testing._internal.common_cuda import (
    PLATFORM_SUPPORTS_FLASH_ATTENTION,
    PLATFORM_SUPPORTS_MEM_EFF_ATTENTION,
    SM80OrLater,
    TEST_CUDNN,
    with_tf32_off,
)
from torch.testing._internal.common_device_type import (
    _has_sufficient_memory,
    expectedFailureXPU,
)
from torch.testing._internal.common_dtype import all_types, get_all_dtypes
from torch.testing._internal.common_utils import (
    DeterministicGuard,
    instantiate_parametrized_tests,
    IS_FBCODE,
    IS_MACOS,
    IS_X86,
    parametrize,
    serialTest,
    skipIfNNModuleInlined,
    skipIfRocm,
    skipIfWindows,
    skipIfXpu,
    subtest,
    TEST_WITH_ASAN,
    TEST_WITH_ROCM,
)
from torch.utils import _pytree as pytree
from torch.utils._python_dispatch import TorchDispatchMode
from torch.utils._pytree import tree_flatten, tree_unflatten
from torch.utils.weak import WeakTensorKeyDictionary


DO_PERF_TEST = os.environ.get("DO_PERF_TEST") == "1"

importlib.import_module("functorch")
importlib.import_module("filelock")

from torch._inductor import config, test_operators
from torch._inductor.compile_fx import (
    compile_fx,
    compile_fx_inner,
    complex_memory_overlap,
)
from torch._inductor.utils import has_torchvision_roi_align
from torch.testing._internal.common_utils import slowTest
from torch.testing._internal.inductor_utils import (
    GPU_TYPE,
    HAS_CPU,
    HAS_GPU,
    HAS_MULTIGPU,
    requires_gpu,
    skipCPUIf,
    skipCUDAIf,
)


HAS_AVX2 = "fbgemm" in torch.backends.quantized.supported_engines

aten = torch.ops.aten

requires_multigpu = functools.partial(
    unittest.skipIf, not HAS_MULTIGPU, f"requires multiple {GPU_TYPE} devices"
)
skip_if_x86_mac = functools.partial(
    unittest.skipIf, IS_MACOS and IS_X86, "Does not work on x86 Mac"
)
vec_dtypes = [torch.float, torch.bfloat16, torch.float16]

libtest = torch.library.Library("test", "FRAGMENT")  # noqa: TOR901
ids = set()

f32 = torch.float32
i64 = torch.int64
i32 = torch.int32

test_dtypes = [
    torch.float32,
    torch.float64,
    torch.float16,
    torch.uint8,
    torch.int8,
    torch.int16,
    torch.int32,
    torch.int64,
]
if SM80OrLater:
    test_dtypes.append(torch.bfloat16)


def _large_cumprod_input(shape, dim, dtype, device):
    # Construct a cumprod input which guaruntees not to overflow or underflow
    if is_integer_dtype(dtype):
        # Large products don't fit in integers, the best we can do
        # is random +/-1 values to test the sign of the result
        x = torch.randint(0, 1, shape, dtype=dtype, device=device)
        return x * 2 - 1

    comp_dtype = torch._prims_common.get_computation_dtype(dtype)
    batch_size = 256
    if comp_dtype != dtype:
        batch_size = math.floor(math.log2(torch.finfo(dtype).max) / 3)

    # Create random values with a uniform magnitude and uniform exponent
    num_batches = (shape[dim] + 2 * batch_size - 1) // (2 * batch_size)
    batch_shape = (
        shape[:dim]
        + (
            num_batches,
            batch_size,
        )
        + shape[dim + 1 :]
    )
    magnitude = 1 + torch.rand(batch_shape, dtype=comp_dtype, device=device)
    exponent = torch.randint(-1, 1, batch_shape, device=device).to(comp_dtype)
    batch = magnitude * exponent.exp2()

    # Alternate each batch of values with their reciprocals so the product
    # never gets too far away from 1
    t = torch.cat((batch, batch.reciprocal()), dim=dim + 1)
    t = t.flatten(dim, dim + 1)
    t = aten.slice(t, dim=dim, start=0, end=shape[dim])

    # Randomize sign
    sign = torch.randint(0, 1, shape, device=device) * 2 - 1
    return (t * sign).to(dtype)


def define_custom_op_for_test(id_, fn_cpu, fn_cuda, fn_xpu, fn_meta, tags=()):
    global libtest
    global ids
    if id_ not in ids:
        libtest.define(f"{id_}(Tensor self) -> Tensor", tags=tags)
        libtest.impl(id_, fn_cpu, "CPU")
        libtest.impl(id_, fn_cuda, "CUDA")
        libtest.impl(id_, fn_xpu, "XPU")
        libtest.impl(id_, fn_meta, "Meta")
        ids.add(id_)


def define_custom_op_2_for_test(id_, fn_cpu, fn_cuda, fn_xpu, fn_meta, tags=()):
    global libtest
    global ids
    if id_ not in ids:
        libtest.define(
            f"{id_}(Tensor self, float scale) -> (Tensor, Tensor)", tags=tags
        )
        libtest.impl(id_, fn_cpu, "CPU")
        libtest.impl(id_, fn_cuda, "CUDA")
        libtest.impl(id_, fn_xpu, "XPU")
        libtest.impl(id_, fn_meta, "Meta")
        ids.add(id_)


def define_custom_op_3_for_test(id_, fn_cpu, fn_cuda, fn_xpu, fn_meta, tags=()):
    global libtest
    global ids
    if id_ not in ids:
        libtest.define(f"{id_}(Tensor[] x) -> Tensor", tags=tags)
        libtest.impl(id_, fn_cpu, "CPU")
        libtest.impl(id_, fn_cuda, "CUDA")
        libtest.impl(id_, fn_xpu, "XPU")
        libtest.impl(id_, fn_meta, "Meta")
        ids.add(id_)


f32 = torch.float32


def register_ops_with_aoti_compile(ns, op_set, dispatch_key, torch_compile_op_lib_impl):
    for _op_name in op_set:
        qualified_op_name = f"{ns}::{_op_name}"
        _, overload_names = torch._C._jit_get_operation(qualified_op_name)
        for overload_name in overload_names:
            try:
                reg_op_name = qualified_op_name
                schema = torch._C._get_schema(qualified_op_name, overload_name)
                if schema.overload_name:
                    reg_op_name = f"{qualified_op_name}.{schema.overload_name}"
                torch_compile_op_lib_impl._impl_with_aoti_compile(  # noqa: F821
                    reg_op_name, dispatch_key
                )
            except Exception as e:
                continue


class TestCase(InductorTestCase):
    @classmethod
    def setUpClass(cls):
        super().setUpClass()
        cls._stack = contextlib.ExitStack()
        cls._stack.enter_context(
            config.patch(
                {
                    "debug": True,
                    "debug_index_asserts": True,
                    "cpp.min_chunk_size": 1,
                    "triton.autotune_pointwise": False,  # too slow
                    "implicit_fallbacks": False,
                    "generate_intermediate_hooks": True,
                }
            )
        )

    @classmethod
    def tearDownClass(cls):
        cls._stack.close()
        super().tearDownClass()

    def setUp(self):
        torch._dynamo.reset()
        torch._inductor.metrics.reset()
        super().setUp()
        self._start = time.perf_counter()

    def tearDown(self):
        super().tearDown()
        torch._dynamo.reset()
        if os.environ.get("ERROR_ON_SLOW") == "1":
            elapsed = time.perf_counter() - self._start
            assert elapsed < 120


class ToTuple(torch.nn.Module):
    def forward(self, x):
        return (x,)


@dataclasses.dataclass
class InputGen:
    n: int
    device: str

    def dense(self):
        return torch.randn((self.n, self.n), device=self.device)

    def transposed(self):
        return self.dense().transpose(0, 1)

    def strided(self):
        return torch.randn((self.n * 2, self.n * 3), device=self.device)[
            self.n :, self.n :: 2
        ]

    def broadcast1(self):
        return torch.randn((self.n,), device=self.device)

    def broadcast2(self):
        return torch.randn((1, self.n, 1), device=self.device)

    def broadcast3(self):
        return torch.randn((1,), device=self.device)

    def double(self):
        return torch.randn((self.n, self.n), device=self.device, dtype=torch.double)

    def int(self):
        return torch.arange(self.n, device=self.device, dtype=torch.int32)


def compute_grads(args, kwrags, results, grads):
    def gather_leaf_tensors(args, kwargs):
        args = pytree.arg_tree_leaves(*args, **kwargs)
        leaf_tensors = [
            arg for arg in args if isinstance(arg, torch.Tensor) and arg.requires_grad
        ]
        return leaf_tensors

    flat_results = pytree.tree_leaves(results)
    flat_diff_results = [
        r for r in flat_results if isinstance(r, torch.Tensor) and r.requires_grad
    ]
    assert len(flat_diff_results) > 0

    leaf_tensors = gather_leaf_tensors(args, kwrags)
    assert len(leaf_tensors) > 0
    return torch.autograd.grad(
        flat_diff_results,
        leaf_tensors,
        grads,
        allow_unused=True,
        retain_graph=True,
    )


def clone_preserve_strides(x, device=None):
    if not isinstance(x, torch.Tensor):
        return x
    buffer = torch.as_strided(
        x, (x.untyped_storage().size() // x.element_size(),), (1,), 0
    )
    if not device:
        buffer = buffer.clone()
    else:
        buffer = buffer.to(device, copy=True)
    out = torch.as_strided(buffer, x.size(), x.stride(), x.storage_offset())
    return out


def check_model(
    self: TestCase,
    model,
    example_inputs,
    kwargs=None,
    *,
    atol=None,
    rtol=None,
    grad_atol=None,
    grad_rtol=None,
    check_lowp=True,
    exact_dtype=True,
    nopython=True,
    copy_to_gpu=True,
    reference_in_float=True,
    assert_equal=True,
    check_gradient=False,
    check_has_compiled=True,
    output_process_fn_grad=lambda x: x,
):
    kwargs = kwargs or {}
    torch._dynamo.reset()

    ref_inputs = [clone_preserve_strides(x) for x in example_inputs]
    ref_kwargs = kwargs
    has_lowp_args = False

    if reference_in_float and exact_dtype:
        # Store expected dtypes so we can check actual result gives the correct types
        torch.manual_seed(0)
        try:
            eager_result = model(*ref_inputs, **ref_kwargs)
        except RuntimeError:
            # Eager model may fail if the dtype is not supported
            eager_result = None

        ref_inputs = [clone_preserve_strides(x) for x in example_inputs]
        expect_dtypes = [
            x.dtype if isinstance(x, torch.Tensor) else None
            for x in pytree.tree_leaves(eager_result)
        ]
        del eager_result

    ref_model = model
    if reference_in_float:
        # check_lowp is ignored here, it's kept just to be able to call `common` with extra arg
        def upcast_fn(x):
            nonlocal has_lowp_args
            if isinstance(x, torch.Tensor) and (
                x.dtype == torch.float16 or x.dtype == torch.bfloat16
            ):
                has_lowp_args = True
                return x.float()
            else:
                return x

        ref_inputs = list(map(upcast_fn, example_inputs))
        ref_kwargs = {k: upcast_fn(v) for k, v in kwargs.items()}
        if has_lowp_args and hasattr(model, "to"):
            ref_model = copy.deepcopy(model).to(torch.float)

    torch.manual_seed(0)

    correct = ref_model(*ref_inputs, **ref_kwargs)

    torch._inductor.metrics.reset()

    called = False

    def compile_fx_wrapper(model_, example_inputs_):
        nonlocal called
        called = True
        return compile_fx(model_, example_inputs_)

    def run(*ex, **kwargs):
        return model(*ex, **kwargs)

    run = torch._dynamo.optimize(compile_fx_wrapper, nopython=nopython)(run)

    torch.manual_seed(0)
    actual = run(*example_inputs, **kwargs)
    # if not called:
    #     exp = torch._dynamo.explain(run)(*example_inputs)
    #     print("Explain:", exp[0])
    #     for graph in exp[2]:
    #         print("Graph", graph)
    if check_has_compiled:
        assert called, "Ran graph without calling compile_fx"
    assert type(actual) == type(correct)
    if isinstance(actual, (tuple, list)):
        assert len(actual) == len(correct)
        assert all(
            type(actual_item) == type(correct_item)
            for actual_item, correct_item in zip(actual, correct)
        )

    correct_flat, correct_spec = tree_flatten(correct)
    actual_flat = pytree.tree_leaves(actual)

    def reference_to_expect(actual_flat, correct_flat):
        return tuple(
            (
                y.to(x.dtype)
                if isinstance(y, torch.Tensor) and y.dtype.is_floating_point
                else y
            )
            for x, y in zip(actual_flat, correct_flat)
        )

    if reference_in_float and exact_dtype:
        for expect_dtype, actual_result in zip(expect_dtypes, actual_flat):
            if expect_dtype is not None:
                assert (
                    actual_result.dtype == expect_dtype
                ), f"dtype mismatch, expected {expect_dtype} but got {actual_result.dtype}"

    if reference_in_float:
        correct_flat = reference_to_expect(actual_flat, correct_flat)
        correct = tree_unflatten(correct_flat, correct_spec)

    if assert_equal:
        self.assertEqual(
            actual,
            correct,
            atol=atol,
            rtol=rtol,
            equal_nan=True,
            exact_dtype=exact_dtype,
        )
        # In case of input mutations, check that inputs are the same
        self.assertEqual(
            ref_inputs,
            example_inputs,
            atol=atol,
            rtol=rtol,
            equal_nan=True,
            # our testing sometimes uses higher precision inputs for the reference
            exact_dtype=False,
        )
    else:
        for correct_val, actual_val in zip(correct_flat, actual_flat):
            if isinstance(correct_val, torch.Tensor):
                assert correct_val.device == actual_val.device
                assert correct_val.size() == actual_val.size()
                strides_equal, _ = torch._prims_common.check_significant_strides(
                    correct_val, actual_val
                )
                assert strides_equal
                assert correct_val.layout == actual_val.layout
                if exact_dtype:
                    assert correct_val.dtype == actual_val.dtype

    if check_gradient:
        actual = output_process_fn_grad(actual)
        correct = output_process_fn_grad(correct)
        actual_flat = pytree.tree_leaves(actual)
        correct_flat = pytree.tree_leaves(correct)

        # generate random unit norm gradients
        grads = [
            torch.rand(r.shape, device=r.device, dtype=r.dtype)
            for r in correct_flat
            if isinstance(r, torch.Tensor) and r.requires_grad
        ]
        for g in grads:
            g /= g.norm()

        correct_grad = compute_grads(ref_inputs, ref_kwargs, correct, grads)
        all_none_grads = all(x is None for x in correct_grad)
        tensor_args = [
            x
            for x in pytree.tree_flatten(example_inputs)[0]
            if isinstance(x, torch.Tensor)
        ]
        any_non_leaves = any(x.grad_fn is not None for x in tensor_args)
        if all_none_grads and any_non_leaves:
            # See Note [Detaching inputs that never need gradients]
            # There are a handful of ops that can return None gradients, into of zero gradients.
            # If all inputs to an AOTAutograd graph are supposed to get None gradients,
            # AOTAutograd will end up forcing all of the outputs of the forward to not require grad.
            # There's no easy fix to this (see the note above), although one option is to
            # force any derivative formulas in core to return tensors of zeros instead of None.
            flat_results = pytree.tree_leaves(actual)
            results_that_require_grad = [
                x
                for x in flat_results
                if isinstance(x, torch.Tensor) and x.requires_grad
            ]
            self.assertEqual(len(results_that_require_grad), 0)
        else:
            actual_grad = compute_grads(example_inputs, kwargs, actual, grads)

            if reference_in_float:
                expect_grad = reference_to_expect(actual_grad, correct_grad)
            else:
                expect_grad = correct_grad

            self.assertEqual(
                actual_grad,
                expect_grad,
                atol=grad_atol or atol,
                rtol=grad_rtol or rtol,
                equal_nan=True,
                exact_dtype=exact_dtype,
            )

    torch._dynamo.reset()


@torch._inductor.config.patch("triton.cudagraphs", False)
def check_model_gpu(
    self: TestCase,
    model,
    example_inputs,
    kwargs=None,
    *,
    atol=None,
    rtol=None,
    grad_atol=None,
    grad_rtol=None,
    check_lowp=True,
    exact_dtype=True,
    nopython=True,
    copy_to_gpu=True,
    reference_in_float=True,
    assert_equal=True,
    check_gradient=False,
    check_has_compiled=True,
    output_process_fn_grad=lambda x: x,
):
    kwargs = kwargs or {}
    if hasattr(model, "to"):
        model = model.to(device=GPU_TYPE)

    if copy_to_gpu:
        example_inputs = tuple(
            clone_preserve_strides(x, device=GPU_TYPE) for x in example_inputs
        )

    check_model(
        self,
        model,
        example_inputs,
        kwargs,
        atol=atol,
        rtol=rtol,
        grad_atol=grad_atol,
        grad_rtol=grad_rtol,
        exact_dtype=exact_dtype,
        nopython=nopython,
        reference_in_float=reference_in_float,
        assert_equal=assert_equal,
        check_gradient=check_gradient,
        check_has_compiled=check_has_compiled,
        output_process_fn_grad=output_process_fn_grad,
    )

    if check_lowp:

        def downcast_fn(x):
            if not isinstance(x, torch.Tensor) or not x.dtype == torch.float:
                return x
            return torch.empty_strided(
                x.size(), x.stride(), device=GPU_TYPE, dtype=torch.half
            ).copy_(x)

        example_inputs = list(map(downcast_fn, example_inputs))
        if hasattr(model, "to"):
            model = model.to(torch.half)
        if rtol is not None:
            rtol = max(2e-3, rtol)
        check_model(
            self,
            model,
            example_inputs,
            kwargs,
            atol=atol,
            rtol=rtol,
            grad_atol=grad_atol,
            grad_rtol=grad_rtol,
            exact_dtype=exact_dtype,
            nopython=nopython,
            reference_in_float=reference_in_float,
            assert_equal=assert_equal,
            check_gradient=check_gradient,
            check_has_compiled=check_has_compiled,
            output_process_fn_grad=output_process_fn_grad,
        )


check_model_cuda = check_model_gpu


def _run_and_assert_no_indirect_indexing(
    test_case, func, *args, has_wrapping=None, has_assert=False, **kwargs
):
    result, source_codes = run_and_get_code(func, *args, **kwargs)

    for code in source_codes:
        for line in code.split("\n"):
            stmt = None
            # Find indexing expressions
            if ".load(" in line:
                stmt = line.split(".load")[-1]
            elif "tl.store" in line:
                stmt = line.split(".store")[-1]
                stmt = ",".join(stmt.split(",")[:-2])  # Remove store value and mask
            elif ".store" in line:
                stmt = line.split(".store")[-1]
            elif "[" in line:
                stmt = line.split("[")[-1].split("]")[0]
            if "tl.make_block_ptr(" in line:
                continue

            if stmt is None:
                continue

            # indirect indexing involves a `tmp` variable
            test_case.assertTrue(
                "tmp" not in stmt,
                msg=f"Found indirect indexing in statement '{stmt}' from code:\n{code}",
            )
        if has_wrapping is not None:
            test_case.assertTrue(
                ("where" in code or ") ? (" in code) is has_wrapping,
                msg=f"Wanted {has_wrapping=} but got\n{code}",
            )
    test_case.assertTrue(
        any(
            ("device_assert" in code or "TORCH_CHECK" in code) is has_assert
            for code in source_codes
        )
    )
    return result


def assertGeneratedKernelCountEqual(self: TestCase, expected: int):
    if config.triton.multi_kernel:
        # when multi_kernel is enabled, we generated both persistent reduction
        # and non-persistent reduction kernels for the same node schedule.
        # That will mess up with the kernel count. Just don't check it.
        return
    if config.cpp_wrapper:
        expected *= 2
    self.assertEqual(torch._inductor.metrics.generated_kernel_count, expected)


class SweepInputs2:
    input_gen_types1 = [
        "dense",
        "transposed",
        "strided",
        "broadcast1",
        "broadcast2",
        "broadcast3",
        "double",
        "int",
    ]
    input_gen_types2 = input_gen_types1
    gen = None

    @staticmethod
    def kernel(a, b):
        return (a + b,)

    @classmethod
    def gen_template(cls, name1, name2):
        def test(self):
            check_model(
                self,
                cls.kernel,
                (
                    getattr(cls.gen, name1)(),
                    getattr(cls.gen, name2)(),
                ),
            )

        test.__name__ = f"test_{cls.gen.device}_{name1}_{name2}"
        setattr(cls, test.__name__, test)

    @classmethod
    def populate(cls):
        for name1 in cls.input_gen_types1:
            for name2 in cls.input_gen_types2:
                cls.gen_template(name1, name2)


def is_cpp_backend(device):
    return getattr(device, "type", device) == "cpu" and config.cpu_backend == "cpp"


def skip_if_halide(fn):
    @functools.wraps(fn)
    def wrapper(self):
        if is_halide_backend(self.device):
            raise unittest.SkipTest("halide not supported")
        return fn(self)

    return wrapper


def is_halide_backend(device):
    if getattr(device, "type", device) == "cpu":
        return config.cpu_backend == "halide"
    return config.cuda_backend == "halide"


def is_triton_cpu_backend(device):
    return getattr(device, "type", device) == "cpu" and config.cpu_backend == "triton"


def skip_if_triton_cpu(fn):
    import types

    reason = "Triton CPU not supported"

    def decorator(fn):
        @functools.wraps(fn)
        def wrapper(self):
            if is_triton_cpu_backend(self.device):
                raise unittest.SkipTest(reason)
            return fn(self)

        return wrapper

    if isinstance(fn, types.FunctionType):
        return decorator(fn)
    else:
        reason = fn
        return decorator


def xfail_if_triton_cpu(fn):
    fn._expected_failure_triton_cpu = True
    return fn


def skip_if_gpu_halide(fn):
    @functools.wraps(fn)
    def wrapper(self):
        if (
            is_halide_backend(self.device)
            and getattr(self.device, "type", self.device) == "cuda"
        ):
            raise unittest.SkipTest("halide not supported")
        return fn(self)

    return wrapper


@instantiate_parametrized_tests
class CommonTemplate:
    def test_bool(self):
        def fn(a, b):
            return (
                a + b,
                a * b,
                a & b,
                a | b,
                a ^ b,
                torch.logical_and(a, b),
                torch.logical_or(a, b),
                torch.logical_not(a),
                torch.sign(b),
            )

        self.common(
            fn,
            (
                torch.tensor([True, False, True, False]),
                torch.tensor([False, False, True, True]),
            ),
        )

    @skipCUDAIf(not SM80OrLater, "Requires sm80")
    @skip_if_halide  # aoti
    @skip_if_triton_cpu  # aoti
    @skipIfWindows(msg="aoti not support on Windows")
    def test_aoti_eager_dtype_device_layout(self):
        ns = "aten"
        op_name = "tril_indices"
        dispatch_key = "CPU"
        device = "cpu"
        if self.device.lower() == "cuda":
            dispatch_key = "CUDA"
            device = "cuda"

        with _scoped_library("aten", "IMPL") as torch_compile_op_lib_impl:
            row = 128
            col = 256
            offset = 1
            dtype = torch.int32
            layout = torch.strided
            pin_memory = False
            ref = torch.tril_indices(
                row=row,
                col=col,
                offset=offset,
                dtype=dtype,
                layout=layout,
                pin_memory=pin_memory,
                device=device,
            )
            register_ops_with_aoti_compile(
                ns, [op_name], dispatch_key, torch_compile_op_lib_impl
            )
            res = torch.tril_indices(
                row=row,
                col=col,
                offset=offset,
                dtype=dtype,
                layout=layout,
                pin_memory=pin_memory,
                device=device,
            )
            self.assertEqual(ref, res)

    @skipCUDAIf(not SM80OrLater, "Requires sm80")
    @skip_if_halide  # aoti
    @skip_if_triton_cpu  # aoti
    @skipIfWindows(msg="aoti not support on Windows")
    def test_aoti_eager_support_out(self):
        ns = "aten"
        op_name = "clamp"
        dispatch_key = "CPU"
        device = "cpu"
        if self.device.lower() == "cuda":
            dispatch_key = "CUDA"
            device = "cuda"

        inp_tensor = torch.randn(128, dtype=torch.float, device=device).fill_(1.0)
        min_tensor = inp_tensor - 0.05
        max_tensor = inp_tensor + 0.05
        with _scoped_library("aten", "IMPL") as torch_compile_op_lib_impl:
            ref_out_tensor = torch.randn(128, dtype=torch.float, device=device).fill_(
                -1
            )
            ref_tensor = torch.clamp(
                max=max_tensor, min=min_tensor, input=inp_tensor, out=ref_out_tensor
            )

            ref_out_tensor1 = torch.randn(128, dtype=torch.float, device=device).fill_(
                -1
            )
            ref_tensor1 = torch.clamp(
                max=max_tensor, out=ref_out_tensor1, min=min_tensor, input=inp_tensor
            )

            register_ops_with_aoti_compile(
                ns, [op_name], dispatch_key, torch_compile_op_lib_impl
            )

            res_out_tensor = torch.randn(128, dtype=torch.float, device=device).fill_(
                -1
            )
            res_tensor = torch.clamp(
                max=max_tensor, min=min_tensor, input=inp_tensor, out=res_out_tensor
            )

            self.assertEqual(ref_tensor, res_tensor)
            self.assertEqual(ref_out_tensor, res_out_tensor)

            res_out_tensor1 = torch.randn(128, dtype=torch.float, device=device).fill_(
                -1
            )
            res_tensor1 = torch.clamp(
                max=max_tensor, out=res_out_tensor1, min=min_tensor, input=inp_tensor
            )

            self.assertEqual(ref_tensor1, res_tensor1)
            self.assertEqual(ref_out_tensor1, res_out_tensor1)

    @skipCUDAIf(not SM80OrLater, "Requires sm80")
    @skip_if_halide  # aoti
    @skip_if_triton_cpu  # aoti
    @skipIfWindows(msg="aoti not support on Windows")
    def test_aoti_eager_support_str(self):
        ns = "aten"
        op_name = "div"
        dispatch_key = "CPU"
        device = "cpu"
        if self.device.lower() == "cuda":
            dispatch_key = "CUDA"
            device = "cuda"

        a = torch.randn(128, dtype=torch.float, device=device)
        b = torch.randn(128, dtype=torch.float, device=device)
        rounding_mode_list = ["trunc", "floor"]
        with _scoped_library("aten", "IMPL") as torch_compile_op_lib_impl:
            # Get ref result from eager
            ref_value_list = []
            for rounding_mode in rounding_mode_list:
                ref_value = getattr(torch.ops.aten, op_name)(
                    a, b, rounding_mode=rounding_mode
                )
                ref_value_list.append(ref_value)

            register_ops_with_aoti_compile(
                ns, [op_name], dispatch_key, torch_compile_op_lib_impl
            )

            # Invoke the pre-compiled kernel and get result.
            res_value_list = []
            for rounding_mode in rounding_mode_list:
                res_value = getattr(torch.ops.aten, op_name)(
                    a, b, rounding_mode=rounding_mode
                )
                res_value_list.append(res_value)

            for ref_value, res_value in zip(ref_value_list, res_value_list):
                self.assertEqual(ref_value, res_value)

    @skipCUDAIf(not SM80OrLater, "Requires sm80")
    @skip_if_halide  # aoti
    @skip_if_triton_cpu  # aoti
    @skipIfWindows(msg="aoti not support on Windows")
    def test_aoti_eager_cache_hit(self):
        ns = "aten"
        op_name = "abs"
        dispatch_key = "CPU"
        device = "cpu"
        if self.device.lower() == "cuda":
            dispatch_key = "CUDA"
            device = "cuda"

        input_tensor = torch.randn(128, dtype=torch.float, device=device)
        kernel_lib_path = aoti_compile_with_persistent_cache(
            ns,
            op_name,
            device,
            False,
            getattr(torch.ops.aten, op_name),
            (input_tensor,),
            {},
        )
        self.assertTrue(Path(kernel_lib_path).exists())

        from unittest import mock

        # Patch the aoti_compile_with_persistent_cache as None to ensure no new kernel is generated
        with mock.patch(
            "torch._inductor.aoti_eager.aoti_compile_with_persistent_cache", None
        ):
            with _scoped_library("aten", "IMPL") as torch_compile_op_lib_impl:
                # Get ref result from eager
                ref_value = getattr(torch.ops.aten, op_name)(input_tensor)

                register_ops_with_aoti_compile(
                    ns, [op_name], dispatch_key, torch_compile_op_lib_impl
                )

                # Invoke the pre-compiled kernel and get result.
                res_value = getattr(torch.ops.aten, op_name)(input_tensor)

                self.assertEqual(ref_value, res_value)

    @skipCUDAIf(not SM80OrLater, "Requires sm80")
    @skip_if_halide  # aoti
    @skip_if_triton_cpu  # aoti
    @skipIfWindows(msg="aoti not support on Windows")
    def test_aoti_eager_with_persistent_cache(self):
        def fn(a):
            return torch.abs(a)

        ns = "aten"
        op_name = "abs"

        device = "cpu"
        if self.device.lower() == "cuda":
            device = "cuda"

        input_tensor = torch.randn(128, dtype=torch.float, device=device)
        kernel_lib_path = aoti_compile_with_persistent_cache(
            ns,
            op_name,
            input_tensor.device.type,
            False,
            fn,
            args=(input_tensor,),
            kwargs={},
        )
        self.assertTrue(len(kernel_lib_path) > 0)

        device_kernel_cache = aoti_eager_cache_dir(ns, device)
        kernel_conf = device_kernel_cache / f"{op_name}.json"
        self.assertTrue(kernel_conf.exists())

        json_data = load_aoti_eager_cache("aten", "abs", input_tensor.device.type)
        self.assertTrue(json_data is not None)
        self.assertTrue(isinstance(json_data, list))
        self.assertTrue(len(json_data) > 0)

        op_info = json_data[0]
        self.assertTrue(isinstance(op_info, dict))
        self.assertTrue("meta_info" in op_info)
        self.assertTrue("kernel_path" in op_info)
        kernel_libs_abs_path = []
        for item in json_data:
            kernel_path = device_kernel_cache / item["kernel_path"]
            kernel_libs_abs_path.append(kernel_path.as_posix())

        self.assertTrue(kernel_lib_path in kernel_libs_abs_path)

    @skipCUDAIf(not SM80OrLater, "Requires sm80")
    @skip_if_halide  # aoti
    @skip_if_triton_cpu  # aoti
    @skipIfWindows(msg="aoti not support on Windows")
    def test_aoti_eager_with_scalar(self):
        namespace_name = "aten"
        op_name = "add"
        op_overload_name = "Tensor"
        op_name_with_overload = f"{op_name}.{op_overload_name}"

        dispatch_key = "CPU"
        device = torch.device("cpu")
        if self.device.lower() == "cuda":
            dispatch_key = "CUDA"
            device = torch.device("cuda")

        # Test the difference between scalar tensor and scalar
        a = torch.scalar_tensor(1.0, device=device)
        b = torch.scalar_tensor(2.0, device=device)

        kernel_lib_path = aoti_compile_with_persistent_cache(
            namespace_name,
            op_name_with_overload,
            a.device.type,
            False,
            torch.ops.aten.add,
            args=(a, b),
            kwargs={"alpha": 3.0},
        )
        self.assertTrue(Path(kernel_lib_path).exists())
        device_kernel_cache = aoti_eager_cache_dir(namespace_name, device.type)
        kernel_conf = device_kernel_cache / f"{op_name_with_overload}.json"
        self.assertTrue(kernel_conf.exists())
        json_data = load_aoti_eager_cache(
            namespace_name, op_name_with_overload, a.device.type
        )
        op_info = json_data[0]
        self.assertTrue(isinstance(op_info, dict))
        self.assertTrue("meta_info" in op_info)
        self.assertTrue(len(op_info["meta_info"]) == 3)
        # Scalar Tensor
        self.assertTrue("scalar_value" not in op_info["meta_info"][0])
        self.assertTrue(op_info["meta_info"][0]["sizes"] == [])
        self.assertTrue(op_info["meta_info"][0]["strides"] == [])
        # Scalar Tensor
        self.assertTrue("scalar_value" not in op_info["meta_info"][1])
        self.assertTrue(op_info["meta_info"][1]["sizes"] == [])
        self.assertTrue(op_info["meta_info"][1]["strides"] == [])
        # Scalar
        self.assertTrue("scalar_value" in op_info["meta_info"][2])
        self.assertTrue("sizes" not in op_info["meta_info"][2])
        self.assertTrue("strides" not in op_info["meta_info"][2])

        with _scoped_library("aten", "IMPL") as torch_compile_op_lib_impl:
            a = torch.randn(128, device=device)
            b = torch.randn(128, device=device)

            scalar_values = [1.0, 2.0, 3.0]
            ref_values = []
            for scalar_value in scalar_values:
                ref_values.append(torch.add(a, b, alpha=scalar_value))

            register_ops_with_aoti_compile(
                namespace_name, [op_name], dispatch_key, torch_compile_op_lib_impl
            )

            res_values = []
            for scalar_value in scalar_values:
                res_values.append(torch.add(a, b, alpha=scalar_value))

            self.assertEqual(len(ref_values), len(res_values))
            self.assertEqual(ref_values, res_values)

    @skipCUDAIf(not SM80OrLater, "Requires sm80")
    @skip_if_halide  # aoti
    @skip_if_triton_cpu  # aoti
    @skipIfWindows(msg="aoti not support on Windows")
    def test_aoti_eager_override_registration(self):
        namespace_name = "aten"
        dispatch_key = "CPU"
        device = torch.device("cpu")
        if self.device.lower() == "cuda":
            dispatch_key = "CUDA"
            device = torch.device("cuda")

        unary_op_set = ["abs", "acos"]

        def fn(x, op_name=""):
            return getattr(torch, op_name)(x)

        # Invoke torch.compile directly to get referent results
        x = torch.randn(3, 4, device=device)

        ref_array = []
        for unary_op_name in unary_op_set:
            opt_fn = torch.compile(functools.partial(fn, op_name=unary_op_name))
            ref = opt_fn(x)
            ref_array.append(ref)

        with _scoped_library("aten", "IMPL") as torch_compile_op_lib_impl:
            register_ops_with_aoti_compile(
                namespace_name, unary_op_set, dispatch_key, torch_compile_op_lib_impl
            )

            res_array = []
            for unary_op_name in unary_op_set:
                res_array.append(getattr(torch, unary_op_name)(x))

            for ref, res in zip(ref_array, res_array):
                self.assertEqual(ref, res)

        a = torch.randn(128, device=device)
        min_tensor = torch.randn(128, device=device)
        max_tensor = min_tensor + 0.5

        ref_with_min = torch.ops.aten.clamp(a, min_tensor)
        ref_with_min_max = torch.ops.aten.clamp(a, min_tensor, max_tensor)

        with _scoped_library("aten", "IMPL") as torch_compile_op_lib_impl:
            register_ops_with_aoti_compile(
                namespace_name, ["clamp"], dispatch_key, torch_compile_op_lib_impl
            )
            res_with_min = torch.ops.aten.clamp(a, min_tensor)
            res_with_min_max = torch.ops.aten.clamp(a, min_tensor, max_tensor)
            self.assertEqual(ref_with_min, res_with_min)
            self.assertEqual(ref_with_min_max, res_with_min_max)

    def test_add_const_int(self):
        def fn(a):
            return (a + 1, torch.add(a, 1, alpha=2))

        for dtype in [torch.float32, torch.int32, torch.int64]:
            self.common(fn, (torch.arange(32, dtype=dtype),))

    def test_add_const_float(self):
        def fn(a):
            return (a + 1.5,)

        self.common(fn, (torch.randn(32),))

    def test_add_inplace_permuted(self):
        def fn(x, y):
            return x.add_(y)

        x = torch.ones([2, 12, 13, 17]).transpose(1, 2)
        y = torch.randn([2, 13, 1, 17])

        self.common(fn, (x, y))

    def test_add_complex(self):
        def fn(a, b, alpha):
            return torch.add(a, b, alpha=alpha)

        x = torch.tensor([1 + 1j, -1 + 1j, -2 + 2j, 3 - 3j, 0, 1j, 1, -1])
        y = torch.tensor([1 + 1j, -1 + 1j, -2 + 2j, 3 - 3j, 0, 1j, 1, -1])

        self.common(fn, (x, y, 2))

    def test_add_complex3(self):
        # fix https://github.com/pytorch/pytorch/issues/115071
        @torch.compile
        def fn(*args):
            a = torch.neg(args[0])
            b = torch.add(args[0], args[0])
            return (a, b)

        x = torch.randn(41, dtype=torch.complex64)
        y = x.clone()
        # should not inplace write to the input
        fn(x)
        self.assertEqual(x, y)

    def test_add_complex4(self):
        @torch.compile
        def fn(a, b):
            c = a + b
            d = a + b
            return c + d

        for dtype in [torch.complex32, torch.complex64, torch.complex128]:
            x = torch.tensor(
                [1 + 1j, -1 + 1j, -2 + 2j, 3 - 3j, 0, 1j, 1, -1],
                dtype=dtype,
                device=self.device,
            )
            y = torch.tensor(
                [1 + 1j, -1 + 1j, -2 + 2j, 3 - 3j, 0, 1j, 1, -1],
                dtype=dtype,
                device=self.device,
            )
            _, code = run_and_get_code(fn, x, y)
            self.assertEqual(
                " ".join(code).count(
                    "view_dtype" if config.cpp_wrapper else "aten.view"
                ),
                3,
            )

    def test_add_complex5(self):
        def fn(a, b, alpha):
            return torch.add(a, b, alpha=alpha)

        x = torch.tensor([[1 + 1j, -1 + 1j], [-2 + 2j, 3 - 3j]])
        y = torch.tensor([[1 + 1j, -1 + 1j], [-2 + 2j, 3 - 3j]])

        self.common(fn, (x, y, 2))

    def test_add_complex6(self):
        # Fix https://github.com/pytorch/pytorch/issues/125745.
        # Add complex tensors with broadcasting.
        def fn(a, b, alpha):
            return torch.add(a, b, alpha=alpha)

        x = torch.tensor([[1 + 1j, -1 + 1j, -2 + 2j, 3 - 3j]])
        y = torch.tensor([[1 + 1j]])

        self.common(fn, (x, y, 2))

    def test_concat_add_inplace(self):
        def fn(x, y, z):
            return torch.cat([x, y], dim=1).add_(z)

        x = torch.randn([2, 12, 14, 14])
        y = torch.randn([2, 12, 14, 14])
        z = torch.randn([2, 24, 14, 14])

        self.common(fn, (x, y, z))

    def test_abs(self):
        def fn(a):
            return (a / (torch.abs(a) + 1),)

        self.common(fn, (torch.randn(17),))

    @xfail_if_triton_cpu
    def test_angle(self):
        def fn(a, b, c):
            return torch.angle(a), torch.angle(b), torch.angle(c)

        complex_input = torch.tensor(
            [1 + 1j, -1 + 1j, -2 + 2j, 3 - 3j, 0, 1j, 1, -1, float("nan")]
        )
        real_input = torch.tensor([-1.0, 0.0, 1.0, float("nan")])
        interger_real_input = torch.tensor([-1, 0, 1])
        self.common(fn, (complex_input, real_input, interger_real_input))

    def test_sgn(self):
        def fn(a):
            return torch.sgn(a), torch.sgn(a + 1) - 1

        self.common(fn, [torch.linspace(-10, 10, 41)])

    @skipCUDAIf(not SM80OrLater, "uses bfloat16 which requires SM >= 80")
    def test_scatter_bf16(self):
        def fn(inp, src, index):
            return inp.scatter_add(0, index, src)

        for dtype in [torch.int64, torch.bool, torch.bfloat16]:
            self.common(
                fn,
                [
                    torch.zeros(3, 5, dtype=dtype),
                    torch.ones((2, 5), dtype=dtype),
                    torch.tensor([[0, 1, 2, 0, 0]]),
                ],
            )

    def test_randn_generator(self):
        def fn(a, generator):
            return torch.randn([20, 20], generator=generator, device=a.device)

        self.common(fn, (torch.linspace(-10, 10, 41), None), assert_equal=False)

        # generator not yet supported in dynamo
        with self.assertRaisesRegex(torch._dynamo.exc.Unsupported, "Generator"):
            self.common(fn, (torch.linspace(-10, 10, 41), torch.Generator(self.device)))

    def test_sgn_extremal(self):
        def fn(a):
            return (torch.sgn(a),)

        self.common(fn, [torch.tensor([np.nan, np.inf, -np.inf, 0])])

    def test_max_min(self):
        def fn(a, b):
            return (torch.maximum(a, b), torch.minimum(a, b))

        self.common(fn, (torch.randn(8), torch.randn(8)))
        t1 = torch.randn(8)
        t1[0] = float("nan")
        t2 = torch.randn(8)
        t2[1] = float("nan")
        self.common(fn, (t1, t2))

    def test_neg_max_uint8(self):
        # https://github.com/pytorch/pytorch/issues/93380
        def fn(a, b):
            c = torch.neg(a)
            return torch.maximum(b, c)

        a = torch.randint(256, (1,), dtype=torch.uint8)
        b = torch.randint(256, (8390,), dtype=torch.uint8)
        self.common(fn, (a, b))

    def test_compar(self):
        def fn(x):
            return x.gt(3.5), x.ge(3.5), x.eq(3.5), x.le(2.5), x.lt(3.5), x.ne(3.5)

        a = torch.tensor([3])
        self.common(fn, (a,))

    def test_horizonal_fusion1(self):
        def fn(a, b, c):
            return (a + b, a - c, b * c)

        self.common(
            fn, (torch.randn(8, 16, 16), torch.randn(8, 16, 16), torch.randn(1, 16, 1))
        )

    def test_horizonal_fusion2(self):
        def fn(a, b, c):
            return a + 1, b + 2, c + 3

        self.common(fn, (torch.randn(8, 16, 8), torch.randn(8, 16), torch.randn(16, 8)))

    def test_vertical_fusion1(self):
        def fn(sa, ct, p):
            # From torchbench.pyhpc_equation_of_state
            v17 = -3.087032500374211e-7
            v18 = -1.988366587925593e-8
            v19 = -1.061519070296458e-11
            v20 = 1.550932729220080e-10
            t15 = v19 * ct
            t19 = v17 + ct * (v18 + t15) + v20 * sa
            t20 = 1.0 / t19
            t128 = t19 * p
            return t20 + t128

        self.common(
            fn,
            (
                torch.randn(204, 204, 26),
                torch.randn(204, 204, 26),
                torch.randn(26),
            ),
        )
        assertGeneratedKernelCountEqual(self, 1)

    @config.patch({"fx_graph_cache": False})
    @skipIfWindows(msg="torch._dynamo.exc.Unsupported")
    def test_forced_buffer_realize(self):
        # Test torch._test_inductor_realize forces a buffer to be realized
        def fn(a):
            b = test_operators.realize(a * 2)
            return (b * 2,)

        self.common(fn, (torch.randn(10),))
        self.assertEqual(torch._inductor.metrics.ir_nodes_pre_fusion, 2)

    @config.patch({"fx_graph_cache": False})
    @skipIfWindows(msg="torch._dynamo.exc.Unsupported")
    def test_scheduler_vertical_fusion1(self):
        realize = test_operators.realize

        def fn(sa, ct, p):
            # From torchbench.pyhpc_equation_of_state
            v17 = -3.087032500374211e-7
            v18 = -1.988366587925593e-8
            v19 = -1.061519070296458e-11
            v20 = 1.550932729220080e-10
            t15 = realize(v19 * ct)
            t19 = realize(v17 + ct * (v18 + t15) + v20 * sa)
            t20 = realize(1.0 / t19)
            t128 = realize(t19 * p)
            return t20 + t128

        self.common(
            fn,
            (
                torch.randn(204, 204, 26),
                torch.randn(204, 204, 26),
                torch.randn(26),
            ),
        )
        self.assertEqual(torch._inductor.metrics.ir_nodes_pre_fusion, 5)
        assertGeneratedKernelCountEqual(
            self, 1 if not is_cpp_backend(self.device) else 2
        )

    def test_index_propagation(self):
        def copy(x):
            i = torch.arange(x.size(0), device=x.device)
            return x[i]

        x = torch.randn(8, device=self.device)
        copy_opt = torch._dynamo.optimize("inductor")(copy)

        expect = copy(x)
        actual = _run_and_assert_no_indirect_indexing(self, copy_opt, x)
        self.assertEqual(expect, actual)

    @dynamo_config.patch("capture_dynamic_output_shape_ops", True)
    # https://github.com/halide/Halide/issues/8308
    @config.patch("halide.scheduler_cpu", "Mullapudi2016")
    @config.patch("halide.scheduler_cuda", "Li2018")
    @config.patch(implicit_fallbacks=True)
    def test_index_propagation_nested_indirect_indexing(self):
        def nested(x, repeats):
            rank = torch.arange(repeats.numel(), device=x.device)
            index = rank.repeat_interleave(repeats, dim=0)
            return torch.index_select(x, index=index, dim=0)

        example_inputs = (
            torch.randn((32, 64), device=self.device),
            repeats := torch.tensor([5, 10, 15], device=self.device),
        )
        torch._dynamo.mark_dynamic(repeats, 0)  # create backed symint

        nested_opt = torch._dynamo.optimize("inductor")(nested)

        expect = nested(*example_inputs)
        actual = nested_opt(*example_inputs)
        self.assertEqual(expect, actual)

    @xfail_if_triton_cpu
    def test_index_propagation_flip(self):
        def flip(x):
            i = torch.arange(x.size(0) - 1, -1, -1, device=x.device)
            return x[i]

        x = torch.randn(8, device=self.device)
        flip_opt = torch._dynamo.optimize("inductor")(flip)

        expect = flip(x)
        actual = _run_and_assert_no_indirect_indexing(self, flip_opt, x)
        self.assertEqual(expect, actual)

    def test_index_propagation_floordiv(self):
        def repeat_interleave(x, n):
            # e.g. x=[1, 2, 3], n=2 => returns [1, 1, 2, 2, 3, 3]
            i = torch.arange(x.shape[0] * n, device=x.device)
            return x[i // n]

        x = torch.randn(8, 16, device=self.device)
        repeat_interleave_opt = torch._dynamo.optimize("inductor")(repeat_interleave)
        # With static shapes we can prove the bound, our dynamic shapes reasoning is not good enough
        has_assert = ifdynstaticdefault(False, True)
        # this should be collapsed to direct indexing
        actual = _run_and_assert_no_indirect_indexing(
            self, repeat_interleave_opt, x, 3, has_assert=has_assert
        )
        expect = torch.repeat_interleave(x, 3, dim=0)
        self.assertEqual(expect, actual)
        self.assertEqual(actual, repeat_interleave(x, 3))

    def test_index_propagation_remainder(self):
        def repeat(x, n):
            # e.g. x=[1, 2, 3], n=2 => returns [1, 2, 3, 1, 2, 3]
            i = torch.arange(x.shape[0] * n, device=x.device)
            return x[i % x.shape[0]]

        x = torch.randn(8, 16, device=self.device)
        repeat_opt = torch._dynamo.optimize("inductor")(repeat)

        # With static shapes we can prove the bound, our dynamic shapes reasoning is not good enough
        has_assert = ifdynstaticdefault(False, True)
        # this should be collapsed to direct indexing
        actual = _run_and_assert_no_indirect_indexing(
            self, repeat_opt, x, 3, has_wrapping=False, has_assert=has_assert
        )
        expect = x.repeat(3, 1)
        self.assertEqual(expect, actual)
        self.assertEqual(actual, repeat(x, 3))

    def test_index_propagation_abs(self):
        def reflection_pad_left(x, n):
            # e.g. x=[1, 2, 3], n=2 => returns [3, 2, 1, 2, 3]
            i = torch.arange(x.shape[0] + n, device=x.device)
            return x[(i - n).abs()]

        x = torch.randn(8, device=self.device)
        opt_fn = torch._dynamo.optimize("inductor")(reflection_pad_left)

        # With static shapes we can prove the bound, our dynamic shapes reasoning is not good enough
        has_assert = ifdynstaticdefault(False, True)
        # this should be collapsed to direct indexing
        actual = _run_and_assert_no_indirect_indexing(
            self, opt_fn, x, 3, has_wrapping=False, has_assert=has_assert
        )
        expect = reflection_pad_left(x, 3)
        self.assertEqual(expect, actual)

    def test_index_propagation_device_assert_masked(self):
        def fn(a):
            idx = torch.arange(a.size(0), device=a.device)
            padded_idx = torch.constant_pad_nd(idx, (1050, 0))
            padded_idx = torch.where(padded_idx >= 0, padded_idx, padded_idx)
            return a[padded_idx]

        self.common(fn, (torch.randn(1024),))

    @config.patch(debug_index_asserts=False)
    @config.patch("cpp.enable_tiling_heuristics", False)
    def test_neg_index(self):
        def test(
            fn, inps, has_assert: bool, has_wrapping: bool, vectorize: bool = True
        ):
            fn_opt = torch.compile(fn)
            if is_halide_backend(self.device):
                pass  # no device asserts in halide
            elif self.device == "cpu" and not is_triton_cpu_backend(self.device):
                _, code = run_and_get_cpp_code(fn_opt, *inps)
                self.assertTrue((") ? (" in code or "blendv" in code) is has_wrapping)
                self.assertTrue(("TORCH_CHECK" in code) is has_assert)
                # Assert that we always vectorize the kernel regardless of wrapping / checks
                self.assertTrue(("loadu" in code) is vectorize)
            else:
                code = run_and_get_triton_code(fn_opt, *inps)
                self.assertTrue(("tl.where" in code) is has_wrapping)
                self.assertTrue(("device_assert" in code) is has_assert)

        def indirect(a, b):
            return a[b - 1]

        a = torch.rand(1024, device=self.device)
        b = torch.zeros(256, dtype=torch.long, device=self.device)
        test(indirect, (a, b), has_assert=True, has_wrapping=True)

        def direct(x):
            return x[:, -1]

        a = torch.rand(1, 64, 32, device=self.device)
        # Does not even generate a kernel as it's a view
        test(direct, (a,), has_assert=False, has_wrapping=False, vectorize=False)

        def flip(a, b):
            return a[b]

        a = torch.rand(1024, device=self.device)
        b = torch.arange(start=-1, end=-a.numel() - 1, step=-1, device=self.device)
        test(flip, (a, b), has_assert=True, has_wrapping=True)

        # Constant propagate a constant that's negative
        def flip_with_index_constant(a):
            b = torch.arange(start=-1, end=-a.numel() - 1, step=-1, device=a.device)
            return a[b]

        # Wrapping is constant-folded
        test(flip_with_index_constant, (a,), has_assert=False, has_wrapping=False)

        # Operation where we can't prove that the index is always positive or negative
        def pos_and_neg(a):
            b = torch.arange(start=1, end=-a.numel() - 1, step=-1, device=a.device)
            return a[b]

        # It has wrapping but no assert
        test(pos_and_neg, (a,), has_assert=False, has_wrapping=True)

        # We currently don't do constant propagation with float constants
        # We cannot prove this kind of asserts just with bounds. We would need
        # to lift IndexPropagation.shape_env to be accessible in all of Inductor
        def flip_with_index(a):
            b = 1.0 * torch.arange(
                start=-1, end=-a.numel() - 1, step=-1, device=a.device
            )
            b = b.int()
            return a[b]

        test(
            flip_with_index,
            (a,),
            has_assert=ifdynstaticdefault(False, True),
            has_wrapping=False,
            vectorize=True,
        )

        def unsafe_index(a, b):
            return aten._unsafe_index(a, (b,))

        test(unsafe_index, (a, b), has_assert=False, has_wrapping=True)

        def constant_propagation(a):
            b = torch.tensor([2], device=a.device)
            return a[b]

        test(
            constant_propagation,
            (a,),
            has_assert=ifdynstaticdefault(False, True),
            has_wrapping=False,
            vectorize=False,  # There's no loop to vectorize!
        )

        def constant_propagation_neg(a):
            b = torch.tensor([-2], device=a.device)
            return a[b]

        # In symbolic shapes, we know that we can access -2, so no assert is necessary!
        test(
            constant_propagation_neg,
            (a,),
            has_assert=False,
            has_wrapping=False,
            vectorize=False,  # There's no loop to vectorize!
        )

    @xfail_if_triton_cpu
    def test_computed_buffer_inlining(self):
        def flip(x):
            idx = torch.arange(x.size(0) - 1, -1, -1, device=x.device)
            return x[idx], idx

        flip_opt = torch._dynamo.optimize("inductor")(flip)
        x = torch.randn(8, device=self.device)

        expect = flip(x)
        actual = _run_and_assert_no_indirect_indexing(self, flip_opt, x)
        self.assertEqual(expect, actual)

    def test__unsafe_masked_index(self):
        def fn(a, mask, idx):
            return aten._unsafe_masked_index(a, mask, idx, 1)

        self.common(
            fn,
            (
                torch.randn(8, device=self.device),
                torch.tensor([True, False, True], device=self.device),
                [torch.tensor([3, 9, -2], device=self.device)],
            ),
        )

    def test__unsafe_masked_index_put_accumulate(self):
        def fn(a, mask, idx, values):
            return aten._unsafe_masked_index_put_accumulate(a, mask, idx, values)

        self.common(
            fn,
            (
                torch.randn(8, device=self.device),
                torch.tensor([True, False, True], device=self.device),
                [torch.tensor([3, 9, -2], device=self.device)],
                torch.randn(3, device=self.device),
            ),
        )

    def test_sum1(self):
        def fn(a, b):
            return ((a + b).sum(-1),)

        self.common(fn, (torch.randn(8, 8), torch.randn(8, 8)))

    def test_sum2(self):
        def fn(a, b):
            return ((a + b).sum([1, 2]), (a + b).sum(-1))

        self.common(fn, (torch.randn(8, 9, 3, 21), torch.randn(8, 9, 3, 21)))

    def test_sum3(self):
        def fn(a, b):
            r1 = a + b
            r2 = r1.sum(-1)
            r3 = torch.squeeze(b) + 10
            return (r1, r2, r3)

        # Mismatched elements: 2 / 10 (20.0%)
        # Greatest absolute difference: 0.0029296875 at index (8,) (up to 1e-05 allowed)
        # Greatest relative difference: 0.0017482517482517483 at index (6,) (up to 0.001 allowed)
        self.common(fn, (torch.randn(10, 10), torch.randn(1, 10)), atol=1e-5, rtol=2e-3)

    def test_sum4(self):
        def fn(a):
            b = a + 1
            c = b.sum(-1)
            d = c + 3
            e = d.sum(-1)
            f = e + 5
            return (f, e, d, c, b)

        self.common(fn, (torch.randn(1, 16, 8, 8),))

    def test_sum5(self):
        def fn(a):
            b = a + 1
            c = b.sum(-1)
            d = c + 3
            e = d.sum(-1)
            f = e + 5
            return (f,)

        self.common(fn, (torch.randn(1, 17, 8, 9),))

    def test_reduction1(self):
        def fn(a):
            return (a.sum(), a.max(), a.min(), a.argmax(), a.argmin())

        self.common(fn, (torch.tensor([float("-inf"), 0.0, float("inf")]),))

    @skip_if_x86_mac()
    def test_reduction2(self):
        def fn(a):
            # FIXME: a.argmax
            return (a.sum(), a.max(), a.min(), a.argmin())

        self.common(fn, (torch.full((4,), float("inf")),))

    @skip_if_x86_mac()
    def test_reduction3(self):
        def fn(a):
            # FIXME: a.argmin
            return (a.sum(), a.max(), a.min(), a.argmax())

        self.common(fn, (torch.full((4,), float("-inf")),))

    def test_reduction4(self):
        if self.device == "cpu":
            raise unittest.SkipTest("Non-deterministic CPU results")

        def fn(a):
            return (a.argmax(-1), a.argmin(-1))

        inputs = (torch.ones(128), torch.ones(4, 4, 1))
        for i in inputs:
            self.common(fn, (i,), check_lowp=not is_halide_backend(self.device))

    @config.patch(unroll_reductions_threshold=1)
    def test_reduction5(self):
        if self.device == "cpu":
            raise unittest.SkipTest("Non-deterministic CPU results")

        def fn(a):
            return (a.sum(), a.max(), a.min(), a.argmax())

        self.common(fn, (torch.full((4,), float("-inf")),))

    @requires_gpu()
    def test_reduction_config_limit(self):
        """
        This unit-test tests whether we exceed cudaDeviceProperties.maxGridSize in
        triton reduction configs for large size hints. #128826 introduced a scaling XBLOCK
        feature to resolve the issue in reduction configs which may exceed the maxGridSize
        """
        from torch._inductor.runtime.runtime_utils import next_power_of_2
        from torch._inductor.runtime.triton_heuristics import triton_config_reduction

        size_hints = [67108864, 8192]
        for i in range(4):
            size_hints[0] = next_power_of_2(size_hints[0])
            triton_config_reduction(size_hints, 1, 2048, 1, 8)

    def test_prod(self):
        def fn(a):
            return a.prod(0), a.prod(1), a.prod()

        self.common(fn, (torch.rand((10, 10)),))
        self.common(fn, (torch.rand((1, 2050)),))

    def test_unroll_small_reduction(self):
        def fn(x):
            val1, index1 = x.min(-1)
            val2, index2 = x.max(-1)
            return (
                val1,
                index1,
                val2,
                index2,
                x.sum(-1),
                (x > 1).any(-1),
                (x > 0).all(-1),
                x.argmin(-1),
                x.argmax(-1),
                x.amin(-1),
                x.amax(-1),
                x.aminmax(),
            )

        with config.patch(unroll_reductions_threshold=8):
            # small sized reductions will get unrolled
            self.common(fn, (torch.randn(8, 3),))
        torch._dynamo.reset()
        with config.patch(unroll_reductions_threshold=1):
            # make sure things also work if they aren't unrolled
            self.common(fn, (torch.randn(8, 3),))

    def test_multilayer_sum_low_prec(self):
        # fp16 nyi for cpu
        if self.device == "cpu":
            raise unittest.SkipTest(f"requires {GPU_TYPE}")

        def fn(a):
            return torch.mean(a)

        self.common(fn, ((torch.rand((10, 3, 352, 352), dtype=torch.float16),)))

    def test_multilayer_prime_size(self):
        def fn(a):
            return torch.max(a), torch.sum(a)

        # Requires masked loading for the intermediate reduction
        sample = torch.full((3999971,), 0, dtype=torch.int64)
        sample[-1] = 1
        self.common(fn, (sample,))

    @skip_if_gpu_halide
    @skipCPUIf(IS_MACOS, "fails on macos")
    def test_multilayer_var(self):
        def fn(a):
            return torch.var(a)

        self.common(
            fn,
            ((torch.rand((10, 3, 352, 352), dtype=torch.float32),)),
            atol=1e-3,
            rtol=1e-3,
        )
        self.common(
            fn,
            ((torch.rand((14923), dtype=torch.float32),)),
            atol=1e-3,
            rtol=1e-3,
        )

    @skipCPUIf(IS_MACOS, "fails on macos")
    @skip_if_halide  # accuracy 4.7% off
    def test_multilayer_var_lowp(self):
        def fn(a):
            return torch.var(a)

        self.common(fn, (torch.rand((16, 16, 352, 352), dtype=torch.float16),))
        self.common(fn, (torch.rand((14923), dtype=torch.float16),))

    def test_split_cumsum(self):
        def fn(a):
            return torch.cumsum(a, -1)

        for dtype in get_all_dtypes(
            include_bfloat16=False,
            include_bool=True,
            include_complex=False,
            include_half=False,
        ):
            # Use low=0 since when the mean value is 0, cumsum at all points
            # tends towards zero which makes the relative error term blow up
            inp = make_tensor(10, 3, 352, 352, low=0, dtype=dtype, device=self.device)
            self.common(fn, (inp.view(-1),), rtol=1e-4, atol=1e-5, check_lowp=False)
            self.common(fn, (inp.view(10, -1),), rtol=1e-4, atol=1e-5, check_lowp=False)

    @skipCUDAIf(not SM80OrLater, "Requires sm80")
    @skipCUDAIf(TEST_WITH_ROCM, "Computation not done in float on ROCm")
    @skip_if_gpu_halide  # accuracy issue
    def test_split_cumsum_low_prec(self):
        if is_cpp_backend(self.device):
            raise unittest.SkipTest("ir.Scan nyi on CPU")

        def fn(a):
            return torch.cumsum(a.view(-1), 0)

        self.common(
            fn,
            (torch.rand((10, 3, 352, 352), dtype=torch.float16),),
            reference_in_float=True,
            check_lowp=False,
        )

    def test_consecutive_split_cumsum(self):
        def fn(a, b):
            a = a.view(-1)
            b = b.view(-1)
            return torch.cumsum(a, 0) + torch.cumsum(b, 0)

        a = make_tensor(10, 3, 352, 352, low=0, dtype=torch.float32, device=self.device)
        b = make_tensor(10, 3, 352, 352, low=0, dtype=torch.float64, device=self.device)
        self.common(fn, (a, b), rtol=1e-4, atol=1e-5, check_lowp=False)

    @config.patch(max_autotune_pointwise=True)
    def test_split_cumsum_index(self):
        # Split scan uses a workspace that needs to be zeroed before use.
        # data[index] does indirect indexing that should catch issues if the
        # workspace is not zeroed.
        def fn(lengths, data):
            offsets = torch.cumsum(lengths, 0)
            return data[offsets]

        lengths = torch.full((2**14,), 2**2, dtype=torch.int64, device=self.device)
        lengths[-2] = 3
        lengths[-1] = 3
        data = make_tensor((2**16,), dtype=torch.float32, device=self.device)
        self.common(fn, (lengths, data))

    def test_split_cumprod(self):
        def fn(a):
            return torch.cumprod(a, -1)

        for dtype in [torch.float32, torch.float64, torch.int32, torch.int64]:
            inp = _large_cumprod_input(
                (10, 10000), dim=1, dtype=dtype, device=self.device
            )
            self.common(fn, (inp,), atol=1e-5, rtol=1e-4, check_lowp=False)

    @skipCUDAIf(not SM80OrLater, "Requires sm80")
    @skipCUDAIf(TEST_WITH_ROCM, "Computation not done in float on ROCm")
    @skip_if_gpu_halide  # accuracy issue
    def test_split_cumprod_low_prec(self):
        if is_cpp_backend(self.device):
            raise unittest.SkipTest("ir.Scan nyi on CPU")

        def fn(a):
            return torch.cumprod(a.view(-1), 0)

        for dtype in [torch.float16, torch.bfloat16]:
            inp = _large_cumprod_input(
                (10, 10000), dim=1, dtype=dtype, device=self.device
            )
            self.common(
                fn,
                (inp,),
                reference_in_float=True,
                check_lowp=False,
            )

    def test_consecutive_split_cumprod(self):
        def fn(a, b):
            return torch.cumprod(a, 0) + torch.cumprod(b, 0)

        a = _large_cumprod_input(
            (10000,), dim=0, dtype=torch.float32, device=self.device
        )
        b = _large_cumprod_input(
            (10000,), dim=0, dtype=torch.float64, device=self.device
        )
        self.common(fn, (a, b), atol=1e-5, rtol=1e-5, check_lowp=False)

    @skipCUDAIf(TEST_WITH_ROCM, "associative_scan is not supported on ROCm")
    @skip_if_halide  # scan ops
    def test_custom_scan_op(self):
        if self.device != "cuda":
            raise unittest.SkipTest("associative_scan only supported on GPU")

        def sum_combine(a, b):
            return a + b

        from torch._higher_order_ops.associative_scan import associative_scan

        a = torch.randn(100, 100, device=self.device)
        expect = torch.cumsum(a, 0)
        actual = associative_scan(sum_combine, a, 0)
        self.assertEqual(expect, actual)

        def logcumsum_combine(a, b):
            min_v = torch.minimum(a, b)
            max_v = torch.maximum(a, b)
            mask = (min_v != max_v) | ~min_v.isinf()
            return torch.where(mask, max_v + (min_v - max_v).exp().log1p(), a)

        expect = torch.logcumsumexp(a, 0)
        actual = associative_scan(logcumsum_combine, a, 0)
        self.assertEqual(expect, actual)

    @skip_if_halide  # scan ops
    def test_custom_scan_op_compiled(self):
        if self.device != "cuda":
            raise unittest.SkipTest("associative_scan only supported on GPU")

        from torch._higher_order_ops.associative_scan import associative_scan

        def sum_combine(a, b):
            return a + b

        def fn(a, b, dim):
            diff = (a - b).abs()
            sad = associative_scan(sum_combine, diff, dim)
            return sad.sum(dim)

        a = torch.randn(100, 100, device=self.device)
        b = torch.randn(100, 100, device=self.device)
        self.common(fn, (a, b, 0))
        cfn = torch.compile(fn)
        _, code = run_and_get_code(cfn, a, b, 0)

        # Check everything is fused into a single kernel
        FileCheck().check_not("run(").check_regex(
            r"triton_.*\.run\(arg[01]_1, arg[12]_1, buf1,"
        ).check_not("run(").run(code[0])

    @skipCUDAIf(TEST_WITH_ROCM, "associative_scan is not supported on ROCm")
    @skip_if_halide  # scan ops
    def test_custom_scan_op_multi_input(self):
        if self.device != "cuda":
            raise unittest.SkipTest("associative_scan only supported on GPU")

        def argmax_combine(a, b):
            a_value, a_index = a
            b_value, b_index = b
            mask = (a_value > b_value) | ((a_value == b_value) & (a_index > b_index))
            return (
                torch.where(mask, a_value, b_value),
                torch.where(mask, a_index, b_index),
            )

        from torch._higher_order_ops.associative_scan import associative_scan

        a = torch.randn(100, 100, device=self.device)
        expect = torch.cummax(a, 0)

        idx = torch.arange(100, device=self.device).view(100, 1).expand(100, 100)
        actual = associative_scan(argmax_combine, (a, idx), 0)
        self.assertEqual(expect, actual)

    @skipCUDAIf(TEST_WITH_ROCM, "associative_scan is not supported on ROCm")
    @skip_if_halide  # scan ops
    def test_custom_scan_would_split(self):
        if self.device != "cuda":
            raise unittest.SkipTest("associative_scan only supported on GPU")

        def combine_linear_recurrence(left, right):
            xl, fl = left
            xr, fr = right
            x = xl * fr + xr
            f = fl * fr
            return x, f

        def eager_scan(x, g):
            x, g = x.to(torch.float64), g.to(torch.float64)
            x_out = torch.empty_like(x)
            g_out = torch.empty_like(g)
            x_out[:, 0] = x[:, 0]
            g_out[:, 0] = g[:, 0]
            for i in range(1, x.shape[1]):
                x_out[:, i], g_out[:, i] = combine_linear_recurrence(
                    (x_out[:, i - 1], g_out[:, i - 1]),
                    (x[:, i], g[:, i]),
                )
            return x_out.float(), g_out.float()

        @torch.compile
        def compiled_scan(x, f):
            from torch._higher_order_ops.associative_scan import associative_scan

            x, f = associative_scan(combine_linear_recurrence, (x, f), dim=1)
            return x, f

        x = torch.randn(1, 129, 2, device=self.device)
        f = torch.randn(1, 129, 2, device=self.device)
        expect = eager_scan(x, f)
        actual = compiled_scan(x, f)
        self.assertEqual(expect, actual)

    def test_embedding_bag_byte_unpack(self):
        if self.device != "cpu":
            raise unittest.SkipTest(f"No {GPU_TYPE} implementation (it returns empty)")

        def fn(a):
            return torch.ops.quantized.embedding_bag_byte_unpack(a)

        M, N = 32, 64
        scales = torch.randn(M, 1).view(torch.uint8)
        offsets = torch.randn(M, 1).view(torch.uint8)
        data = torch.randint(0, 255, (M, N), dtype=torch.uint8)
        packed = torch.cat([data, scales, offsets], dim=-1)
        self.common(fn, [packed])

    def test_expanded_reduction(self):
        def fn(x, y):
            z = x * y
            return z.sum((0, 1))

        atol = None
        rtol = None

        # By default, inductor generate non-persistent reduction kernels in this
        # case. But when multi-kernel is enabled, inductor will pick the faster
        # of persistent reduction and non-persistent-reduction kernel.
        # In this case, inductor picked the persistent-reduction kernel.
        # The persistent reduction kernel happens to need looser tolerance.
        if config.triton.multi_kernel:
            atol = 1e-5
            rtol = 1e-5
        self.common(
            fn, (torch.randn(2, 197, 256), torch.randn(2, 1, 256)), atol=atol, rtol=rtol
        )

    @skip_if_gpu_halide
    def test_min_max_reduction(self):
        def fn(a, b):
            return (
                (a + b).max(),
                (a + b).min(),
                torch.amax(a + 1, keepdim=True),
                torch.amin(b + 1, keepdim=True),
            )

        dtypes = [torch.float, torch.float16]
        if not (self.device == "cuda" and not SM80OrLater):
            dtypes += [torch.bfloat16]
        for dtype in dtypes:
            self.common(fn, (torch.randn(8, 8).to(dtype), torch.randn(8, 8).to(dtype)))

    @skip_if_halide  # bug in nan handling
    def test_min_max_reduction_nan(self):
        def fn(a):
            return (torch.max(a), torch.min(a))

        t1 = torch.randn(32)
        t1[16] = float("nan")
        self.common(fn, (t1,))

    @skip_if_halide  # bug in nan handling
    def test_fmin_fmax(self):
        def fn(a, b):
            return (
                torch.fmin(a, b),
                torch.fmax(a, b),
                torch.fmax(a + 1, torch.tensor(0.0)),
            )

        self.common(
            fn,
            (
                torch.tensor(
                    [-10.0, 10.0, float("nan"), float("nan"), float("nan"), 3, 4]
                ),
                torch.tensor(
                    [float("nan"), float("nan"), -10.0, 10.0, float("nan"), 4, 3]
                ),
            ),
        )

    def test_sum_int(self):
        def fn(x):
            return 2 * x.sum(-1) + x.sum()

        dtypes = torch.bool, torch.uint8, torch.int
        inps = [torch.randint(2, (64,), dtype=dtype) for dtype in dtypes]
        for i in inps:
            self.common(fn, (i,), check_lowp=False)

    def test_sum_dtype(self):
        def fn(x):
            return x * x.sum(-1, dtype=torch.double) + x.sum(dtype=torch.double)

        self.common(fn, (torch.ones(32, 32) * 70,))

    def test_cumsum(self):
        def fn(x):
            return x.cumsum(0), x.cumsum(1)

        # Persistent reductions
        self.common(
            fn, (torch.rand(16, 32),), check_lowp=not is_halide_backend(self.device)
        )
        self.common(
            fn, (torch.rand(20, 30),), check_lowp=not is_halide_backend(self.device)
        )

        # Non-persistent reduction
        self.common(
            fn,
            (torch.rand(100, 4000),),
            check_lowp=not is_halide_backend(self.device),
            atol=1e-5,
            rtol=1e-5,
        )

    def test_cumsum_zero_dim(self):
        def fn(x):
            return x.cumsum(0), x.cumsum(-1)

        a = torch.rand(())
        self.common(fn, (a,))

    def test_cumsum_no_mask(self):
        def fn(x):
            return x.cumsum(-1)

        # Persistent reduction
        a = torch.rand((1, 1024))
        self.common(
            fn, (a,), check_lowp=not (TEST_WITH_ROCM or is_halide_backend(self.device))
        )

        # Non-persistent reduction
        b = torch.rand((1, 8192))
        self.common(
            fn,
            (b,),
            check_lowp=not (TEST_WITH_ROCM or is_halide_backend(self.device)),
            atol=1e-5,
            rtol=1e-5,
        )

    def test_cumprod_zero_dim(self):
        def fn(x):
            return x.cumprod(0), x.cumprod(-1)

        a = torch.rand(())
        self.common(fn, (a,))

    def test_cumsum_inf(self):
        def fn(x):
            return x.cumsum(-1)

        def make_tensor(shape):
            return torch.full(
                shape, float("inf"), device=self.device, dtype=torch.float64
            )

        cfn = torch.compile(fn)

        for n in [100, 10, 100]:
            inp = torch.full(
                (2, n), float("inf"), device=self.device, dtype=torch.float64
            )
            self.assertEqual(cfn(inp), fn(inp))

    @xfail_if_triton_cpu
    def test_logcumsumexp(self):
        def fn(x):
            return x.logcumsumexp(0), x.logcumsumexp(1)

        # Persistent reductions
        self.common(
            fn,
            (torch.rand(16, 32),),
            check_lowp=not (TEST_WITH_ROCM or is_halide_backend(self.device)),
        )
        self.common(
            fn,
            (torch.rand(20, 30),),
            check_lowp=not (TEST_WITH_ROCM or is_halide_backend(self.device)),
        )

        # Non-persistent reduction
        self.common(
            fn,
            (torch.rand(100, 4000),),
            check_lowp=not (TEST_WITH_ROCM or is_halide_backend(self.device)),
            atol=1e-5,
            rtol=1e-5,
        )

    def test_logcumsumexp_zero_dim(self):
        def fn(x):
            return x.logcumsumexp(0), x.logcumsumexp(-1)

        a = torch.rand(())
        self.common(fn, (a,))

    def test_clamp(self):
        def fn(a, b):
            return (a.clamp(-0.1, 0.1), b.clamp(0), torch.clamp(a + b, max=0))

        self.common(fn, (torch.randn(8, 8), torch.randn(8, 8)))

    def test_clamp_type_promotion(self):
        def fn(a):
            b = torch.tensor(1.0, dtype=torch.double, device=self.device)
            c = torch.full((4,), 2, device=self.device)
            return a.clamp(min=b, max=c)

        self.common(fn, (torch.randint(4, (4,)),))

    @skip_if_gpu_halide
    @xfail_if_triton_cpu
    def test_dist(self):
        def fn(a, b):
            return (
                torch.dist(a, b),
                torch.dist(a, b, p=1.2),
            )

        self.common(fn, (torch.randn(4, 4), torch.randn(4, 4)))

    @skipCUDAIf(not SM80OrLater, "Requires sm80")
    @skip_if_gpu_halide  # https://github.com/halide/Halide/issues/8311
    def test_dist_bf16(self):
        def fn(a, b):
            return torch.dist(a.to(torch.bfloat16), b.to(torch.bfloat16))

        self.common(fn, (torch.randn(4, 4), torch.randn(4, 4)))

    def test_arange1(self):
        def fn(x):
            rng1 = torch.arange(8 * 8, dtype=torch.float32, device=x.device).view(8, 8)
            rng2 = torch.arange(10, 18, device=x.device)
            tmp = x * rng1
            return tmp, tmp + rng2

        self.common(fn, (torch.randn(8, 8),))

    def test_arange2(self):
        def fn(x):
            rng1 = torch.arange(8, device=x.device)
            return (x + rng1,)

        self.common(fn, (torch.randint(4, (8, 8)),), check_lowp=False)

    def test_arange3(self):
        def fn(x):
            return x + torch.ops.aten.arange.start_step(
                0, 53, 4, dtype=torch.int64, device=x.device
            )

        self.common(fn, (torch.randn(14),))

    def test_arange4(self):
        def fn(x):
            return x - torch.arange(512, -512, -1.0, device=x.device)

        self.common(fn, (torch.randn(1024),))

    def test_arange5(self):
        def fn(step, device):
            return torch.arange(512, -512, step, device=device)

        compiled_fn = torch._dynamo.optimize()(fn)

        # NOTE: use assertEqual to check dtypes which self.common doesn't do
        for step in (-1, -1.0):
            expect = fn(step, self.device)
            actual = compiled_fn(step, self.device)
            self.assertEqual(expect, actual)
        self.assertEqual(expect, actual)

    def test_arange6(self):
        def fn(x):
            return torch.arange(0.1, 8.0001, 1, dtype=x.dtype, device=x.device)

        # Test that float arguments are truncated to int when dtype is set explicitly
        make_arg = functools.partial(
            make_tensor, device=self.device, requires_grad=False
        )
        self.common(fn, (make_arg(1, dtype=torch.float32),))
        self.common(fn, (make_arg(1, dtype=torch.int64),))

    def test_linspace1(self):
        def fn(x):
            return torch.linspace(0.125, 0.875, 7, device=x.device) + x

        self.common(fn, (torch.randn(1, 7),))

    def test_linspace2(self):
        def fn(x):
            return torch.linspace(0, 2, 1, device=x.device) + x

        self.common(fn, (torch.randn(1, 1),))

    def test_linspace3(self):
        def fn(x):
            return torch.linspace(0, 2, 0, device=x.device)

        self.common(fn, (torch.Tensor([]),))

    def test_tensor1(self):
        def fn(x):
            return torch.tensor([1], device=x.device) + x, torch.tensor(
                5, device=x.device
            )

        self.common(fn, (torch.randn(10),))

    def test_tensor2(self):
        def fn(x):
            return torch.tensor(list(range(2, 40, 2)), device=x.device) + x

        self.common(fn, (torch.randn(1),))

    def test_tensor3(self):
        def fn(x):
            return (
                torch.tensor([], device=x.device),
                torch.tensor([1, 2], device=x.device) + 1,
                torch.tensor([1, 2, 3], device=x.device) + 2,
                torch.tensor([1, 2, 3, 4], device=x.device) + x,
            )

        self.common(fn, [torch.randn(4)])

    def test_views1(self):
        def fn1(x, y):
            return (x.view(size2) + y,)

        def fn2(x, y):
            return ((x + 1).view(size2) + y,)

        views = [
            ([5 * 7], [5, 7]),
            ([2 * 3 * 4 * 5 * 6 * 7], [2, 3, 4, 5, 6, 7]),
            ([2 * 3, 4, 5, 6 * 7], [2, 3, 4, 5, 6, 7]),
            ([10 * 5, 20], [10, 5, 20]),
            ([1, 10, 1], [10]),
            ([10, 1, 10, 1, 10], [10, 100]),
            ([2, 2, 2, 2], [4, 4]),
        ]
        for size1, size2 in views:
            self.common(fn1, (torch.randn(size1), torch.randn(size2)))
            self.common(fn2, (torch.randn(size1), torch.randn(size2)))

        for size2, size1 in views:
            self.common(fn1, (torch.randn(size1), torch.randn(size2)))
            self.common(fn2, (torch.randn(size1), torch.randn(size2)))

    def test_views2(self):
        def fn1(x):
            return (x.view(size2) + 1,)

        def fn2(x):
            return ((x * 2).view(size2) + 1,)

        for size1, size2 in [
            ([2, 2, 2, 2], [4, -1]),
            ([10, 1, 10, 1, 10], [-1, 100]),
            ([10 * 5, 20], [10, -1, 20]),
        ]:
            self.common(fn1, (torch.randn(size1),))
            self.common(fn2, (torch.randn(size1),))

    def test_views3(self):
        # example taken from hf_BigBird
        def forward(arg1, arg2):
            index = torch.ops.aten.index(arg1, [arg2])
            view_1 = torch.ops.aten.view(index, [1, 2232, 64])
            view_2 = torch.ops.aten.view(view_1, [1, 12, 62, 192])
            return view_2

        self.common(
            forward,
            (
                rand_strided((64, 64), (64, 1), torch.float32),
                rand_strided((2232,), (1,), torch.int64),
            ),
        )

    def test_views4(self):
        # example taken from hf_BigBird
        def forward(arg1, arg2):
            arg1 = arg1.index_select(0, arg2)
            arg1 = torch.ops.aten.view(arg1, [2, 3, 4, 5, 5])
            arg1 = torch.ops.aten.view(arg1, [2, 3, 2, 10, -1])
            return arg1

        self.common(
            forward,
            (
                torch.randn(12, 5, 5),
                torch.randint(0, 11, (24,)),
            ),
        )

    def test_views5(self):
        # tensor with shape 0 in any dimension
        def forward(x):
            y = x[:, 4:]
            return y.view(len(y), -1, 4)

        self.common(
            forward,
            (torch.randn(4, 4, 4, 4),),
        )

    def test_views6(self):
        def forward(x):
            x = torch.ops.aten.relu(x)
            s = torch.ops.aten.slice(x, 0, 0, 9223372036854775807)
            s = torch.ops.aten.slice(s, 1, 0, 9223372036854775807)
            s = torch.ops.aten.slice(s, 3, 0, 0)
            y = torch.ops.aten.view(s, [4, 2, -1])
            return y

        self.common(
            forward,
            (torch.randn(4, 2, 4, 4),),
        )

    def test_views7(self):
        # x.view(dtype)
        def forward(x, y):
            x = (x + 1).to(torch.float32)
            y = (y + 1).to(torch.int32)
            return x.view(torch.int32), y.view(torch.float32)

        self.common(
            forward,
            (
                torch.rand(2, 3, dtype=torch.float32),
                torch.randint(10, (2, 3), dtype=torch.int32),
            ),
        )

    def test_relu(self):
        def fn(a, b):
            return (torch.relu(a), torch.relu(a + b) / 10)

        self.common(fn, (torch.randn(8, 8), torch.randn(8, 8)))

    def test_exp(self):
        def fn(a, b):
            return (torch.exp(a), torch.exp(a + b))

        self.common(fn, (torch.randn(8, 8), torch.randn(8, 8)))

    def test_exp2(self):
        def fn(a, b):
            return (torch.exp2(a), torch.exp2(a + b), torch.pow(2, -torch.abs(a - b)))

        self.common(fn, (torch.randn(8, 8), torch.randn(8, 8)))

    def test_sigmoid(self):
        def fn(a, b):
            return (torch.sigmoid(a), torch.sigmoid(a + b))

        self.common(fn, (torch.randn(8, 8), torch.randn(8, 8)))

    @xfail_if_triton_cpu
    def test_round(self):
        def fn(a, b):
            return torch.round(a), torch.round(b + 1), torch.round(a, decimals=2)

        # without manual_seed, there is some chance this test fails due to:
        # https://github.com/openai/triton/issues/530
        torch.manual_seed(0)

        # with *100 we are always getting a number exactly at .5 which we don't do right in half
        self.common(fn, (torch.randn(8, 8) * 100, torch.randn(8, 8) * 10))

    @xfail_if_triton_cpu
    def test_round_correctness(self):
        if self.device == "cuda":
            raise unittest.SkipTest("need to debug tl.libdevice on A100/V100")

        def fn(a):
            return torch.round(a)

        self.common(
            fn,
            [torch.arange(-10, 10, 0.1, dtype=torch.float64)],
            check_lowp=False,
        )

    @xfail_if_triton_cpu
    def test_builtins_round(self):
        def fn(x, i):
            return x[: round(i / 2 + 1)] + round(i / 2)

        cfn = torch.compile(fullgraph=True, dynamic=True)(fn)

        x = torch.zeros(5, dtype=torch.int, device=self.device)
        with torch.no_grad():
            for i in range(1, 6):
                self.assertEqual(cfn(x, i), fn(x, i))

    @xfail_if_triton_cpu
    def test_builtins_round_float_ndigits_pos(self):
        def fn(x, i):
            return x + round(i / 2 * 123.4567, 1)

        cfn = torch.compile(fullgraph=True, dynamic=True)(fn)

        x = torch.zeros(2, device=self.device)
        i = 2

        with torch.no_grad():
            self.assertEqual(cfn(x, i), fn(x, i))

    @xfail_if_triton_cpu
    def test_builtins_round_float_ndigits_zero(self):
        def fn(x, i):
            return x + round(i / 2 * 123.4567, 0)

        cfn = torch.compile(fullgraph=True, dynamic=True)(fn)

        x = torch.zeros(2, device=self.device)
        i = 2

        with torch.no_grad():
            self.assertEqual(cfn(x, i), fn(x, i))

    @xfail_if_triton_cpu
    def test_builtins_round_float_ndigits_neg(self):
        def fn(x, i):
            return x + round(i / 2 * 123.4567, -1)

        cfn = torch.compile(fullgraph=True, dynamic=True)(fn)

        x = torch.zeros(2, device=self.device)
        i = 2

        with torch.no_grad():
            self.assertEqual(cfn(x, i), fn(x, i))

    def test_builtins_round_int_ndigits_pos(self):
        def fn(x, i):
            return x + round(i, 1)

        cfn = torch.compile(fullgraph=True, dynamic=True)(fn)

        x = torch.zeros(2, device=self.device)
        i = 123

        with torch.no_grad():
            self.assertEqual(cfn(x, i), fn(x, i))

    def test_builtins_round_int_ndigits_zero(self):
        def fn(x, i):
            return x + round(i, 0)

        cfn = torch.compile(fullgraph=True, dynamic=True)(fn)

        x = torch.zeros(2, device=self.device)
        i = 123

        with torch.no_grad():
            self.assertEqual(cfn(x, i), fn(x, i))

    def test_silu(self):
        def fn(a):
            return (torch.nn.functional.silu(a),)

        self.common(fn, (torch.randn(8, 8),))

    @skip_if_halide  # halide has buggy nan handling
    def test_nan_to_num(self):
        def fn(a):
            return (
                torch.nan_to_num(a),
                torch.nan_to_num(a, nan=3.0),
                torch.nan_to_num(a, nan=None),
                torch.nan_to_num(a, posinf=4.0),
                torch.nan_to_num(a, neginf=5.0),
                torch.nan_to_num(a, nan=3.0, posinf=4.0, neginf=5.0),
            )

        self.common(
            fn,
            (torch.tensor((float("nan"), float("inf"), float("-inf"), 1.0)),),
            check_lowp=False,  # a much more elaborate test is required to match finfo max's for float and half
        )

    def test_one_hot(self):
        def fn(a):
            return torch.nn.functional.one_hot(a, 8) + 1

        self.common(
            fn,
            (torch.arange(100).view(4, 5, 5) % 8,),
            check_lowp=False,
        )

    def test_div1(self):
        def fn(a, b):
            return (
                aten.div(a, b, rounding_mode=None),
                aten.div(a, b, rounding_mode="floor"),
                aten.div(a, b, rounding_mode="trunc"),
                a / b,
                a // b,
            )

        self.common(fn, (torch.randn(8, 8) * 100, torch.randn(8, 8) * 100))

    def test_div2(self):
        def fn(a, b):
            return (
                aten.div(a, b, rounding_mode=None),
                aten.div(a, b, rounding_mode="floor"),
                aten.div(a, b, rounding_mode="trunc"),
                a / b,
                a // b,
            )

        self.common(fn, (torch.randint(-100, 100, [8, 8]), 100 * torch.randn(8, 8)))

    def test_div3(self):
        def fn(a, b):
            return (
                aten.div(a, b, rounding_mode=None),
                aten.div(a, b, rounding_mode="floor"),
                aten.div(a, b, rounding_mode="trunc"),
                a / b,
                a // b,
            )

        a = torch.randint(1, 100, [8, 8])
        self.common(fn, (a * 2, a))

    def test_div4(self):
        def fn(a, b):
            return (
                aten.div(a, b, rounding_mode=None),
                aten.div(a, b, rounding_mode="floor"),
                aten.div(a, b, rounding_mode="trunc"),
                a / b,
                a // b,
            )

        self.common(
            fn,
            (torch.randint(-100, 0, [8, 8]), torch.randint(1, 10, [8, 8])),
        )

    def test_div5(self):
        def fn(a, b):
            return (
                aten.div(a, b, rounding_mode=None),
                aten.div(a, b, rounding_mode="floor"),
                aten.div(a, b, rounding_mode="trunc"),
                a / b,
                a // b,
            )

        # divide a scalar
        self.common(fn, (torch.randint(-100, 0, [8, 8]), 16))

    def test_div6(self):
        def fn(a, b):
            return (
                aten.div(a, b, rounding_mode=None),
                aten.div(a, b, rounding_mode="floor"),
                aten.div(a, b, rounding_mode="trunc"),
                a / b,
                a // b,
            )

        # treat boolean as integer
        self.common(
            fn,
            (torch.ones([8, 8], dtype=torch.bool), torch.randint(-100, -1, [8, 8])),
        )

    @skip_if_triton_cpu  # divide by zero; cannot xfail because it crashes process
    def test_div7(self):
        def fn(a, b):
            return (
                aten.div(a, b, rounding_mode=None),
                aten.div(a, b, rounding_mode="floor"),
                aten.div(a, b, rounding_mode="trunc"),
                a / b,
                a // b,
            )

        self.common(
            fn,
            (
                torch.randint(2**32, 2**40, [100, 100]),
                torch.randint(-10, -1, [100, 100]),
            ),
        )

    def test_div8(self):
        def fn(a, b):
            return (
                aten.div(a, b, rounding_mode=None),
                aten.div(a * 0.5, b, rounding_mode=None),
                aten.div(a, b * 1.0, rounding_mode=None),
                aten.div(a, b, rounding_mode="floor"),
                aten.div(a, b, rounding_mode="trunc"),
                a / b,
                a // b,
            )

        self.common(fn, (1024, 100))

    def test_div9(self):
        def fn(x):
            return (torch.div(42, x), aten.true_divide(42, x), aten.div.Tensor(42, x))

        self.common(fn, (torch.randn(8),))

    @skip_if_triton_cpu  # divide by zero; cannot xfail because it crashes process
    def test_div_zero_dim(self):
        def fn(a, b):
            return (
                aten.div(a, b, rounding_mode=None),
                aten.div(a, b, rounding_mode="floor"),
                aten.div(a, b, rounding_mode="trunc"),
                a / b,
                a // b,
            )

        for dtype in (torch.float32, torch.int64):
            self.common(
                fn,
                (
                    make_tensor(10, device=self.device, dtype=dtype),
                    make_tensor((), device=self.device, dtype=dtype, exclude_zero=True),
                ),
            )
            self.common(
                fn,
                (
                    make_tensor((), device=self.device, dtype=dtype),
                    make_tensor(10, device=self.device, dtype=dtype, exclude_zero=True),
                ),
            )

    @skip_if_triton_cpu  # divide by zero; cannot xfail because it crashes process
    def test_div_prim(self):
        def fn(a, b):
            return (torch.ops.prims.div(a, b),)

        for dtype in (torch.float32, torch.int64):
            self.common(
                fn,
                (
                    make_tensor(100, device=self.device, dtype=dtype),
                    make_tensor(
                        100, device=self.device, dtype=dtype, exclude_zero=True
                    ),
                ),
            )

    def test_floordiv(self):
        def fn_floor_input(a, i):
            n = (i * 1.234) // 8.234
            return a + n

        self.common(
            fn_floor_input,
            (make_tensor(10, device=self.device, dtype=torch.float32), 33),
        )

        def fn_int_input(a, i):
            n = i // 8
            return a + n

        self.common(
            fn_int_input, (make_tensor(10, device=self.device, dtype=torch.float32), 33)
        )

    def test_div_precision(self):
        # Reproducer for https://github.com/pytorch/pytorch/issues/101039

        def forward(x, y):
            z = x.div(y)
            return F.softmax(z, dim=-1)

        query = torch.randn(1, 10, 40)
        key = torch.randn(1, 2, 40)
        x = torch.matmul(query, key.transpose(-2, -1))
        self.common(forward, (x, 1e-6))

        x = torch.tensor(
            [
                [
                    [
                        [-16.1649, 5.6846, -5.1022, -9.1134],
                        [-11.5552, -2.2615, -12.8913, 10.6538],
                        [-7.1666, -5.3333, 2.0776, -9.7984],
                        [7.4469, -2.3948, 2.7371, 0.9201],
                    ],
                    [
                        [-8.0361, -16.3771, 22.7741, 4.4685],
                        [20.8047, -0.7771, -2.4355, -2.2299],
                        [3.8343, -2.0914, -2.4077, 2.2740],
                        [-15.8663, -2.7015, -12.5241, -3.0040],
                    ],
                    [
                        [-2.5139, 14.4393, -3.7186, 1.2255],
                        [5.6742, 14.1842, -8.5976, 16.8366],
                        [-9.7358, -3.0279, 11.8164, -4.0787],
                        [-9.0621, 8.2580, 29.9486, -2.4107],
                    ],
                    [
                        [7.3622, 12.5640, -20.5592, 13.6237],
                        [-11.5640, 0.8832, 16.7275, -2.5009],
                        [-2.0953, -12.2276, -26.2633, 4.5268],
                        [15.3329, -11.7492, 6.5650, -9.2483],
                    ],
                ],
                [
                    [
                        [7.9980, -4.9369, 3.1508, 5.2994],
                        [3.8052, 3.9514, 8.4987, -10.5045],
                        [-2.6827, -4.0010, -4.0611, 6.4091],
                        [-19.0318, 6.4073, 2.8923, 8.0250],
                    ],
                    [
                        [7.1650, -3.4585, 5.7720, -5.0305],
                        [-0.9765, -3.0086, 11.7114, 8.0555],
                        [-3.1027, -3.5514, 9.6182, -8.8526],
                        [-9.2348, -6.0239, 6.2528, -6.7221],
                    ],
                    [
                        [11.5936, 22.4139, -0.4089, -4.9889],
                        [14.8217, -2.3426, -17.6189, 3.7427],
                        [1.9546, -13.0902, 8.6293, -7.2457],
                        [-7.6900, -4.5796, 9.6332, -10.2631],
                    ],
                    [
                        [0.8027, -1.0955, 14.8404, -0.2673],
                        [3.2143, -1.8640, -2.9678, 6.5165],
                        [-3.9865, 6.5230, 6.3019, -0.4247],
                        [8.3185, -13.5076, 27.0986, -1.6792],
                    ],
                ],
            ]
        )
        x = torch.matmul(x, x)
        y = torch.tensor([[[0.6331]], [[1.6358]], [[-0.3459]], [[1.0196]]])
        self.common(forward, (x, y))

    def test_div_softmax_symfloat(self):
        def forward(x, y):
            z = x.div(y * x.shape[-1])
            return F.softmax(z, dim=-1)

        query = torch.randn(1, 10, 40)
        key = torch.randn(1, 2, 40)
        x = torch.matmul(query, key.transpose(-2, -1))

        cf = torch.compile(forward, dynamic=True)
        cf(x, 1e-5)
        cf(x, 1e-6)

    def test_mul_softmax_symfloat(self):
        def forward(x, y):
            z = x.mul(y * x.shape[-1])
            return F.softmax(z, dim=-1)

        query = torch.randn(1, 10, 40)
        key = torch.randn(1, 2, 40)
        x = torch.matmul(query, key.transpose(-2, -1))

        cf = torch.compile(forward, dynamic=True)
        cf(x, 1e-5)
        cf(x, 1e-6)

    def test_div_by_zero(self):
        def fn(x, runtime_zero, runtime_neg_zero):
            zero = torch.zeros_like(x)
            return (
                x / 0.0,
                x / -0.0,
                zero / 0.0,
                x / zero,
                x / -zero,
                zero / zero,
                x / runtime_zero,
                # NOTE: -runtime_zero doesn't work as -(0.0) is broken in triton
                x / runtime_neg_zero,
                runtime_zero / runtime_neg_zero,
            )

        a = torch.randn(10)
        zero = torch.zeros(10)
        neg_zero = -zero
        self.common(fn, (a, zero, neg_zero))

    def test_both_scalars(self):
        def fn(a, b):
            return (
                aten.add(a, b),
                aten.add(b, a),
                aten.sub(a, b),
                aten.sub(b, a),
                aten.mul(a, b),
                aten.mul(b, a),
            )

        self.common(fn, (4, 3.3), reference_in_float=False)

    def test_sum_keepdims(self):
        def fn(a, b):
            return (torch.sum(a + b, -1, keepdim=True),)

        self.common(fn, (torch.randn(8, 8), torch.randn(8, 8)))

    @skip_if_halide  # only 32-bit indexing
    def test_large_tensor_reduction(self):
        if not _has_sufficient_memory(self.device, 4.5 * 1024**3):  # 4.5 GiB
            raise unittest.SkipTest("insufficient memory")

        if self.device == "cpu":
            raise unittest.SkipTest("Fails on CPU")

        # Test 64-bit indexing works correctly
        def fn(a):
            return torch.max(a)

        t = torch.ones(2**32, dtype=torch.int8, device=self.device)
        t[-1] = 2

        # self.common OOMs here because it copies inputs to check for mutations
        compiled_fn = torch._dynamo.optimize()(fn)
        actual = compiled_fn(t)
        expect = torch.tensor(2, dtype=torch.int8, device=self.device)
        self.assertEqual(actual, expect)

    @skip_if_gpu_halide  # only 32-bit indexing
    def test_large_broadcast_reduction(self):
        if self.device == "cpu":
            raise unittest.SkipTest("Fails on CPU")

        # Test 64-bit indexing works correctly when inputs are less than 32-bit
        # but intermediate tensors require 64-bit indexing
        def fn(a, b):
            return torch.max(a + b)

        t1 = torch.ones(1, 2**16, dtype=torch.int8, device=self.device)
        t2 = torch.ones(2**16, 1, dtype=torch.int8, device=self.device)

        t1[-1, -1] = 2
        t2[-1, -1] = 2

        # self.common OOMs here because it copies inputs to check for mutations
        compiled_fn = torch._dynamo.optimize()(fn)
        actual = compiled_fn(t1, t2)
        expect = torch.tensor(4, dtype=torch.int8, device=self.device)
        self.assertEqual(actual, expect)

    @skip_if_halide  # only 32-bit indexing
    def test_large_pointwise(self):
        if not _has_sufficient_memory(self.device, 2 * (2**31 + 1)):
            raise unittest.SkipTest("insufficient memory")

        def fn(a):
            return a + 1

        t = torch.ones(2**31 + 1, dtype=torch.int8, device=self.device)
        compiled_fn = torch._dynamo.optimize()(fn)
        actual = compiled_fn(t)

        # Can't use assertEqual as it expands broadcasted inputs
        del t
        if torch.device(self.device).type == GPU_TYPE:
            getattr(torch, GPU_TYPE).empty_cache()

        self.assertTrue((actual == 2).all())

    @skip_if_halide  # only 32-bit indexing
    def test_large_offset_pointwise(self):
        # Test 64-bit indexing is used when input views a tensor that can be
        # indexed with 32-bit strides but the storage offset pushes it over
        # INT_MAX
        if not _has_sufficient_memory(self.device, (2**31 + 1) + (2**30 + 1)):
            raise unittest.SkipTest("insufficient memory")

        def fn(a):
            return a + 4

        t = torch.ones(2**31 + 1, dtype=torch.int8, device=self.device)
        t[2**30 :] = 0
        compiled_fn = torch._dynamo.optimize()(fn)
        actual = compiled_fn(t[2**30 :])
        self.assertTrue((actual == 4).all())

    @skip_if_halide  # only 32-bit indexing
    def test_large_strided_reduction(self):
        # Test 64-bit indexing is used when input numel is less than INT_MAX
        # but stride calculations go above INT_MAX
        if not _has_sufficient_memory(self.device, 2**31 + 2):
            raise unittest.SkipTest("insufficient memory")

        def fn(a):
            return torch.max(a)

        storage = torch.ones(2**31 + 1, dtype=torch.int8, device=self.device)
        view = storage[::32]
        view[-1] = 2

        compiled_fn = torch._dynamo.optimize()(fn)
        actual = compiled_fn(view)
        expect = torch.tensor(2, dtype=torch.int8, device=self.device)
        self.assertEqual(actual, expect)

    def test_softmax(self):
        def fn(a, b):
            return (torch.softmax(a + b, -1), torch.softmax(a, 0), torch.softmax(b, 1))

        self.common(fn, (torch.randn(8, 8), torch.randn(8, 8)))

    def test_log_softmax(self):
        def fn(a, b):
            return (F.log_softmax(a + b, -1), F.log_softmax(a, 0), F.log_softmax(b, 1))

        self.common(fn, (torch.randn(8, 8), torch.randn(8, 8)))

    def test_transpose(self):
        def fn(a, b):
            return (
                torch.t(a) + b,
                torch.transpose(b * 2, 0, 1) + 10,
            )

        self.common(fn, (torch.randn(8, 8), torch.randn(8, 8)))

    def test_permute1(self):
        def fn(a):
            return (
                torch.permute(a + 1, [2, 1, 4, 0, 3]) + 2,
                torch.permute(a, [2, 1, 4, 0, 3]) + 2,
            )

        self.common(fn, (torch.randn(2, 2, 2, 2, 2),))

    def test_permute2(self):
        def fn(a):
            a = a.unfold(0, 2, 1)
            a = torch.unsqueeze(a, 1)
            a = torch.permute(a, [0, 2, 3, -3])
            return (a,)

        self.common(fn, (torch.randn(4, 4),))

    def test_expand(self):
        def fn(a):
            return (
                (a + 1).expand(3, 4, 2, 3, 2) + 2,
                a.expand(2, 1, 2, 3, 2) + 2,
            ), a.expand(2, -1, 5, -1)

        self.common(fn, (torch.randn(2, 1, 2),))

    def test_squeeze1(self):
        def fn(a):
            return ((a + 1).squeeze() + 2, a.squeeze() + 2)

        self.common(fn, (torch.randn(1, 2, 1, 2, 2, 1, 1),))

    def test_squeeze2(self):
        def fn(a):
            return ((a + 1).squeeze(-1).squeeze(2) + 2, a.squeeze(0) + 2)

        self.common(fn, (torch.randn(1, 2, 1, 2, 2, 2, 1),))

    def test_squeeze_varargs(self):
        def fn(x):
            return x.squeeze(1, 2).clone()

        a = torch.randn(1024, 1, 1)
        self.common(fn, (a,))

    def test_simplify_loops(self):
        def fn(a, b):
            return a + b

        self.common(
            fn,
            (
                torch.randn(2, 3, 4, 5, 6),
                torch.randn(4, 2, 3, 5, 6).permute(1, 2, 0, 3, 4),
            ),
        )

    def test_unsqueeze(self):
        def fn(a):
            return (
                torch.unsqueeze(a + 1, -1) + 2,
                torch.unsqueeze(a, 2) + 2,
                torch.unsqueeze(a + 1, 0) + 2,
                torch.unsqueeze(a, -2) + 2,
            )

        self.common(
            fn,
            (
                torch.randn(
                    2,
                    2,
                    2,
                    2,
                ),
            ),
        )

    def test_unsqueeze_inplace(self):
        def fn(a):
            tmp1 = a + 1
            aten.unsqueeze_(tmp1, 2)
            tmp2 = aten.unsqueeze_(a + 1, 0) + 2
            return (tmp1, tmp2)

        self.common(
            fn,
            (
                torch.randn(
                    2,
                    2,
                    2,
                    2,
                ),
            ),
        )

    def test_addmm(self):
        def fn(a, b, c):
            return (torch.addmm(a + 1, b + 2, c + 3) + 4,)

        self.common(
            fn,
            (
                torch.randn(8, 8),
                torch.randn(8, 8),
                torch.randn(8, 8),
            ),
        )

    # https://github.com/pytorch/pytorch/issues/98979
    @skipCUDAIf(True, "cuda failed for float64 linear")
    @skipIfXpu(msg="Double and complex datatype matmul is not supported in oneDNN")
    def test_linear_float64(self):
        mod = torch.nn.Sequential(torch.nn.Linear(8, 16).to(torch.float64)).eval()
        with torch.no_grad():
            self.common(mod, (torch.randn(2, 8).to(torch.float64),))

    def test_linear1(self):
        mod = torch.nn.Sequential(
            torch.nn.Linear(8, 16),
            torch.nn.Sigmoid(),
            ToTuple(),
        )
        self.common(mod, (torch.randn(2, 8),))

    def test_linear2(self):
        mod = torch.nn.Sequential(
            torch.nn.Linear(8, 8),
            torch.nn.ReLU(),
            torch.nn.Linear(8, 8),
            torch.nn.ReLU(),
            torch.nn.Linear(8, 8),
            torch.nn.ReLU(),
            torch.nn.Linear(8, 8),
            torch.nn.ReLU(),
        )
        self.common(
            mod,
            (torch.randn(2, 8),),
            atol=1e-3,
            rtol=0.01,
        )

    def test_bmm1(self):
        def fn(a, b):
            return (
                torch.bmm(a, b),
                torch.bmm(a + 1, b + 2) + 3,
            )

        self.common(
            fn,
            (
                torch.randn(2, 8, 8),
                torch.randn(2, 8, 8),
            ),
            check_lowp=False,
        )
        self.common(
            fn,
            (
                torch.randn(1, 16, 8),
                torch.randn(1, 8, 10),
            ),
            check_lowp=False,
        )

    def test_bmm2(self):
        def fn(a, b):
            return torch.bmm(a.permute(0, 2, 1), b)

        self.common(
            fn,
            (
                torch.randn(1, 8, 8),
                torch.randn(1, 8, 8),
            ),
            check_lowp=False,
        )

    @skipIfPy312  # segfaults
    @config.patch(mixed_mm_choice="triton")
    def test_mixed_mm(self):
        def fn(a, b):
            return torch.mm(a, b.to(a.dtype))

        self.common(
            fn,
            (
                torch.randn(8, 8),
                torch.randint(-128, 127, (8, 8), dtype=torch.int8),
            ),
            check_lowp=True,
        )

    @skipIfPy312  # segfaults
    @config.patch(mixed_mm_choice="triton")
    def test_mixed_mm2(self):
        def fn(a, b, scale, bias):
            return torch.mm(a, b.to(a.dtype)) * scale + bias

        self.common(
            fn,
            (
                torch.randn(8, 8),
                torch.randint(-128, 127, (8, 8), dtype=torch.int8),
                torch.randn(8),
                torch.randn(8),
            ),
            check_lowp=True,
        )

    @skipIfPy312  # segfaults
    @config.patch(mixed_mm_choice="triton")
    def test_mixed_mm3(self):
        def fn(a, b):
            return torch.mm(a, b.to(a.dtype))

        # (256, 256) @ (256, 256) so different block sizes are tried out during autotuning
        self.common(
            fn,
            (
                torch.randn(256, 256),
                torch.randint(-128, 127, (256, 256), dtype=torch.int8),
            ),
            check_lowp=True,
            rtol=0.01,
            atol=0.1,
        )

    @with_tf32_off
    @config.patch(use_mixed_mm=True)
    def test_uint4x2_mixed_mm(self):
        def fn(a, b):
            return torch.mm(
                a,
                torch.cat((b & 0xF, b >> 4), 1)
                .reshape(-1, b.shape[1])
                .to(a.dtype)
                .sub(8),
            )

        self.common(
            fn,
            (
                torch.randn(8, 8),
                torch.randint(0, 255, (4, 8), dtype=torch.uint8),
            ),
            check_lowp=True,
        )

    @skipIfXpu
    def test_mm_mixed_dtype(self):
        def fn(a, b):
            return torch.mm(a, b)

        t1 = torch.arange(6, dtype=torch.float, device=self.device).view(2, 3)
        t2 = torch.arange(9, dtype=torch.int64, device=self.device).view(3, 3)

        msg = "expected .* and .* to have the same dtype, but got: .* != .*"
        with self.assertRaisesRegex(RuntimeError, msg):
            torch.compile(fn)(t1, t2)
        with self.assertRaisesRegex(RuntimeError, msg):
            fn(t1, t2)

    @skipIfXpu
    def test_linear_mixed_dtype(self):
        class Net(nn.Module):
            def __init__(self) -> None:
                super(Net, self).__init__()  # noqa: UP008
                self.fc1 = nn.Linear(3, 3)

            def forward(self, x):
                x = self.fc1(x.permute(1, 2, 0))
                return x

        fn = Net().to(self.device)
        t = torch.arange(27, device=self.device).view(3, 3, 3)

        msg = "expected .* and .* to have the same dtype, but got: .* != .*"
        with self.assertRaisesRegex(RuntimeError, msg):
            fn(t)
        with self.assertRaisesRegex(RuntimeError, msg):
            with torch.no_grad():
                torch.compile(fn)(t)
        # TODO: Autograd internal assertion
        msg = r".*isDifferentiableType\(variable.scalar_type\(\)\) INTERNAL ASSERT FAILED.*"
        with self.assertRaisesRegex(RuntimeError, msg):
            torch.compile(fn)(t)

    def test_scalar_input(self):
        def fn(x, y):
            a = torch.div(x, y, rounding_mode="floor")
            return a

        self.common(fn, [torch.randint(5, (1, 8)), 5400])

    @torch._dynamo.config.patch(dynamic_shapes=True)
    @torch._dynamo.config.patch(assume_static_by_default=False)
    def test_scalar_output(self):
        def fn(arg0_1, arg2_1):
            arg1_1 = arg2_1.size(1)
            view = torch.ops.aten.view.default(arg2_1, [-1, arg1_1])
            embedding = torch.ops.aten.embedding.default(arg0_1, view)
            full = torch.ops.aten.full.default([1, arg1_1], 1, dtype=torch.float32)
            return (full, arg1_1, embedding)

        arg0_1 = rand_strided((32128, 768), (768, 1), device="cpu", dtype=torch.float32)
        arg2_1 = rand_strided((1, 22), (22, 1), device="cpu", dtype=torch.int64)
        self.common(fn, [arg0_1, arg2_1])

    def test_shape_prop_torch_ones(self):
        class Model(torch.nn.Module):
            def forward(self, attention_scores):
                extended_attention_mask = torch.ones(
                    8, 1, 1, 512, device=attention_scores.device
                )
                attention_scores = attention_scores + extended_attention_mask

                return attention_scores

        mod = Model().eval()
        with torch.no_grad():
            self.common(
                mod,
                (torch.randn(8, 12, 512, 512),),
            )

    @slowTest
    @expectedFailureCodegenDynamic
    @config.patch({"freezing": True})
    def test_conv_bn_fuse(self):
        # For gpu path, there is an accuracy issue
        if self.device == GPU_TYPE:
            raise unittest.SkipTest("only support cpu conv bn test")

        # fails dynamic check which bn is fused, and there will not have loops vars.
        input_shapes = {1: (112,), 2: (112, 112), 3: (55, 55, 55)}
        conv_modules = {1: torch.nn.Conv1d, 2: torch.nn.Conv2d, 3: torch.nn.Conv3d}
        bn_modules = {
            1: torch.nn.BatchNorm1d,
            2: torch.nn.BatchNorm2d,
            3: torch.nn.BatchNorm3d,
        }
        options = itertools.product(
            [1, 2, 3],
            [True, False],
            [1, 3],
            [1, 2],
            [1, 4],
        )

        for (
            dim,
            bias,
            kernel_size,
            dilation,
            groups,
        ) in options:
            oC = 32 * groups
            iC = 3 * groups
            x_shape = (1, iC) + input_shapes[dim]
            mod = torch.nn.Sequential(
                conv_modules[dim](
                    iC,
                    oC,
                    kernel_size=kernel_size,
                    dilation=dilation,
                    groups=groups,
                    bias=bias,
                ),
                bn_modules[dim](oC),
            ).eval()
            test_memory_format = [torch.contiguous_format]
            # TODO: GPU path doesn't support channels_last now.
            if not HAS_GPU and dim > 1:
                channels_last = (
                    torch.channels_last if dim == 2 else torch.channels_last_3d
                )
                test_memory_format.append(channels_last)
            for memory_format in test_memory_format:
                v = torch.randn(x_shape, dtype=torch.float32).to(
                    memory_format=memory_format
                )
                with torch.no_grad():
                    self.common(
                        mod,
                        (v,),
                    )

    def test_conv_functional_bn_fuse(self):
        # For gpu path, there is an accuracy issue
        if self.device == GPU_TYPE:
            raise unittest.SkipTest("only support cpu conv bn test")

        # Define a BatchNorm using functional BN.
        class BatchNorm(torch.nn.BatchNorm2d):
            def __init__(
                self,
                num_features,
                eps=1e-5,
                momentum=0.1,
                affine=True,
                track_running_stats=True,
                device=None,
                dtype=None,
            ):
                factory_kwargs = {"device": device, "dtype": dtype}
                super().__init__(
                    num_features,
                    eps=eps,
                    momentum=momentum,
                    affine=affine,
                    track_running_stats=track_running_stats,
                    **factory_kwargs,
                )

            def forward(self, x):
                if self.momentum is None:
                    exponential_average_factor = 0.0
                else:
                    exponential_average_factor = self.momentum

                if self.training and self.track_running_stats:
                    # TODO: if statement only here to tell the jit to skip emitting this when it is None
                    if self.num_batches_tracked is not None:  # type: ignore[has-type]
                        self.num_batches_tracked = self.num_batches_tracked + 1  # type: ignore[has-type]
                        if self.momentum is None:  # use cumulative moving average
                            exponential_average_factor = 1.0 / float(
                                self.num_batches_tracked
                            )
                        else:  # use exponential moving average
                            exponential_average_factor = self.momentum
                if self.training:
                    bn_training = True
                else:
                    bn_training = (self.running_mean is None) and (
                        self.running_var is None
                    )
                x = F.batch_norm(
                    x,
                    # If buffers are not to be tracked, ensure that they won't be updated
                    (
                        self.running_mean
                        if not self.training or self.track_running_stats
                        else None
                    ),
                    (
                        self.running_var
                        if not self.training or self.track_running_stats
                        else None
                    ),
                    self.weight,
                    self.bias,
                    bn_training,
                    exponential_average_factor,
                    self.eps,
                )
                return x

        v = torch.randn(1, 3, 556, 56, dtype=torch.float32)
        mod = torch.nn.Sequential(
            torch.nn.Conv2d(
                3,
                64,
                kernel_size=3,
                dilation=1,
                groups=1,
                bias=True,
            ),
            BatchNorm(64),
        ).eval()
        with torch.no_grad():
            self.common(
                mod,
                (v,),
            )

    @skipIfRocm
    def test_conv_inference_heuristics(self):
        if self.device != GPU_TYPE:
            raise unittest.SkipTest(f"{GPU_TYPE} only test")

        in_channels = 6
        out_channels = 6
        kernel_size = 3
        groups = 3

        grouped_conv = nn.Conv2d(
            in_channels, out_channels, kernel_size, groups=groups
        ).to(self.device)

        input_tensor = torch.randn(1, in_channels, 10, 10).to(self.device)

        # Perform the forward pass
        @torch.compile()
        def foo(m, inp):
            return m(inp)

        with torch.no_grad():
            _, code = run_and_get_code(foo, grouped_conv, input_tensor)
            # no to channels last permuting before kernel
            FileCheck().check_not(".run(").check(".convolution(").run(code[0])

        # in out should do channels last in inference
        in_channels = 8
        out_channels = 4
        kernel_size = 3

        # Create the convolution layer
        conv_layer = nn.Conv2d(in_channels, out_channels, kernel_size).to(self.device)

        input_tensor = torch.randn(1, in_channels, 10, 10).to(self.device)

        with torch.no_grad():
            _, code = run_and_get_code(foo, conv_layer, input_tensor)
            # should be channels last permuting before kernel
            if is_halide_backend(self.device):
                FileCheck().check("halide_kernel_0(").check(".convolution(").run(
                    code[0]
                )
            else:
                FileCheck().check(".run(").check(".convolution(").run(code[0])

    def test_upsample_cat_conv(self):
        if self.device == GPU_TYPE:
            raise unittest.SkipTest("only support cpu upsample_cat_conv test")

        class M(torch.nn.Module):
            def __init__(
                self,
                **kwargs,
            ):
                super().__init__()
                self.upsample = torch.nn.UpsamplingNearest2d(scale_factor=2)
                self.conv = torch.nn.Conv2d(
                    8,
                    5,
                    kernel_size=1,
                    padding=0,
                    stride=1,
                    dilation=1,
                    **kwargs,
                )

            def forward(self, x, y):
                x = self.upsample(x)
                z = torch.cat([x, y], dim=1)
                z = self.conv(z)
                return z

        v1 = torch.randn([8, 2, 12, 26])
        v2 = torch.randn([8, 6, 24, 52])

        with torch.no_grad():
            self.common(
                M().eval(),
                (v1, v2),
            )

    def test_aliased_buffer_reuse(self):
        def fn(x, y):
            x = 2 * x
            y = 2 * y
            c = torch.cat([x, y], dim=-1)
            d = 1 + c
            m = torch.mm(d, d)
            return m[:, :2] + x

        self.common(fn, (torch.randn(4, 2), torch.randn(4, 2)), check_lowp=False)

    def test_slice_view_with_graph_break(self):
        def fn():
            a = torch.tensor([1], device=self.device)
            a = a[0:1]
            b = a.squeeze()
            a[0] = 0
            if a[0] < 1e5:
                pass
            a[0] = 2
            return b

        expect = fn()
        opt_fn = torch.compile(fn)
        actual = opt_fn()
        self.assertEqual(expect, actual)

    def test_view_detach(self):
        def fn(a):
            return a[0].detach()

        self.common(
            fn,
            (torch.randn([4, 4], requires_grad=True),),
        )

    def test_gather1(self):
        def fn(a, b):
            return (
                torch.gather(a.expand([4, 5, 10, 6]), 3, b + 1),
                torch.gather(a.expand([4, 5, 10, 6]), -1, b + 1),
            )

        self.common(
            fn,
            (
                torch.randn([1, 1, 10, 6]),
                torch.randint(5, [4, 5, 10, 1], dtype=torch.int64),
            ),
        )

    def test_gather2(self):
        # 0d tensor
        def fn(a, b):
            return torch.gather(a, 0, b) + torch.gather(a, -1, b)

        x = torch.tensor(123)
        y = torch.tensor(0)
        self.assertEqual(fn(x, y), x + x)

    def test_gather3(self):
        def fn(a, b):
            return torch.gather(a, 1, b, sparse_grad=True)

        self.common(
            fn,
            (
                torch.randn([4, 5, 10, 6], requires_grad=True),
                torch.randint(5, [4, 5, 10, 1], dtype=torch.int64),
            ),
        )

    def test_device_assert(self):
        def fn(x, y):
            x = torch.sum(x.view(int(x.shape[0] / 6), 6), dim=1)
            return torch.gather(x, 0, torch.trunc(y).to(torch.int64))

        x1 = torch.randn(30)
        x2 = torch.randn(36)
        y = torch.ones(1, dtype=torch.float64)

        self.assertEqual(torch.compile(fn)(x1, y), fn(x1, y))
        self.assertEqual(torch.compile(fn)(x2, y), fn(x2, y))

    def test_slice1(self):
        def fn(a):
            return (
                a[:, :10, 0] + a[:, 10:, 0],
                (a + 1)[:, :10, 0] + (a + 1)[:, 10:, 0],
                a[:, -30:, 0],  # negative index out of range
                a[:, :-30, 0],  # negative index out of range
            )

        self.common(
            fn,
            (torch.randn([2, 20, 2]),),
        )

    def test_slice2(self):
        def fn(a):
            return (
                a[:-1, ::2, -1] + a[-1:, 1::2, -2],
                (a + 1)[:-1, ::2, -1] + (a + 2)[-1:, 1::2, -2],
            )

        self.common(
            fn,
            (torch.randn([2, 20, 2]),),
        )

    # It's a view so it doens't generate a kernel
    @expectedFailureCodegenDynamic
    def test_slice3(self):
        def fn(a, b):
            return torch.ops.aten.slice.Tensor(a, 0, 0, -b)

        x = torch.rand(48, 3, 512, 512)
        self.common(fn, (x, 2))

    @expectedFailureCodegenDynamic
    def test_slice4(self):
        # empty slices that require clamping the start or end
        def fn(a):
            return (
                aten.slice.Tensor(a, 0, 2, 0, 1),
                aten.slice.Tensor(a, 0, a.shape[0], a.shape[0] + 10, 1),
                aten.slice.Tensor(a, 0, -20, 0, 1),
                aten.slice.Tensor(a, 0, -20, -16, 1),
            )

        x = torch.rand(10)
        self.common(fn, (x,))

    def test_split_with_list(self):
        def fn(a, sizes):
            return [t + 1.0 for t in torch.split(a * 2.0, sizes, -1)]

        self.common(fn, (torch.randn(2, 2, 10), [3, 3, 4]))
        self.common(fn, (torch.randn(2, 2, 10), [4, 3, 3]))
        self.common(fn, (torch.randn(2, 2, 10), [1, 2, 3, 4]))

    def test_split_with_integer(self):
        # argument `split_size_or_sections` is integer
        @torch.compile(dynamic=True)
        def f(x, sizes):
            return torch.split(x, sizes, -1)

        # split into equally sized chunks, 10 = 5 + 5
        r1, r2 = f(torch.randn(2, 10), 5)
        self.assertTrue(r1.size() == (2, 5))
        self.assertTrue(r2.size() == (2, 5))

        # split into equally sized chunks, 12 = 4 + 4 + 4
        r1, r2, r3 = f(torch.randn(2, 12), 4)
        self.assertTrue(r1.size() == (2, 4))
        self.assertTrue(r2.size() == (2, 4))
        self.assertTrue(r3.size() == (2, 4))

        # split unevenly, 10 = 3 + 3 + 3 + 1
        r1, r2, r3, r4 = f(torch.randn(2, 10), 3)
        self.assertTrue(r1.size() == (2, 3))
        self.assertTrue(r2.size() == (2, 3))
        self.assertTrue(r3.size() == (2, 3))
        self.assertTrue(r4.size() == (2, 1))

    def test_split_failed(self):
        @torch._dynamo.optimize("inductor")
        def fn(a):
            return torch.split(a, [2, 1, 1], dim=1)

        with self.assertRaisesRegex(RuntimeError, ""):
            fn(torch.randn(1, 5))

    def test_inductor_assert(self):
        @torch._dynamo.optimize("inductor", dynamic=True)
        def fn(a):
            assert a.shape[0] >= 2 and a.shape[1] >= 4
            return a.cos()

        inp = torch.randn(2, 4, 6)
        torch._dynamo.mark_dynamic(inp, 0)
        torch._dynamo.mark_dynamic(inp, 1)
        self.assertEqual(fn(inp), inp.cos())

    def test_split(self):
        def fn(a):
            t = torch.split(a, 3, -1)
            return (t[0], t[1], t[2], t[3])

        def fn2(a):
            return fn(a + 1)

        self.common(
            fn,
            (torch.randn([2, 2, 10]),),
        )

        self.common(
            fn2,
            (torch.randn([2, 2, 10]),),
        )

    def test_low_memory_max_pool(self):
        prims = torch.ops.prims

        def fn(x):
            kernel_size = [3, 3]
            stride = [2, 2]
            padding = [1, 1]
            dilation = [1, 1]
            ceil_mode = False

            vals, offsets = prims._low_memory_max_pool2d_with_offsets(
                x,
                kernel_size,
                stride,
                padding,
                dilation,
                ceil_mode,
            )
            indices = prims._low_memory_max_pool2d_offsets_to_indices(
                offsets,
                kernel_size[1],
                x.size(-1),
                stride,
                padding,
            )
            return vals, indices, offsets

        self.common(fn, (torch.randn(1, 3, 10, 10),))

    def test_to_dtype(self):
        def fn(a, b):
            return (
                aten._to_copy(a, dtype=6),
                aten._to_copy(b + 1, dtype=6),
                aten.to(b, torch.float64),
                aten.to(b, torch.bool),
            )

        self.common(
            fn,
            (
                torch.randn([2, 2, 10]),
                torch.randn([2, 2, 10], dtype=torch.float64),
            ),
        )

    @requires_gpu()
    def test_to_device(self):
        def fn(a):
            if a.device.type == "cpu":
                return aten._to_copy(
                    a, device=torch.device(GPU_TYPE), dtype=6, layout=0
                )
            else:
                return aten._to_copy(a, device=torch.device("cpu"), dtype=6, layout=0)

        self.common(
            fn,
            (torch.randn([2, 2, 10]),),
        )

    def test_to_memory_format(self):
        def fn(a, memory_format):
            return a.to(memory_format=memory_format)

        self.common(
            fn,
            (torch.randn([2, 2, 10, 10]), torch.channels_last),
        )
        self.common(
            fn,
            (
                torch.randn([2, 2, 10, 10]).to(memory_format=torch.channels_last),
                torch.contiguous_format,
            ),
        )

    @requires_gpu()
    def test_to_device_constant(self):
        def fn(a):
            d1 = a.device.type
            if d1 == "cpu":
                d2 = GPU_TYPE
            else:
                d2 = "cpu"

            const1 = torch.as_tensor(list(range(64)), device=d2)
            return (
                torch.arange(10, device=d2).to(d1) + a,
                const1.to(d1),
                (const1 + 1).to(d1),
            )

        self.common(
            fn,
            (torch.randn([10]),),
        )

    @requires_gpu()
    @xfail_if_triton_cpu
    def test_multi_device(self):
        def fn(x):
            x = x + 1
            x = x + 2
            x = x.to(device=GPU_TYPE)
            x = x + 3
            x = x + 4
            x = x.cpu()
            x = x + 5
            x = x + 6
            x = x.to(device=GPU_TYPE)
            x = x + 7
            x = x + 8
            x = x.cpu()
            x = x + 9
            x = x + 10
            return x

        self.common(
            fn,
            (torch.randn([2, 2, 10]),),
            check_lowp=False,  # cpu doesn't understand fp16, and there are explicit .cpu() calls
        )

    @skipIfRocm
    @requires_multigpu()
    def test_multi_gpu_device(self):
        # TODO: https://github.com/pytorch/pytorch/issues/92627
        x = torch.rand([4], device=GPU_TYPE)

        def fn(x, y):
            r = torch.ops.aten.div(x, y)
            r = r.to(f"{GPU_TYPE}:1")
            return 2 * r

        self.common(fn, (torch.randn(4), torch.randn(4)), check_lowp=False)

    @requires_multigpu()
    def test_multi_gpu_recompile_on_index(self):
        torch.set_float32_matmul_precision("high")

        def gemm(x, y):
            return x @ y

        failed_guard = None

        def fail(guard):
            nonlocal failed_guard
            failed_guard = guard

        gemm_opt = torch._dynamo.optimize("inductor", guard_fail_fn=fail)(gemm)

        x0 = torch.randn(1024, 1024, device=f"{GPU_TYPE}:0")
        y0 = torch.randn(1024, 1024, device=f"{GPU_TYPE}:0")

        gemm_opt(x0, y0)

        x1 = torch.randn(1024, 1024, device=f"{GPU_TYPE}:1")
        y1 = torch.randn(1024, 1024, device=f"{GPU_TYPE}:1")

        gemm_opt(x1, y1)
        self.assertTrue(failed_guard is not None)
        self.assertTrue(
            "tensor 'L['x']' Tensor device index mismatch. Expected device index to be"
            in failed_guard.reason
        )

    def test_unbind(self):
        def fn(a):
            return torch.unbind(a), torch.unbind(a, -1)

        self.common(
            fn,
            (torch.randn([4, 4, 4]),),
        )

    def test_convolution1(self):
        m = torch.nn.Sequential(
            torch.nn.Conv2d(5, 6, [3, 3]),
            torch.nn.ReLU(),
            ToTuple(),
        )

        self.common(
            m,
            (torch.randn([2, 5, 16, 16]),),
            # Mismatched elements: 10 / 2352 (0.4%)
            # Greatest absolute difference: 5.7220458984375e-05 at index (0, 3, 12, 12) (up to 1e-05 allowed)
            # Greatest relative difference: 0.06512477175897748 at index (0, 4, 11, 9) (up to 0.001 allowed)
            atol=6e-5,
            rtol=0.001,
            # Make sure we compute also with fp16 in the reference. Otherwise,
            # the reference will compute with fp32 and cast back to fp16, which
            # causes numeric differences beyond tolerance.
            reference_in_float=False if torch.version.hip else True,
        )

    def test_convolution2(self):
        def fn(x, w, b):
            # transposed conv
            return (aten.convolution(x, w, b, [4], [0], [1], True, [0], 1),)

        self.common(
            fn,
            (
                torch.randn([2, 32, 90]),
                torch.randn([32, 16, 8]),
                torch.randn([16]),
            ),
            check_lowp=False,
        )

    def test_convolution3(self):
        # Test stride or padding or dilation is 1 element list.
        m = torch.nn.Sequential(
            torch.nn.Conv2d(5, 6, [3, 3], stride=[1], padding=[0], dilation=[1]),
            torch.nn.ReLU(),
            ToTuple(),
        )

        self.common(
            m,
            (torch.randn([2, 5, 16, 16]),),
            atol=6e-5,
            rtol=0.001,
            # Make sure we compute also with fp16 in the reference. Otherwise,
            # the reference will compute with fp32 and cast back to fp16, which
            # causes numeric differences beyond tolerance.
            reference_in_float=False if torch.version.hip else True,
        )

    @skip_if_gpu_halide
    def test_convolution4(self):
        def fn(x, w):
            x = F.conv2d(x, w, groups=w.shape[0])
            return x.sum()

        self.common(
            fn,
            (
                torch.randn([2, 3, 16, 20]),
                torch.randn([3, 1, 5, 5]),
            ),
        )

    def test_convolution5(self):
        def fn(x, w):
            x = F.conv2d(x, w, dilation=[x.size(0)])
            return x.sum()

        x = torch.randn([2, 1, 16, 20])
        w = torch.randn([1, 1, 5, 5])

        torch._dynamo.mark_dynamic(x, 0)

        atol = None
        rtol = None
        if self.device == "xpu":
            # set to float32 default tolerance,
            # check_model_gpu with update rotl to 2e-3 for fp16.
            # fix issue #129974
            atol = 1e-05
            rtol = 1.3e-06
        self.common(fn, (x, w), atol=atol, rtol=rtol)

    def test_conv3d(self):
        m = torch.nn.Sequential(
            torch.nn.Conv3d(3, 3, kernel_size=7),
            ToTuple(),
        )

        self.common(
            m,
            (torch.randn([1, 3, 8, 16, 32]),),
            atol=6e-5,
            rtol=0.001,
            # Make sure we compute also with fp16 in the reference. Otherwise,
            # the reference will compute with fp32 and cast back to fp16, which
            # causes numeric differences beyond tolerance.
            reference_in_float=False if torch.version.hip else True,
        )

    def test_conv2d_channels_last(self):
        if self.device == GPU_TYPE:
            raise unittest.SkipTest("only support cpu conv2d channels_last")

        m = torch.nn.Sequential(
            torch.nn.Conv2d(3, 3, 1, 1),
            ToTuple(),
        )
        # only weight is channels_last
        self.common(
            m.to(memory_format=torch.channels_last),
            (torch.randn([2, 3, 16, 16]),),
            check_lowp=False,
        )
        # only activation is channels_last
        self.common(
            m,
            (torch.randn([2, 3, 16, 16]).to(memory_format=torch.channels_last),),
            check_lowp=False,
        )
        # activation and weight are all channels_last
        self.common(
            m.to(memory_format=torch.channels_last),
            (torch.randn([2, 3, 16, 16]).to(memory_format=torch.channels_last),),
            check_lowp=False,
        )

    def test_conv2d_backward_channels_last(self):
        def fn(grad_output, inp, weight):
            convolution_backward_8 = torch.ops.aten.convolution_backward.default(
                grad_output,
                inp,
                weight,
                [320],
                [1, 1],
                [0, 0],
                [1, 1],
                False,
                [0, 0],
                1,
                [True, True, True],
            )
            return convolution_backward_8

        # only weight is channels_last
        self.common(
            fn,
            (
                torch.randn([2, 320, 8, 8]),
                torch.randn([2, 2048, 8, 8]),
                torch.randn([320, 2048, 1, 1]).to(memory_format=torch.channels_last),
            ),
            check_lowp=False,
        )

    def test_conv3d_channels_last(self):
        if self.device == GPU_TYPE:
            raise unittest.SkipTest("only support cpu conv3d channels_last")

        m = torch.nn.Sequential(
            torch.nn.Conv3d(3, 3, 1, 1),
            ToTuple(),
        )
        # only weight is channels_last
        self.common(
            m.to(memory_format=torch.channels_last_3d),
            (torch.randn([2, 3, 16, 16, 16]),),
        )
        # only activation is channels_last
        self.common(
            m,
            (torch.randn([2, 3, 16, 16, 16]).to(memory_format=torch.channels_last_3d),),
        )
        # activation and weight are all channels_last
        self.common(
            m.to(memory_format=torch.channels_last_3d),
            (torch.randn([2, 3, 16, 16, 16]).to(memory_format=torch.channels_last_3d),),
        )

    @skip_if_gpu_halide  # slow
    def test_adaptive_avg_pool2d1(self):
        def fn(x):
            return aten._adaptive_avg_pool2d(x, (6, 6)), aten._adaptive_avg_pool2d(
                x + 1, (2, 5)
            )

        self.common(
            fn,
            (torch.randn(2, 4, 16, 16),),
            check_lowp=False,
        )

        # lowering to avg_pool2d case
        self.common(
            fn,
            (torch.randn(2, 4, 3, 3),),
        )

        # no-op case
        self.common(
            fn,
            (torch.randn(2, 4, 6, 6),),
        )

    def test_adaptive_avg_pool2d2(self):
        # Big kernel size, use fallback
        def fn(x):
            return aten._adaptive_avg_pool2d(x, (4, 4))

        torch._inductor.metrics.generated_kernel_count = 0
        self.common(
            fn,
            (torch.randn(2, 4, 21, 21),),
            check_lowp=False,
        )
        assertGeneratedKernelCountEqual(self, 0)

    @skip_if_gpu_halide  # slow
    def test_adaptive_max_pool2d1(self):
        def fn(x):
            return aten.adaptive_max_pool2d(x, (6, 6))

        self.common(
            fn,
            (torch.randn(2, 4, 16, 16),),
            check_lowp=False,
        )

        self.common(
            fn,
            (torch.randn(2, 4, 3, 3),),
        )

        # no-op case
        self.common(
            fn,
            (torch.randn(2, 4, 6, 6),),
        )

    @skip_if_gpu_halide  # slow
    def test_adaptive_max_pool2d2(self):
        # Big kernel size, use fallback
        def fn(x):
            return aten.adaptive_max_pool2d(x, (4, 4))

        torch._inductor.metrics.generated_kernel_count = 0
        self.common(
            fn,
            (torch.randn(2, 4, 21, 21),),
            check_lowp=False,
        )
        assertGeneratedKernelCountEqual(self, 0)

    @skip_if_gpu_halide  # slow
    def test_adaptive_max_pool2d3(self):
        # test when adaptive_max_pool2d fallbacks to max_pool2d
        def fn(x):
            return aten.adaptive_max_pool2d(x, (2, 2))

        # Big kernel (12 / 2 * 12 / 2 > 25)
        self.common(
            fn,
            (torch.randn(2, 4, 12, 12),),
        )

        # Small kernel
        self.common(
            fn,
            (torch.randn(2, 4, 4, 4),),
        )

    def test_fractional_max_pool2d1(self):
        def fn(x, samples):
            return aten.fractional_max_pool2d(x, (3, 3), (2, 2), samples)

        self.common(
            fn, (torch.randn(1, 4, 16, 16), torch.rand(1, 4, 2)), check_lowp=False
        )

    def test_fractional_max_pool2d2(self):
        # fallback for larger kernel size

        def fn(x, samples):
            return aten.fractional_max_pool2d(x, (6, 5), (3, 3), samples)

        torch._inductor.metrics.generated_kernel_count = 0
        self.common(
            fn,
            (torch.randn(2, 4, 36, 36), torch.rand(2, 4, 2)),
            check_lowp=False,
        )
        assertGeneratedKernelCountEqual(self, 0)

    def test_fractional_max_pool2d3(self):
        def fn(x, samples):
            return aten.fractional_max_pool2d(x, (1, 1), (16, 16), samples)

        self.common(
            fn, (torch.randn(2, 4, 16, 16), torch.rand(2, 4, 2)), check_lowp=False
        )

    @config.patch(fallback_random=True)
    @skip_if_halide  # Can only unroll for loops over a constant extent
    def test_fractional_max_pool2d4(self):
        random.seed(1234)
        torch.manual_seed(1234)

        # check rectangular kernel/output size

        def fn(x):
            return torch.nn.functional.fractional_max_pool2d_with_indices(
                x, (4, 3), (3, 2)
            )

        self.common(fn, (torch.randn(1, 4, 16, 16),), check_lowp=False)

    def test_multi_threading(self):
        model = torch.nn.Linear(2, 3).eval()
        inp = torch.randn(4, 2)

        num_run = 3

        def run_weights_sharing_model(m, inp):
            with torch.no_grad():
                for i in range(num_run):
                    y = m(inp)

        numb_instance = 2
        threads = []
        compiled_m = torch.compile(model)
        for i in range(1, numb_instance + 1):
            thread = threading.Thread(
                target=run_weights_sharing_model, args=(compiled_m, inp)
            )
            threads.append(thread)
            thread.start()
        for thread in threads:
            thread.join()

    @unittest.skipIf(config.is_fbcode(), "fbcode triton error, needs debugging")
    @skip_if_triton_cpu("Flaky on Triton CPU")
    @skip_if_gpu_halide  # https://github.com/halide/Halide/issues/8311
    def test_adaptive_avg_pool2d_low_prec(self):
        class Model(torch.nn.Module):
            def __init__(self) -> None:
                super().__init__()
                self.avgpool = torch.nn.AdaptiveAvgPool2d((1, 1))

            def forward(self, x):
                x = self.avgpool(x)
                return x

        mod = Model().to(self.device)
        for dtype in [torch.half, torch.bfloat16]:
            x = torch.randn(4, 3, 7, 7, device=self.device).to(dtype=dtype)
            opt_mod = torch.compile(mod)
            res = opt_mod(x)
            expected = mod(x)
            self.assertTrue(torch.allclose(res, expected))

    def test_buffer_copied_in_graph(self):
        class MyModel(torch.nn.Module):
            def __init__(self) -> None:
                super().__init__()
                self.buf = torch.nn.Buffer(torch.zeros(1))
                self.w1 = torch.nn.Parameter(torch.zeros(1))
                self.w2 = torch.nn.Parameter(torch.zeros(1))

            def forward(self, x):
                self.buf.add_(1)
                return (self.w1 * x * self.w2).sum() + self.buf.sum()

        model_for_eager = MyModel().to(self.device)
        model_for_compile = copy.deepcopy(model_for_eager)

        eager_version_counters = [
            buffer._version for _, buffer in model_for_eager.named_buffers()
        ]
        compile_version_counters = [
            buffer._version for _, buffer in model_for_compile.named_buffers()
        ]

        compiled_f = torch.compile(model_for_compile, backend="inductor")

        inp_ref = torch.ones(1, requires_grad=True, device=self.device)
        inp_test = torch.ones(1, requires_grad=True, device=self.device)

        out_ref = model_for_eager(inp_ref.clone())
        out_test = compiled_f(inp_test.clone())

        eager_version_counters_after = [
            buffer._version for _, buffer in model_for_eager.named_buffers()
        ]
        compile_version_counters_after = [
            buffer._version for _, buffer in model_for_compile.named_buffers()
        ]

        eager_delta = list(
            map(operator.sub, eager_version_counters_after, eager_version_counters)
        )
        compile_delta = list(
            map(operator.sub, compile_version_counters_after, compile_version_counters)
        )

        self.assertEqual(eager_delta, compile_delta)

    @skip_if_gpu_halide
    def test_buffer_copied_in_graph_with_different_shapes(self):
        class MyModel(torch.nn.Module):
            def __init__(self) -> None:
                super().__init__()
                self.buf = torch.nn.Buffer(torch.ones(4, 4))
                self.w = torch.nn.Parameter(
                    torch.Tensor([[4, 5], [1, 2], [6, 7], [8, 9]])
                )

            def forward(self, x):
                self.buf.add_(1)
                return (self.w @ x).sum() + self.buf.sum()

        model_for_eager = MyModel().to(self.device)
        model_for_compile = copy.deepcopy(model_for_eager)

        eager_version_counters = [
            buffer._version for _, buffer in model_for_eager.named_buffers()
        ]
        compile_version_counters = [
            buffer._version for _, buffer in model_for_compile.named_buffers()
        ]

        compiled_f = torch.compile(model_for_compile, backend="inductor")

        inp_ref = torch.ones(2, 4, requires_grad=True, device=self.device)
        inp_test = torch.ones(2, 4, requires_grad=True, device=self.device)

        out_ref = model_for_eager(inp_ref.clone())
        out_test = compiled_f(inp_test.clone())

        eager_version_counters_after = [
            buffer._version for _, buffer in model_for_eager.named_buffers()
        ]
        compile_version_counters_after = [
            buffer._version for _, buffer in model_for_compile.named_buffers()
        ]

        eager_delta = list(
            map(operator.sub, eager_version_counters_after, eager_version_counters)
        )
        compile_delta = list(
            map(operator.sub, compile_version_counters_after, compile_version_counters)
        )

        self.assertEqual(eager_delta, compile_delta)

    @skipIfNNModuleInlined("https://github.com/pytorch/pytorch/issues/128198")
    def test_buffer_batch_norm(self):
        class MyModel(torch.nn.Module):
            def __init__(self) -> None:
                super().__init__()
                self.m = torch.nn.BatchNorm1d(100)

            def forward(self, x):
                return self.m(x)

        model_for_eager = MyModel().to(self.device)
        model_for_compile = copy.deepcopy(model_for_eager)

        eager_version_counters = [
            buffer._version for _, buffer in model_for_eager.named_buffers()
        ]
        compile_version_counters = [
            buffer._version for _, buffer in model_for_compile.named_buffers()
        ]

        compiled_f = torch.compile(model_for_compile, backend="inductor")

        inp_ref = torch.ones(20, 100, requires_grad=True, device=self.device)
        inp_test = torch.ones(20, 100, requires_grad=True, device=self.device)

        out_ref = model_for_eager(inp_ref.clone())
        out_test = compiled_f(inp_test.clone())

        eager_version_counters_after = [
            # TODO: remove the + 1 after https://github.com/pytorch/pytorch/issues/120622 is fixed
            buffer._version + 1
            if k in ["m.running_mean", "m.running_var"]
            else buffer._version
            for k, buffer in model_for_eager.named_buffers()
        ]

        compile_version_counters_after = [
            buffer._version for _, buffer in model_for_compile.named_buffers()
        ]

        eager_delta = list(
            map(operator.sub, eager_version_counters_after, eager_version_counters)
        )
        compile_delta = list(
            map(operator.sub, compile_version_counters_after, compile_version_counters)
        )

        self.assertEqual(eager_delta, compile_delta)

    def test_adaptive_avg_pool_with_output_size_0(self):
        m1 = nn.AdaptiveAvgPool1d(0)
        self.common(m1, (torch.randn(1, 2),))
        m2 = nn.AdaptiveAvgPool2d(0)
        self.common(m2, (torch.randn(1, 2, 3),))

    def test_max_pool2d1(self):
        def fn(x):
            return aten.max_pool2d_with_indices(x, [3, 3], [2, 2])

        self.common(
            fn,
            (torch.randn(2, 4, 16, 16),),
        )

    @skip_if_gpu_halide  # slow
    def test_max_pool2d2(self):
        def fn(x):
            return aten.max_pool2d_with_indices(x, [3, 3], [2, 2])

        self.common(
            fn,
            (torch.randn([16, 64, 55, 55]),),
        )

    @skip_if_gpu_halide  # slow
    def test_max_pool2d3(self):
        def fn(x):
            # with padding
            return (
                aten.max_pool2d_with_indices(x, [3, 3], [2, 2], [1, 1]),
                aten.max_pool2d_with_indices(
                    x,
                    [
                        3,
                    ],
                    [
                        2,
                    ],
                    [
                        1,
                    ],
                ),
            )

        self.common(
            fn,
            (-torch.arange(1 * 8 * 8, dtype=torch.float32).view(1, 1, 8, 8),),
        )

    @skip_if_halide  # Can only unroll for loops over a constant extent
    def test_max_pool2d4(self):
        def fn(x):
            # with padding
            return aten.max_pool2d_with_indices(x, [3, 3], [2, 2], [0, 0], [1, 1], True)

        self.common(
            fn,
            (torch.randn([2, 8, 111, 111]),),
        )

    @skip_if_gpu_halide  # slow
    def test_max_pool2d5(self):
        def fn(x):
            return aten.max_pool2d_with_indices(x, [3, 3], [])

        self.common(
            fn,
            (torch.randn([16, 64, 55, 55]),),
        )

    @skip_if_gpu_halide  # slow
    def test_max_pool2d6(self):
        # Too big kernel size, use fallback
        def fn(x):
            return aten.max_pool2d_with_indices(x, [13, 13], [])

        torch._inductor.metrics.generated_kernel_count = 0
        self.common(
            fn,
            (torch.randn([16, 64, 55, 55]),),
        )
        assertGeneratedKernelCountEqual(self, 0)

    # From https://github.com/pytorch/pytorch/issues/94775
    def test_max_pool2d7(self):
        # ceil mode turns on
        def fn(x):
            return torch.nn.functional.max_pool2d(
                x, 1, stride=(2, 2), padding=0, ceil_mode=True
            )

        self.common(
            fn,
            (torch.randn([1, 1, 6, 7]),),
        )

    # From https://github.com/pytorch/pytorch/issues/93384
    def test_max_pool2d8(self):
        # dialtion is not 1, use fallback
        def fn(x):
            return aten.max_pool2d_with_indices(x, [3, 2], [2, 1], [1, 1], [1, 2])

        torch._inductor.metrics.generated_kernel_count = 0
        self.common(
            fn,
            (torch.randn([2, 2, 3, 6]),),
        )
        assertGeneratedKernelCountEqual(self, 0)

    def test_avg_pool2d1(self):
        def fn(x):
            return aten.avg_pool2d(x, [3, 3], [2, 2])

        self.common(
            fn,
            (torch.randn(2, 4, 16, 16),),
        )

    def test_avg_pool2d2(self):
        def fn(x):
            return aten.avg_pool2d(x, [3, 3], [2, 2])

        self.common(
            fn,
            (torch.randn([16, 64, 55, 55]),),
        )

    def test_avg_pool2d3(self):
        def fn(x):
            return (
                aten.avg_pool2d(x, [3, 3], [2, 2], [1, 1]),
                aten.avg_pool2d(
                    x,
                    [
                        3,
                    ],
                    [
                        2,
                    ],
                    [
                        1,
                    ],
                ),
            )

        self.common(
            fn,
            (-torch.arange(1 * 8 * 8, dtype=torch.float32).view(1, 1, 8, 8),),
            check_lowp=not is_halide_backend(self.device),  # misaligned addr fp16
        )

    def test_avg_pool2d4(self):
        def fn(x):
            return aten.avg_pool2d(x, [3, 3], [2, 2], [0, 0], True)

        self.common(
            fn,
            (torch.randn([2, 8, 111, 111]),),
        )

    def test_avg_pool2d5(self):
        def fn(x):
            return aten.avg_pool2d(x, [3, 3], [2, 2], [1, 1], count_include_pad=False)

        self.common(
            fn,
            (-torch.arange(1 * 8 * 8, dtype=torch.float32).view(1, 1, 8, 8),),
            check_lowp=not is_halide_backend(self.device),  # misaligned addr fp16
        )

    def test_avg_pool2d6(self):
        def fn(x):
            return aten.avg_pool2d(x, [3, 3], [2, 2], [1, 1], divisor_override=3)

        self.common(
            fn,
            (-torch.arange(1 * 8 * 8, dtype=torch.float32).view(1, 1, 8, 8),),
            check_lowp=not is_halide_backend(self.device),  # misaligned addr fp16
        )

    def test_avg_pool2d7(self):
        # Large kernel size, use fallback
        def fn(x):
            return aten.avg_pool2d(x, [13, 13], [1, 1], [0, 0])

        torch._inductor.metrics.generated_kernel_count = 0
        self.common(
            fn,
            (-torch.arange(1 * 24 * 24, dtype=torch.float32).view(1, 1, 24, 24),),
        )
        assertGeneratedKernelCountEqual(self, 0)

    def test_avg_pool2d8(self):
        # https://github.com/pytorch/pytorch/issues/100987
        def fn(x):
            return aten.avg_pool2d(
                x, kernel_size=3, stride=2, padding=1, ceil_mode=True
            )

        self.common(
            fn,
            (torch.randn(1, 3, 6, 6),),
            check_lowp=not is_halide_backend(self.device),  # misaligned addr fp16
        )

    @skip_if_gpu_halide  # slow
    def test_alexnet_prefix(self):
        def forward(arg6, arg7, arg16):
            convolution = torch.ops.aten.convolution(
                arg16, arg7, arg6, [4, 4], [2, 2], [1, 1], False, [0, 0], 1
            )
            relu = torch.ops.aten.relu(convolution)
            max_pool2d_with_indices = torch.ops.aten.max_pool2d_with_indices(
                relu, [3, 3], [2, 2]
            )
            getitem = max_pool2d_with_indices[0]
            return (getitem,)

        self.common(
            forward,
            (
                rand_strided((64,), (1,), torch.float32, "cpu"),
                rand_strided((64, 3, 11, 11), (363, 121, 11, 1), torch.float32, "cpu"),
                rand_strided(
                    (16, 3, 224, 224), (150528, 50176, 224, 1), torch.float32, "cpu"
                ),
            ),
            # Mismatched elements: 127 / 746496 (0.0%)
            # Greatest absolute difference: 0.0009765625 at index (1, 62, 7, 16) (up to 1e-05 allowed)
            # Greatest relative difference: 0.05187467899332306 at index (14, 18, 11, 0) (up to 0.001 allowed)
            atol=3e-3,
            rtol=2,
        )

    def test_elu(self):
        def fn(x):
            return aten.elu(x, 1.6732632423543772, 1.0507009873554805) + 2, aten.elu(
                x + 1, 2, 3, 4
            )

        self.common(
            fn,
            (torch.randn([16, 16]),),
            rtol=1e-4,
            atol=1e-4,
        )

    def test_tan(self):
        def fn(x):
            return aten.tan(x) + 2, aten.tan(x + 1)

        self.common(
            fn,
            (torch.randn([16, 16]),),
        )

    def test_tanh(self):
        def fn(x):
            return aten.tanh(x) + 2, aten.tanh(x + 1)

        self.common(
            fn,
            (torch.randn([16, 16]),),
        )

    @skip_if_halide  # lgamma not implemented
    @xfail_if_triton_cpu
    def test_lgamma(self):
        def fn(x):
            return aten.lgamma(x) + 2, aten.cos(x + 1)

        self.common(
            fn,
            (torch.randn([16, 16]),),
        )

    def test_cos(self):
        def fn(x):
            return aten.cos(x) + 2, aten.cos(x + 1)

        self.common(
            fn,
            (torch.randn([16, 16]),),
        )

    def test_sin(self):
        def fn(x):
            return aten.sin(x) + 2, aten.sin(x + 1)

        self.common(
            fn,
            (torch.randn([16, 16]),),
        )

    def test_repeat(self):
        def fn(x):
            return (
                x.repeat(0, 1, 1, 1),
                x.repeat(2, 2, 3, 1),
                x.repeat(8, 1, 1, 1),
                x.repeat(2, 1, 1, 1, 1, 1),
            )

        self.common(
            fn,
            (torch.randn([1, 2, 4, 8]),),
        )

    def test_repeat_as_strided(self):
        # Reproducer for #127474

        def fn(x):
            view_size = (3, 2)
            full = x.repeat((3, 2))
            view = torch.as_strided(full, view_size, full.stride())
            result = view + view

            return result

        self.common(fn, (torch.randn(1, 1),))

    def test_repeat_interleave(self):
        def fn(x):
            return (
                x.repeat_interleave(2),
                x.repeat_interleave(3, dim=0),
                x.repeat_interleave(x.size(1), dim=1),
            )

        self.common(
            fn,
            (torch.randn([1, 2, 4, 8]),),
        )

    @config.patch(implicit_fallbacks=True)
    def test_repeat_interleave_2(self):
        def fn(x):
            return torch.ops.aten.repeat_interleave.Tensor(x, output_size=12)

        self.common(
            fn,
            (torch.tensor([2, 4, 6]),),
        )

    @config.patch(fallback_random=True)
    def test_randn_with_dtype_and_device(self):
        if self.device == GPU_TYPE:
            raise unittest.SkipTest("only support cpu randn_with_dtype_and_device test")

        def fn(vectors):
            rotations_shape = (12, vectors.shape[-1], 1, 64)
            random_rotations = torch.randn(
                rotations_shape, device=vectors.device, dtype=vectors.dtype
            )
            random_rotations += 1
            return random_rotations

        self.common(
            fn,
            (torch.randn([4, 12, 2, 64]),),
        )

    def test_embedding(self):
        m = torch.nn.Sequential(
            torch.nn.Embedding(10, 4, padding_idx=0),
            torch.nn.ReLU(),
            ToTuple(),
        )

        self.common(
            m,
            (torch.randint(10, [2, 8]),),
        )

    def test_mean(self):
        def fn(x):
            return (
                x.mean(),
                x.mean(-1),
                torch.mean(x, -2, keepdim=True),
                x.mean([0, 1]),
            )

        self.common(
            fn,
            (torch.randn([1, 2, 4, 8]),),
        )

    def test_var_mean(self):
        def fn(x):
            return (
                *torch.var_mean(x, -1),
                *torch.var_mean(x, [1, 3]),
            )

        self.common(
            fn,
            (torch.randn([1, 2, 4, 8]),),
        )

    def test_var_correction(self):
        def fn(x):
            dim = -1
            return (
                torch.var(x, dim=dim, correction=1.3),
                torch.var(x, dim=dim, correction=3),
                torch.var(x, dim=dim, correction=10),
            )

        self.common(fn, (torch.randn([2, 8]),))
        # Unrolled reduction
        self.common(fn, (torch.randn([2, 4]),))

    @config.patch(pick_loop_orders=True)
    def test_transposed_propagates(self):
        @torch._dynamo.optimize("inductor", nopython=True)
        def fn(x, y):
            return x + y

        a = torch.randn(1, 4, 4, 4, device=self.device).permute(0, 2, 3, 1)
        b = torch.randn(4, 4, 4, device=self.device).permute(1, 2, 0)
        c = fn(a, b)
        self.assertEqual(a.stride(), c.stride())
        self.assertEqual(c.stride()[2], 1)

    @skip_if_gpu_halide
    def test_std(self):
        def fn(x):
            return (
                torch.var(x, True),
                torch.var(x, False),
                torch.var(x, -1, True),
                torch.var(x, -1, False),
                torch.std(x, False),
                torch.std(x, [0, 1], True),
                torch.std(x, [0, 1], False),
                torch.std(x, -2, True, keepdim=True),
            )

        self.common(
            fn,
            (torch.randn([2, 4, 4, 8]),),
        )

    def test_embedding_bag(self):
        def fn(w, i, o):
            return aten._embedding_bag(w, i, o, False, 0, False, None)

        self.common(
            fn,
            (torch.randn([10, 4]), torch.randint(10, [8]), torch.tensor([0, 2, 6])),
        )

    def test_batch_norm_2d(self):
        m = torch.nn.Sequential(
            torch.nn.BatchNorm2d(10),
            torch.nn.ReLU(),
        )
        m.eval()
        self.common(m, (torch.randn([2, 10, 8, 8]),), check_lowp=False)
        self.common(
            m,
            (torch.randn([3, 10, 16, 16]),),
            check_lowp=False,  # too painful to match types of bn model
        )

    # From yolov3
    @with_tf32_off
    def test_batch_norm_2d_2(self):
        if self.device == "cpu":
            raise unittest.SkipTest(f"requires {GPU_TYPE}")

        class Repro(torch.nn.Module):
            def __init__(self) -> None:
                super().__init__()
                self.self_0 = torch.nn.Conv2d(
                    64,
                    128,
                    kernel_size=(3, 3),
                    stride=(2, 2),
                    padding=(1, 1),
                    bias=False,
                )
                self.self_1 = torch.nn.BatchNorm2d(
                    128,
                    eps=0.0001,
                    momentum=0.03,
                    affine=True,
                    track_running_stats=True,
                )
                self.self_2 = torch.nn.LeakyReLU(negative_slope=0.1, inplace=True)

            def forward(self, l_input_: torch.Tensor):
                self_0 = self.self_0(l_input_)
                self_1 = self.self_1(self_0)
                self_2 = self.self_2(self_1)
                return (self_2,)

        inp = torch.randn((4, 64, 192, 256), dtype=torch.float32, device=GPU_TYPE)
        mod = Repro().to(device=GPU_TYPE)
        o1 = mod(inp)
        o2 = torch.compile(mod)(inp)
        self.assertEqual(o1, o2, rtol=1e-3, atol=1e-3)

    @patch.object(config.trace, "enabled", True)
    def test_layer_norm(self):
        m = torch.nn.Sequential(
            torch.nn.LayerNorm(32),
            torch.nn.ReLU(),
        )
        m.eval()
        with torch.no_grad():
            self.common(m, (torch.randn([16, 32]),), check_lowp=False)
        if self.device != "cpu":
            assertGeneratedKernelCountEqual(self, 1)

    def test_transpose_add(self):
        def fn(a, b):
            return a.t() + b

        self.common(
            fn, (torch.randn([16, 32]), torch.randn([32, 16])), check_lowp=False
        )
        if self.device != "cpu":
            assertGeneratedKernelCountEqual(self, 1)

    @patch.object(config.triton, "persistent_reductions", True)
    def test_softmax_one_kernel_persist(self):
        def fn(x):
            dim = 1
            x_max = torch.amax(x, dim, keepdim=True)
            unnormalized = torch.exp(x - x_max)
            result = unnormalized / torch.sum(unnormalized, dim, keepdim=True)
            return result

        self.common(fn, (torch.randn([16, 32]),), check_lowp=False)
        if self.device != "cpu":
            assertGeneratedKernelCountEqual(self, 1)

    @patch.object(config.triton, "persistent_reductions", False)
    def test_softmax_one_kernel_loop(self):
        def fn(x):
            x_max = torch.amax(x, 1, keepdim=True)
            unnormalized = torch.exp(x - x_max)
            result = unnormalized / torch.sum(unnormalized, 1, keepdim=True)
            return result

        self.common(fn, (torch.randn([16, 32]),), check_lowp=False)
        if self.device != "cpu":
            assertGeneratedKernelCountEqual(self, 1)

    def test_complex_fallback(self):
        def fn(x):
            return x * x + 10

        self.common(
            fn,
            (torch.randn([1, 2, 4, 8]).to(dtype=torch.complex64),),
        )
        assertGeneratedKernelCountEqual(self, 0)

        class ToComplex(nn.Module):
            def forward(self, x):
                return (x + x + 12).to(torch.complex64)

        self.common(ToComplex(), (torch.rand([1, 2, 4, 8]),), check_lowp=False)

        if self.device != "cpu":
            assertGeneratedKernelCountEqual(self, 1)

    def test_view_as_complex(self):
        class Repro(torch.nn.Module):
            def __init__(self) -> None:
                super().__init__()

            def forward(self, view_2):
                clone = torch.ops.aten.clone.default(
                    view_2, memory_format=torch.contiguous_format
                )
                view_2 = None
                view_as_complex = torch.ops.aten.view_as_complex.default(clone)
                clone = None
                return (view_as_complex,)

        inp = torch.empty_strided((128, 64, 12, 32, 2), (1, 98304, 8192, 256, 128)).to(
            self.device
        )
        mod = Repro()

        o1 = mod(inp)
        o2 = torch.compile(mod)(inp)

        self.assertEqual(o1, o2)

    def test_view_as_real(self):
        def fn(x):
            y = torch.view_as_real(x)
            return y + 1

        x = torch.randn(4, dtype=torch.complex64)

        self.common(fn, (x,))

    def test_polar(self):
        def fn(dist, angle):
            return torch.polar(dist, angle)

        inp = (
            torch.tensor([1, 2], dtype=torch.float64),
            torch.tensor([np.pi / 2, 5 * np.pi / 4], dtype=torch.float64),
        )
        self.common(fn, (*inp,))

    @skip_if_gpu_halide  # incorrect result on CUDA
    def test_cauchy(self):
        def fn(x, y):
            return torch.sum(1 / (torch.unsqueeze(x, -1) - y))

        self.common(
            fn,
            (
                torch.randn(32),
                torch.randn(32),
            ),
            # Absolute difference: 0.0003662109375 (up to 0.0001 allowed)
            # Relative difference: 1.8804297408767818e-05 (up to 1e-05 allowed)
            atol=5 * 1e-4,
            rtol=5 * 1e-5,
            check_lowp=False,
        )
        if self.device != "cpu":
            assertGeneratedKernelCountEqual(self, 1)

    @skip_if_gpu_halide  # misaligned address error
    def test_fusing_write_into_disjoint_read(self):
        def test_flip(a):
            return a.copy_(torch.flip(a, (0,)))

        self.common(test_flip, (torch.rand([20]),))

        assertGeneratedKernelCountEqual(self, 2)

        # issue only manifests on cuda with large tensors
        if self.device != "cpu":

            def f(a):
                a[:, 20:40] = a[:, 20:40] + 1
                a[:, 2:900025] = a[:, 1:900024] + 2

            a = torch.rand((1, 1000000), device=self.device)
            self.common(f, (a,))

    def test_gather_scatter(self):
        def fn(node_feat, edge_index):
            src_node_feat = node_feat[edge_index[0]]
            dst_node_feat = node_feat[edge_index[1]]
            edge_feat = src_node_feat - dst_node_feat + 1
            new_node_feat = torch.zeros_like(node_feat)
            new_node_feat.scatter_add_(
                0, edge_index[1].unsqueeze(-1).expand_as(edge_feat), edge_feat
            )
            return new_node_feat

        num_nodes = 16
        num_features = 32
        node_feat = torch.randn(num_nodes, num_features)
        edge_index = torch.randint(0, num_nodes, size=(2, num_nodes * 5))
        self.common(
            fn,
            (
                node_feat,
                edge_index,
            ),
            check_lowp=False,
        )
        if self.device != "cpu":
            assertGeneratedKernelCountEqual(self, 2)

    @config.patch(max_fusion_size=1)
    def test_no_mega_fusion_during_lowering(self):
        n = 50

        def fn(*args):
            x = args[0]
            for i in range(n):
                x = torch.add(x, args[i])
            return x

        self.common(
            fn,
            [torch.randn(64) for _ in range(n)],
            check_lowp=False,
        )
        print("-->", torch._inductor.metrics.generated_kernel_count)
        if self.device != "cpu":
            self.assertTrue(torch._inductor.metrics.generated_kernel_count > 1)

    def test_move_arange(self):
        def fn(x):
            return torch.arange(len(x), device="cpu").to(x.device) + x

        self.common(fn, (torch.randn([32]),), check_lowp=False)
        # if we have a copy there will be more than 1 kernel
        assertGeneratedKernelCountEqual(self, 1)

    def test_leaky_relu(self):
        def fn(x):
            return aten.leaky_relu(x, 0.2) + 2, aten.leaky_relu(x + 1)

        self.common(
            fn,
            (torch.randn([16, 16]),),
        )

    def test_gelu(self):
        def fn(x):
            return aten.gelu(x) + 2, aten.gelu(x + 1)

        self.common(
            fn,
            (torch.randn([16, 16]),),
        )

    def test_clone(self):
        def fn(x):
            return aten.clone(x) + 2, aten.clone(x + 1)

        self.common(
            fn,
            (torch.randn([16, 16]),),
        )

    def test_masked_fill(self):
        def fn(mask, value):
            return aten.masked_fill(value, mask, -10000.0) + 2, aten.masked_fill(
                value / 2.0, torch.logical_not(mask), 667
            )

        self.common(
            fn,
            (
                torch.randint(0, 1, [1, 16], dtype=torch.bool),
                torch.randn([16, 16]),
            ),
        )

    def test_masked_fill_promotion(self):
        def fn(mask, value):
            return aten.masked_fill(value, mask, torch.tensor(3.5))

        opt_fn = torch._dynamo.optimize("inductor")(fn)
        for inp in (
            torch.randn(
                [16, 16],
                dtype=torch.float16 if self.device == GPU_TYPE else torch.float32,
                device=self.device,
            ),
            torch.randint(16, (16, 16), device=self.device),
        ):
            inputs = (
                torch.randint(0, 1, [1, 16], dtype=torch.bool, device=self.device),
                inp,
            )
            self.assertEqual(fn(*inputs), opt_fn(*inputs))

    def test_masked_scatter(self):
        def fn(value, mask, source):
            return torch.masked_scatter(value, mask, source)

        value = make_tensor(10, 10, dtype=torch.float32, device=self.device)
        mask = make_tensor(10, 10, dtype=torch.bool, device=self.device)
        source = make_tensor(
            mask.count_nonzero(), dtype=torch.float32, device=self.device
        )

        self.common(fn, (value, mask, source))

    def test_fill1(self):
        def fn(x):
            tmp = torch.ones_like(x)
            return tmp, aten.fill.Scalar(tmp, 2)

        self.common(
            fn,
            (torch.randn([16, 16]),),
        )

    def test_fill2(self):
        def fn(x):
            tmp = torch.ones_like(x)
            return tmp, aten.fill.Tensor(tmp, torch.tensor(3.0))

        self.common(
            fn,
            (torch.randn([16, 16]),),
        )

    def test_pow1(self):
        def fn(x):
            return [aten.pow(x, e) for e in range(-8, 9)]

        self.common(
            fn,
            (torch.randn([16, 16]),),
        )

    @xfail_if_triton_cpu
    def test_pow2(self):
        def fn(x):
            return aten.pow(1000, x), aten.pow(x, 1000)

        self.common(
            fn,
            (
                torch.randn(
                    [16, 16],
                    dtype=torch.float32,
                ),
            ),
            # Mismatched elements: 9 / 256 (3.5%)
            # Greatest absolute difference: 2.491354329061828e+28 at index (6, 6) (up to 1e-05 allowed)
            # Greatest relative difference: 2.9793410720160818e-05 at index (4, 5) (up to 1.3e-06 allowed)
            atol=1e-5,
            rtol=3e-05,
        )

    @skip_if_gpu_halide  # https://github.com/halide/Halide/issues/8318
    @config.patch("halide.scheduler_cuda", "Li2018")
    def test_pow3(self):
        # power of 0.5 is special-cased, arbitrary power would still produce triton codegen error
        def fn(x):
            z = torch.tensor(0.123, device=self.device)
            w = z + x
            return torch.pow(w, 0.5)

        opt = torch._dynamo.optimize("inductor")(fn)
        input = torch.rand((), device=self.device)
        self.assertTrue(same(opt(input), fn(input)))

    def test_pow_int(self):
        def fn(x, y):
            return torch.pow(x, 0x57), torch.pow(x, y)

        for dtype in (torch.uint8, torch.int8, torch.int16, torch.int32, torch.int64):
            intmax = torch.iinfo(dtype).max
            make_arg = functools.partial(
                make_tensor, dtype=dtype, device=self.device, requires_grad=False
            )
            self.common(
                fn,
                (
                    make_arg(16, 16),
                    make_arg(16, 16, high=intmax),
                ),
            )

    @xfail_if_triton_cpu
    def test_pow_symfloat(self):
        def fn(x):
            r = math.sqrt(x.size(0))
            r = r**10
            return x * r

        cfn = torch.compile(fullgraph=True, dynamic=True)(fn)
        x = torch.randn([16, 16], device=self.device)
        self.assertEqual(cfn(x), fn(x))

    def test_glu(self):
        def fn(x):
            return aten.glu(x, -1), aten.glu(x, 1), aten.glu(x, 2)

        self.common(
            fn,
            (torch.randn([8, 16, 8, 8]),),
        )

    @torch._dynamo.config.patch(capture_dynamic_output_shape_ops=True)
    def test_nonzero_unbacked_refinement(self):
        def fn(x):
            z = x.nonzero()
            torch._check(z.size(0) == 4)
            return z + 3

        self.common(
            fn,
            (torch.tensor([0, 1, 3, 4, 2, 0, 0]),),
        )

        with self.assertRaises(RuntimeError):
            torch.compile(fn)(torch.tensor([0, 0, 0, 0]))

    @torch._dynamo.config.patch(capture_scalar_outputs=True)
    def test_unbacked_floordiv_simplify(self):
        def fn(x, y):
            z = y.item()
            torch._check(z // 2 == 3)
            return x + x.new_ones(z)

        self.common(
            fn,
            (
                torch.randn(6),
                torch.tensor([6]),
            ),
        )

        self.common(
            fn,
            (
                torch.randn(7),
                torch.tensor([7]),
            ),
        )

    @torch._dynamo.config.patch(capture_scalar_outputs=True)
    def test_unbacked_floordiv_simplify_errors(self):
        def fn(x, y):
            z = y.item()
            torch._check(z // 2 == 3)
            return x + x.new_zeros(z)

        # This is a little suboptimal: we actually fail /in the compiler/ but
        # not in a way that causes Dynamo to graph break
        with self.assertRaises(RuntimeError):
            torch.compile(fn)(torch.randn(8), torch.tensor(8))

    def test_cat(self):
        def fn(a):
            tmp = a * 2
            return (
                torch.cat((a, a[:, :4] + 1, a + 2), -1),
                torch.cat((tmp, tmp), 0),
                torch.cat((tmp, tmp.double()), 0),
            )

        self.common(
            fn,
            (torch.randn([8, 16]),),
        )
        self.common(
            fn,
            (torch.randn([1, 3, 3, 16]).to(memory_format=torch.channels_last),),
        )

    def test_cat_uint8(self):
        def fn(x):
            batch_shape = x.shape[:1]
            out = torch.cat([x.new_zeros(1).expand(batch_shape + (1,)), x], dim=-1)
            return out

        self.common(
            fn,
            (torch.randint(0, 256, size=(3, 255), dtype=torch.uint8),),
        )

    def test_cat_empty(self):
        def fn_2(*tensors):
            return torch.cat(tensors)

        self.common(
            fn_2,
            (
                torch.randn([1, 3, 3, 16]),
                torch.ones([0]),
            ),
        )
        self.common(
            fn_2,
            (
                torch.randn([1, 3, 3, 16]),
                torch.ones([0]),
                torch.randn([1, 3, 3, 16]),
            ),
        )
        self.common(
            fn_2,
            (
                torch.ones([0]),
                torch.randn([1, 3, 3, 16]),
            ),
        )

    def test_cat_empty_index(self):
        def fn(out, x):
            return torch.cat([out[0], x], dim=0)

        self.common(fn, (torch.randn(1, 0, 64), torch.randn(128, 64)))

    @torch._dynamo.config.patch(capture_scalar_outputs=True)
    def test_cat_unbacked_legacy_empty(self):
        def fn(x, y):
            z = y.item()
            return torch.cat([x, x.new_ones(z)])

        with self.assertRaisesRegex(
            RuntimeError,
            "Expected 2-D tensors, but got 1-D for tensor number 1 in the list",
        ):
            self.common(
                fn,
                (
                    torch.randn([2, 3]),
                    torch.tensor([0]),
                ),
            )

    @torch._dynamo.config.patch(capture_scalar_outputs=True)
    def test_cat_unbacked_empty_1d(self):
        def fn(x, y):
            z = y.item()
            return torch.cat([x, x.new_ones(z)])

        self.common(
            fn,
            (
                torch.randn([2]),
                torch.tensor([0]),
            ),
        )

        self.common(
            fn,
            (
                torch.randn([2]),
                torch.tensor([3]),
            ),
        )

    @torch._dynamo.config.patch(capture_scalar_outputs=True)
    def test_cat_unbacked_2d(self):
        def fn(x, y):
            z = y.item()
            return torch.cat([x, x.new_ones(z, x.shape[1])])

        self.common(
            fn,
            (
                torch.randn([2, 3]),
                torch.tensor([0]),
            ),
        )

        self.common(
            fn,
            (
                torch.randn([2, 3]),
                torch.tensor([4]),
            ),
        )

    def test_cat_negative_dim(self):
        def fn(*tensors):
            return torch.cat(tensors, dim=-1)

        self.common(
            fn,
            (
                torch.randn([2, 3]),
                torch.randn([2, 4]),
            ),
        )

        self.common(
            fn,
            (
                torch.randn([2, 3]),
                torch.randn([0]),
                torch.randn([2, 4]),
            ),
        )

        self.common(
            fn,
            (
                torch.randn([0]),
                torch.randn([2, 3]),
                torch.randn([2, 4]),
            ),
        )

    @expectedFailureCodegenDynamic
    def test_cat_single_empty(self):
        # fails dynamic check for 'has a dynamic dimension'
        def fn_2(*tensors):
            return torch.cat(tensors)

        self.common(
            fn_2,
            (torch.ones([0]),),
        )

    def test_cat_upcasting(self):
        def fn(arg4_1, slice_7):
            cat_1 = aten.cat.default([arg4_1, slice_7], 1)
            return (cat_1,)

        self.common(
            fn,
            (
                torch.randn([8, 16], dtype=torch.float32),
                torch.randn([8, 20], dtype=torch.float16),
            ),
        )

    def test_cat_extern_kernel(self):
        def fn(x1, x2, x3, x4):
            x = torch.mm(x2, x3)
            s = torch.narrow(x, 1, 0, 100)
            x = torch.mm(s, x4)
            c = torch.cat((x, x1), 1)
            return (c,)

        if self.device == "xpu":
            atol = 3e-4
            rtol = 1e-4
        else:
            # use default
            atol = None
            rtol = None
        self.common(
            fn,
            (
                torch.randn(256, 256),
                torch.randn(256, 1024),
                torch.randn(1024, 1600),
                torch.randn(100, 256),
            ),
            atol=atol,
            rtol=rtol,
            check_lowp=False,  # accuracy issues with relatively large matmuls
        )

    @skip_if_gpu_halide
    @skipCUDAIf(not SM80OrLater, "uses bfloat16 which requires SM >= 80")
    # Constant folding was explicitly turned off due to issue #108388
    # Turn it back on for test
    @torch._inductor.config.patch(joint_graph_constant_folding=True)
    def test_remove_no_ops(self):
        def matmul_with_op(x, y, fn):
            return fn(x @ y)

        foo_opt = torch.compile(matmul_with_op)

        # test no-op
        fns = (
            lambda x: x
            + torch.zeros(
                [256, 256], dtype=torch.float32, device=x.device
            ),  # noqa: E731
            lambda x: x
            - torch.zeros(
                [256, 256], dtype=torch.float32, device=x.device
            ),  # noqa: E731
            lambda x: x
            * torch.ones(
                [256, 256], dtype=torch.float32, device=x.device
            ),  # noqa: E731
            lambda x: x
            / torch.ones(
                [256, 256], dtype=torch.float32, device=x.device
            ),  # noqa: E731
        )

        inps = [torch.rand([256, 256], device=self.device) for _ in range(2)]

        for fn in fns:
            out, source_codes = run_and_get_code(foo_opt, inps[0], inps[1], fn)
            self.assertEqual(out, matmul_with_op(inps[0], inps[1], fn))

            if self.device == "cpu":
                FileCheck().check_not("cpp_fused").run(source_codes[0])
            else:
                FileCheck().check_not("triton.jit").run(source_codes[0])

        # test dtype conversion
        inps = [
            torch.rand([256, 256], device=self.device, dtype=torch.bfloat16)
            for _ in range(2)
        ]
        for fn in fns:
            out, source_codes = run_and_get_code(foo_opt, inps[0], inps[1], fn)
            self.assertEqual(out, matmul_with_op(inps[0], inps[1], fn))

        # test broadcasted shape bail
        fn = lambda x: x + torch.zeros(  # noqa: E731
            [256, 256, 256], dtype=torch.bfloat16, device=self.device
        )
        out, source_codes = run_and_get_code(foo_opt, inps[0], inps[1], fn)
        self.assertEqual(out, matmul_with_op(inps[0], inps[1], fn))

    def test_remove_noop_copy(self):
        def fn(x, y):
            x = x.cos()
            a = x.copy_(y)
            return a.sin()

        self.common(fn, (torch.randn(8, 8), torch.randn(8)))

        def fn2(a, b):
            abs_max = torch.abs(a).max()
            b[0] = abs_max.to(a.dtype)
            return b

        self.common(
            fn2,
            (
                torch.randn(8, 8, dtype=torch.float16),
                torch.randn(8, dtype=torch.float32),
            ),
        )

    def test_remove_noop_clone(self):
        def fn(x):
            y = x.clone().reshape(-1, 4)
            y[:, [2, 0]] = y[:, [0, 2]]
            return y + x

        self.common(fn, (torch.randn(2, 4),))

    def test_cat_of_loops_and_extern_kernel(self):
        class M(torch.nn.Module):
            def __init__(
                self,
                **kwargs,
            ):
                super().__init__()
                self.conv = torch.nn.Conv2d(
                    64,
                    5,
                    1,
                    **kwargs,
                )
                self.max_pool2d = torch.nn.MaxPool2d(2)

            def forward(self, x, y):
                x1 = self.conv(x)
                y1 = self.max_pool2d(y)
                return torch.cat([x1, y1], 1)

        mod = M()
        opt_mod = torch._dynamo.optimize("inductor")(mod)
        memory_format = torch.channels_last
        inputs = (
            torch.randn([1, 64, 16, 16]).to(memory_format=memory_format),
            torch.randn([1, 64, 32, 32]).to(memory_format=memory_format),
        )
        y = mod(*inputs)
        opt_y = opt_mod(*inputs)
        self.assertEqual(y, opt_y)
        self.assertEqual(y.stride(), opt_y.stride())

    def test_cat_inplace(self):
        def fn(x):
            rt = torch.cat([x])
            v = x.sin_()
            return rt

        # can't use self.common because input is modified inplace
        inp = torch.ones(2)
        opt_fn = torch.compile(fn)
        res = opt_fn(inp.clone())
        expected = fn(inp.clone())
        self.assertEqual(res, expected)

    def test_stack(self):
        def fn(a, b):
            return torch.stack(
                [
                    a.expand(12, 16),
                    b.expand(12, 16),
                ],
                2,
            )

        self.common(fn, (torch.randn([1, 16]), torch.randn([12, 1])))

    def test_hardtanh(self):
        def fn(x):
            return F.hardtanh(x), F.hardtanh(x + 1), F.hardtanh(x - 1)

        self.common(
            fn,
            (torch.randn([64]),),
        )

    def test_hardsigmoid(self):
        def fn(x):
            return F.hardsigmoid(x), F.hardsigmoid(x + 3), F.hardsigmoid(x - 3)

        self.common(
            fn,
            (torch.randn([64]),),
        )

    def test_hardswish(self):
        def fn(x):
            return F.hardswish(x), F.hardswish(x + 3), F.hardswish(x - 3)

        self.common(
            fn,
            (torch.randn([64]),),
        )

    def test_rsqrt(self):
        def fn(x):
            return torch.rsqrt(x), torch.rsqrt(x + 1) - 2

        self.common(
            fn,
            (torch.randn([64]),),
        )

    def test_expm1(self):
        def fn(x):
            return torch.expm1(x), torch.expm1(x) * 2

        for dtype in (torch.float16, torch.float, torch.double, torch.int, torch.int64):
            self.common(
                fn,
                (torch.randn([64]).to(dtype=dtype),),
            )
            self.common(
                fn,
                (torch.arange(-1e-5, 1e-5, 1e-7).to(dtype=dtype),),
            )

    def test_log1p(self):
        def fn(x):
            return torch.log1p(x), torch.log1p(x) * 2

        for dtype in (torch.float16, torch.float, torch.double, torch.int, torch.int64):
            self.common(
                fn,
                (torch.randn([64]).to(dtype=dtype),),
            )
            self.common(
                fn,
                (torch.arange(-1e-5, 1e-5, 1e-7).to(dtype=dtype),),
            )

    def test_flip(self):
        def fn(x):
            return torch.flip(x, (-1,)), torch.flip(x, (0, 2)) - 2

        self.common(
            fn,
            (torch.randn([1, 2, 6, 6]),),
        )

    def test_signbit(self):
        def fn(x):
            return torch.signbit(x), ~torch.signbit(-x) & 1

        self.common(
            fn,
            (torch.randn([1, 2, 6, 6]),),
        )

    def test_sign_dtype(self):
        def fn(x):
            y = torch.sign(x)
            return torch.tanh(y)

        self.common(fn, (torch.randn([1, 2, 6, 6]),))

    @xfail_if_triton_cpu
    def test_fmod(self):
        def fn(a, b):
            return torch.fmod(a, b), torch.fmod(3.0 * a, b) - 2.0

        shape = [1, 2, 6, 6]
        self.common(fn, (torch.randn(shape), torch.randn(shape)))

    @xfail_if_triton_cpu
    def test_fmod_zero_dim(self):
        def fn(a, b):
            return (torch.fmod(a, b),)

        self.common(
            fn,
            (
                make_tensor(10, device=self.device, dtype=torch.float32),
                make_tensor((), device=self.device, dtype=torch.float32),
            ),
        )
        self.common(
            fn,
            (
                make_tensor((), device=self.device, dtype=torch.float32),
                make_tensor(10, device=self.device, dtype=torch.float32),
            ),
        )

    def test_log2(self):
        def fn(x):
            return torch.log2(x), torch.log2(x + 1) - 2

        self.common(
            fn,
            (torch.randn([64]) + 10,),
        )

    def test_logsumexp(self):
        def fn(x):
            return torch.logsumexp(x, -1), torch.logsumexp(x, 0) - 2

        self.common(
            fn,
            (torch.randn([8, 8]) + 10,),
        )

    def test_log_fp64(self):
        def fn(x):
            return torch.log(x), torch.log2(x)

        self.common(
            fn,
            (torch.randn([1024], dtype=torch.float64) + 10,),
        )

    def test_bitwise(self):
        def fn(x, y):
            return (
                torch.bitwise_not(x),
                torch.bitwise_or(x, y),
                torch.bitwise_xor(x, y),
                torch.bitwise_and(x, y),
            )

        self.common(
            fn,
            (
                torch.randint(0, 2**30, [64], dtype=torch.int32),
                torch.randint(0, 2**30, [64], dtype=torch.int32),
            ),
        )

    def test_bitwise2(self):
        # again with bool types
        def fn(x, y):
            return (
                torch.bitwise_not(x),
                torch.bitwise_or(x, y),
                torch.bitwise_xor(x, y),
                torch.bitwise_and(x, y),
            )

        self.common(
            fn,
            (
                torch.randint(0, 2, (2, 20), dtype=torch.bool),
                torch.randint(0, 2, (2, 20), dtype=torch.bool),
            ),
        )

    def test_bitwise3(self):
        # Repro for https://github.com/pytorch/pytorch/issues/97968
        def fn(x, y):
            return (
                torch.max(torch.bitwise_and(x, y), y),
                torch.clamp_max(torch.bitwise_or(x, y), y),
                torch.clamp_min(torch.bitwise_xor(x, y), y),
            )

        self.common(
            fn,
            (
                torch.rand([5, 10, 1]).to(torch.int8),
                torch.rand([10, 1]).to(torch.int8),
            ),
        )

    def test_inf(self):
        def fn(a):
            return a + float("inf"), a + float("-inf"), a * -float("inf")

        self.common(fn, (torch.randn(8),))

    def test_remainder(self):
        def fn(a, b):
            return (
                torch.remainder(a, b),
                torch.remainder(a + 1, b - 1),
                torch.remainder(a - 1, b + 1),
            )

        self.common(fn, (torch.randn(64), torch.randn(64)))

    def test_zeros(self):
        def fn(a):
            return (
                a + 1,
                torch.zeros(
                    (1, 8, 64, 64),
                    dtype=torch.float32,
                    device=a.device,
                ),
                torch.zeros(
                    1,
                    8,
                    64,
                    64,
                    dtype=torch.float32,
                    device=a.device,
                ),
                torch.zeros(2, 3),
                a + torch.ones(8, device=a.device),
                torch.full((2, 3), 3.1416, device=a.device),
            )

        self.common(fn, (torch.randn(8),))

    def test_new_ones(self):
        def fn(a):
            return (
                aten.new_ones(
                    a, [], device=a.device, dtype=6, layout=0, pin_memory=False
                ),
                aten.new_zeros(
                    a, [], device=a.device, dtype=6, layout=0, pin_memory=False
                ),
            )

        self.common(fn, (torch.randn(8),))

    def test_full_like(self):
        def fn(a):
            return torch.full_like(a, 7.777) - 1

        self.common(fn, (torch.randn(8),))

    def test_full_truncation(self):
        def fn(a):
            return a + torch.full_like(a, 7.777)

        for dtype in all_types():
            self.common(fn, (make_tensor(8, dtype=dtype, device=self.device),))

    def test_full_boolean(self):
        def fn(n):
            x = torch.full((1,), n >= 1024, device=self.device)
            return x, x + 1

        self.common(fn, (1024,))
        self.common(fn, (1023,))

    def test_index1(self):
        def fn(a, b, c):
            return aten.index(a, [b, c])

        self.common(
            fn,
            (
                torch.randn(8, 8, 12),
                torch.tensor([0, 0, 2, 2], dtype=torch.int64),
                torch.tensor([3, 4, 4, 3], dtype=torch.int64),
            ),
        )
        self.common(
            fn,
            (
                torch.randn(8, 8, 12),
                torch.tensor([[0, 0, 2, 2]], dtype=torch.int64),
                torch.tensor([[3], [4], [4], [3]], dtype=torch.int64),
            ),
        )

    def test_index2(self):
        def fn(a, b):
            return (
                aten.index(a, [b]),
                aten.index(a, [None, b]),
            )

        self.common(
            fn,
            (
                torch.randn(8, 8, 8),
                torch.tensor([[0, 0, 2, 2]], dtype=torch.int64),
            ),
        )

    def test_index3(self):
        def fn(x, ia, ib):
            return (x[:, ia, None, ib, 0],)

        self.common(
            fn,
            (
                torch.randn(3, 4, 4, 4, 3),
                torch.tensor([0, 2, 1], dtype=torch.int64),
                torch.tensor([0, 2, 1], dtype=torch.int64),
            ),
        )

    def test_output_strides(self):
        def fn(x):
            y = x.permute(0, 2, 3, 1).contiguous()
            torch._dynamo.graph_break()
            return y.view(-1, 4)

        inp = torch.rand([4, 4, 4, 4], device=self.device)
        fn_opt = torch._dynamo.optimize("inductor")(fn)

        self.assertEqual(fn(inp), fn_opt(inp))
        self.assertEqual(fn(inp).stride(), fn_opt(inp).stride())

        # no redundant copy
        def foo(x):
            return x[0:2:2].T[3:].squeeze(0)

        foo_opt = torch._dynamo.optimize("inductor")(foo)
        out = foo_opt(inp)
        self.assertEqual(inp.storage(), out.storage())

    def test_index_select(self):
        def fn(a, b):
            return (
                torch.index_select(a, 0, b),
                torch.index_select(a, 1, b),
                torch.index_select(torch.index_select(a, 2, b), 1, b),
            )

        for ind_dtype in (torch.int32, torch.int64):
            self.common(
                fn,
                (
                    torch.randn(8, 8, 8),
                    torch.tensor([0, 0, 2, 1], dtype=ind_dtype),
                ),
            )

    @skipCUDAIf(not TEST_CUDNN, "CUDNN not available")
    @skipIfXpu
    @skipIfRocm
    def test_cudnn_rnn(self):
        if self.device == "cpu":
            raise unittest.SkipTest(f"requires {GPU_TYPE}")

        def fn(
            a0,
            b0,
            b1,
            b2,
            b3,
            b4,
            b5,
            b6,
            b7,
            b8,
            b9,
            b10,
            b11,
            b12,
            b13,
            b14,
            b15,
            a3,
            a4,
            a5,
        ):
            a1 = [
                b0,
                b1,
                b2,
                b3,
                b4,
                b5,
                b6,
                b7,
                b8,
                b9,
                b10,
                b11,
                b12,
                b13,
                b14,
                b15,
            ]
            return aten._cudnn_rnn(
                a0,
                a1,
                4,
                a3,
                a4,
                a5,
                2,
                2048,
                0,
                2,
                False,
                0.0,
                False,
                True,
                [],
                None,
            )

        self.common(
            fn,
            (
                torch.randn([92, 8, 2048]),
                torch.randn([8192, 2048]),
                torch.randn([8192, 2048]),
                torch.randn([8192]),
                torch.randn([8192]),
                torch.randn([8192, 2048]),
                torch.randn([8192, 2048]),
                torch.randn([8192]),
                torch.randn([8192]),
                torch.randn([8192, 4096]),
                torch.randn([8192, 2048]),
                torch.randn([8192]),
                torch.randn([8192]),
                torch.randn([8192, 4096]),
                torch.randn([8192, 2048]),
                torch.randn([8192]),
                torch.randn([8192]),
                torch.randn([167837696]),
                torch.randn([4, 8, 2048]),
                torch.randn([4, 8, 2048]),
            ),
            check_lowp=False,  # difference in rnn is too large between half and float inputs
        )

    def test_upsample_nearest1d(self):
        def fn(a):
            return (
                aten.upsample_nearest1d(a, [74], None),
                aten.upsample_nearest1d(a, [70], None),
                aten.upsample_nearest1d(a, [45], None),
                aten.upsample_nearest1d(a, [36], None),
                aten.upsample_nearest1d(a, None, [2.0]),
            )

        self.common(fn, (torch.randn([2, 4, 37]),))

    def test_upsample_nearest2d(self):
        def fn(a):
            return (
                aten.upsample_nearest2d(a, [74, 76]),
                aten.upsample_nearest2d(a, [70, 75]),
                aten.upsample_nearest2d(a, [45, 74]),
                aten.upsample_nearest2d(a, [36, 39]),
                aten.upsample_nearest2d(a, None, [2.0, 2.0]),
            )

        self.common(fn, (torch.randn([2, 4, 37, 38]),))

    def test_upsample_nearest3d(self):
        def fn(a):
            return (
                aten.upsample_nearest3d(a, [74, 76, 78], None),
                aten.upsample_nearest3d(a, [70, 75, 80], None),
                aten.upsample_nearest3d(a, [45, 74, 103], None),
                aten.upsample_nearest3d(a, [36, 39, 40], None),
                aten.upsample_nearest3d(a, None, [2.0, 2.0, 2.0]),
            )

        self.common(fn, (torch.randn([2, 4, 37, 38, 39]),))

    def test_upsample_nearest2d_backward(self):
        func = torch.ops.aten.upsample_nearest2d_backward

        def fn(a):
            return (
                func(a, output_size=[6, 12], input_size=[3, 3, 3, 6]),
                func(a, output_size=[6, 12], input_size=[3, 3, 4, 5]),
                func(a, output_size=[6, 12], input_size=[3, 3, 2, 8]),
                func(a, output_size=[6, 12], input_size=[3, 3, 2, 8]),
                func(a, output_size=[6, 12], input_size=[3, 3, 4, 7]),
            )

        self.common(fn, (torch.randn([3, 3, 6, 12]),))

    @skip_if_x86_mac()
    def test_upsample_bilinear2d_a(self):
        def fn(a):
            return (
                aten.upsample_bilinear2d(a, [45, 45], False, None),
                aten.upsample_bilinear2d(a, None, True, [2.0, 2.0]),
            )

        self.common(fn, (torch.randn([2, 4, 37, 38]),), atol=2.5e-5, rtol=1.3e-6)

    def test_upsample_bilinear2d_b(self):
        def fn(a):
            return aten.upsample_bilinear2d(a, None, True, [2.0, 2.0])

        self.common(
            fn,
            [
                torch.randn([1, 2, 40, 59]),
            ],
            atol=2.5e-5,
            rtol=1.3e-6,
        )

    @skip_if_gpu_halide  # accuracy issue
    def test_reflection_pad2d(self):
        def fn(a, pad):
            return (
                aten.reflection_pad2d(a, [1, 1, 1, 1]),
                aten.reflection_pad2d(a, pad),
            )

        self.common(
            fn,
            (
                torch.randint(0, 999, size=[1, 1, 8, 8], dtype=torch.float32),
                [5, 2, 3, 4],
            ),
        )

    def test_reflection_pad2d_backward(self):
        def template(size, padding):
            def fn(grad_output, x):
                return aten.reflection_pad2d_backward(grad_output, x, padding)

            x = torch.randint(0, 999, size=size, dtype=torch.float32)
            result = aten.reflection_pad2d(x, padding)
            grad_output = torch.randn_like(result)

            self.common(
                fn, (grad_output, x), check_lowp=not is_halide_backend(self.device)
            )

        template([1, 1, 8, 8], [0, 0, 0, 0])
        template([1, 1, 8, 8], [1, 1, 1, 1])
        template([1, 1, 8, 8], [1, 2, 3, 4])
        template([1, 1, 8, 8], [0, -1, 2, 2])
        template([1, 1, 8, 8], [-1, 0, 2, 2])
        template([1, 1, 8, 8], [2, 2, 0, -1])
        template([1, 1, 8, 8], [2, 2, -1, 0])

    def test_grid_sampler_2d(self):
        def fn(a, b):
            return (
                aten.grid_sampler_2d(a, b, 0, 0, True),
                aten.grid_sampler_2d(a, b, 0, 1, False),
            )

        self.common(
            fn,
            (
                torch.randn([4, 3, 352, 352], dtype=torch.float32),
                torch.rand([4, 352, 352, 2], dtype=torch.float32) * 2 - 1,
            ),
            check_lowp=False,
            # Mismatched elements: 154697 / 1486848 (10.4%)
            # Greatest absolute difference: 0.0001976490020751953 at index (0, 0, 101, 243) (up to 1e-05 allowed)
            # Greatest relative difference: 7.332530120481928 at index (1, 1, 258, 301) (up to 1.3e-06 allowed)
            atol=0.0002,
            rtol=1.3e-06,
        )

    def test_upsample_bicubic2d(self):
        def fn(a):
            return (
                aten.upsample_bicubic2d(a, (128, 128), True),
                aten.upsample_bicubic2d(a, (128, 256), False),
            )

        # Mismatched elements: 10 / 196608 (0.0%)
        # Greatest absolute difference: 1.3869255781173706e-05 at index (2, 1, 88, 65) (up to 1e-05 allowed)
        # Greatest relative difference: 0.0033082996811011046 at index (3, 1, 88, 91) (up to 1.3e-06 allowed)
        self.common(
            fn,
            (torch.randn([4, 3, 64, 32], dtype=torch.float32),),
            atol=2e-5,
            rtol=1e-3,
        )

    def test_float_index_expression(self):
        # Test that index propagation doesn't generate bad index_expr calls like
        # ops.index_expr(0.5*x, dtype) where the expression is not integral
        def fn(x):
            return aten.upsample_bicubic2d(x, (256, 256), False)

        x = torch.randn(1, 1, 128, 128, dtype=torch.float32, device=self.device)
        _, source_codes = run_and_get_code(fn, x)

        pattern = r"0\.50*\*[ix][\d]"
        for code in source_codes:
            self.assertIsNone(
                re.search(pattern, code), msg="Found bad index_expr in code:\n" + code
            )

    def test_float_index_expression_type_promotion(self):
        # Test that float indexing expressions participate in type promotion
        def fn(x):
            return x + 1.0 / x.size(0)

        x = torch.arange(10)
        self.common(fn, (x,))

    def test_sort(self):
        def fn(a, descending):
            return torch.sort(a)

        inp = torch.randint(0, 999, size=[1, 1, 8, 8], dtype=torch.float32)
        self.common(fn, (inp, False))
        self.common(fn, (inp, True))

    def test_sort_stable(self):
        def fn(a, descending):
            return a.sort(dim=-1, stable=True, descending=descending)

        # Duplicates give deterministic indices when stable sorting
        inp = torch.rand(10, 128, dtype=torch.float32)
        inp[:, 10:20] = 1.0
        inp[:, 30:40] = 1.0
        self.common(fn, (inp, False))
        self.common(fn, (inp, True))

        # Non-power of two
        inp = inp[:, :120]
        self.common(fn, (inp, False))
        self.common(fn, (inp, True))

    def test_sort_bool(self):
        def fn(a, descending):
            return torch.sort(a.to(torch.int8), stable=True, descending=descending)

        inp = torch.randint(0, 2, size=[10, 128], dtype=torch.bool)
        self.common(fn, (inp, False))
        self.common(fn, (inp, True))

    @skipIfWindows(msg="Crash UT")
    def test_sort_transpose(self):
        def fn(a, descending):
            return torch.sort(a, stable=True, descending=descending)

        inp = torch.randn(128, 10).transpose(0, 1)
        self.common(fn, (inp, False))
        self.common(fn, (inp, True))

    def test_topk(self):
        def fn(a):
            return torch.topk(a, 2, -1)

        self.common(
            fn, (torch.randint(0, 999, size=[1, 1, 8, 8], dtype=torch.float32),)
        )

    def test_long_tensor(self):
        def fn(a):
            return (
                torch.LongTensor([294]).to(a.device) - a,
                torch.as_tensor([295]).to(a.device) + a,
            )

        self.common(fn, (torch.randint(0, 999, size=[8, 8]),))

    @skip_if_gpu_halide  # correctness issue
    def test_constant_pad_1d(self):
        def fn(a):
            return (
                aten.constant_pad_nd(a, [0, 1], 6.0),
                aten.constant_pad_nd(a, [2, 3], 99.0),
            )

        self.common(fn, (torch.randint(0, 999, size=[2, 16, 31], dtype=torch.float32),))

    def test_constant_pad_fill_dtype(self):
        def fn(a, b):
            return (
                aten.constant_pad_nd(a, (1, 1), 1.0) & b,
                aten.constant_pad_nd(a, (1, 1), 0.0) & b,
            )

        self.common(
            fn,
            (torch.randint(2, (4,), dtype=torch.bool), torch.ones(6, dtype=torch.bool)),
        )

    @skip_if_gpu_halide  # misaligned address
    def test_constant_pad_2d(self):
        def fn(a):
            return (
                aten.constant_pad_nd(a, [1, 1, 1, 1], 6.0),
                aten.constant_pad_nd(a, [1, 2, 3, 4], 99.0),
            )

        self.common(
            fn, (torch.randint(0, 999, size=[1, 1, 8, 8], dtype=torch.float32),)
        )

    @skip_if_gpu_halide  # misaligned address
    def test_constant_pad_3d(self):
        def fn(a):
            return (
                aten.constant_pad_nd(a, [1, 2, 3, 4, 5, 6], 6.0),
                aten.constant_pad_nd(a, [0, 0, 3, 4, 0, 0], 6.0),
            )

        self.common(
            fn, (torch.randint(0, 999, size=[2, 4, 4, 4], dtype=torch.float32),)
        )

    def test_constant_pad_float64(self):
        # Repro for https://github.com/pytorch/pytorch/issues/93351
        def fn(input):
            v1 = torch.nn.functional.pad(input, pad=(1, 0))
            return torch.gt(v1, input)

        x = torch.rand([1, 2, 2, 1], dtype=torch.float64)
        self.common(fn, (x,))

    def test_constant_pad_nd_inplace(self):
        def fn(a):
            return aten.constant_pad_nd(a, [0, 0])

        x = torch.randn([2], device=self.device)
        fn_compiled = torch.compile(fn)
        y = fn_compiled(x)
        self.assertTrue(y is not x)

    def test_l1_loss(self):
        def fn(a, b):
            return torch.nn.functional.l1_loss(a, b), torch.nn.functional.mse_loss(a, b)

        self.common(
            fn,
            (
                torch.randn([2, 3, 16, 16]),
                torch.randn([2, 3, 16, 16]),
            ),
            check_lowp=False,
        )

    def test_triu(self):
        def fn(a):
            return aten.triu(a, 1), aten.triu(a, 0), aten.triu(a, 2)

        self.common(fn, (torch.randn([2, 10, 10]),))

    def test_no_op_reduction(self):
        def fn(a):
            return a.sum(-1), torch.amax(a + 1, 1, keepdim=True)

        self.common(fn, (torch.randn([8, 1, 1]),))

    def test_inplace_add(self):
        @torch._dynamo.optimize("inductor")
        def fn(x, y):
            return x.add_(y)

        inputs = (
            rand_strided((4, 4), (4, 1), device=self.device),
            rand_strided((4, 4), (4, 1), device=self.device),
        )
        inp_clone = inputs[0].clone()
        out = fn(*inputs)
        self.assertTrue(same(out, inp_clone + inputs[1]))
        self.assertTrue(out is inputs[0])

    # The following 2 tests are meant to check the logic that drops
    # xmask from triton load/store if xnumel = 1
    @requires_gpu()
    def test_single_elem(self):
        def fn(a):
            b = a + 1
            return (b,)

        self.common(fn, (torch.randn(1),))

    @requires_gpu()
    def test_single_elem_indirect(self):
        def fn(a, b):
            c = a[b] + 1
            return (c,)

        a = torch.randn(1)
        b = (torch.tensor([0], dtype=torch.int64),)

        self.common(fn, (a, b))

    # This test is meant to check for issues from the logic
    # that drops xmask from trito load/store if XBLOCK divides xnumel

    @requires_gpu()
    def test_xblock_divides_xnumel(self):
        def fn(a):
            b = a + 1
            return (b,)

        # assumption is that XBLOCK is always a divisor of 1024
        # so xmask will be dropped iff xnumel is multiple of 1024
        self.common(fn, (torch.randn(1024),))
        self.common(fn, (torch.randn(1025),))

    def test_inplace_mixed_dtype_ops(self):
        @torch._dynamo.optimize("inductor")
        def fn(x, y):
            z = x + y.float()
            w = z.add_(y)
            return w.mul_(y)

        inputs = (
            rand_strided((4, 4), (4, 1), device=self.device, dtype=torch.float),
            rand_strided((4, 4), (4, 1), device=self.device, dtype=torch.double),
        )
        out = fn(*inputs)
        out_eager = (inputs[0] + inputs[1].float()).add_(inputs[1]).mul_(inputs[1])
        self.assertTrue(same(out, out_eager))

    @config.patch(
        {"triton.unique_kernel_names": True, "triton.descriptive_names": False}
    )
    def test_kernel_names(self):
        @torch._dynamo.optimize("inductor")
        def fn(x):
            return 2 * x

        inputs = (rand_strided((8,), (1,), device=self.device),)
        self.assertTrue(same(fn(*inputs), 2 * inputs[0]))

    @config.patch({"triton.cudagraphs": True})
    @dynamo_config.patch(automatic_dynamic_shapes=True)
    def test_strided_inputs(self):
        @torch._dynamo.optimize("inductor")
        def fn(x, y):
            return x + y

        inputs = (
            rand_strided((8, 16), (32, 2), device=self.device),
            rand_strided((8, 16), (16, 1), device=self.device),
        )
        self.assertTrue(same(fn(*inputs), inputs[0] + inputs[1]))

    @config.patch({"triton.cudagraphs": True})
    @dynamo_config.patch(automatic_dynamic_shapes=True)
    def test_input_mutation1(self):
        def fn(a):
            b = a + 1
            a.copy_(b)
            c = a + 2
            return a * b / c

        arg1 = torch.randn(64, device=self.device)
        arg2 = arg1.clone()
        arg3 = torch.randn(64, device=self.device)
        arg4 = arg3.clone()
        correct1 = fn(arg1)
        correct2 = fn(arg3)
        opt_fn = torch._dynamo.optimize_assert(compile_fx)(fn)
        actual1 = opt_fn(arg2)
        actual2 = opt_fn(arg4)

        self.assertTrue(same(actual1, correct1))
        self.assertTrue(same(actual2, correct2))
        self.assertTrue(same(arg1, arg2))
        self.assertTrue(same(arg3, arg4))

    def test_input_mutation2(self):
        def fn(a):
            b = a + 1
            a.view(64).copy_(torch.tensor([66.0], device=a.device))
            c = a + 2
            return b, c

        # NOTE: this test fails when none of the inputs require grad.
        # That seems like an inductor bug.
        arg1 = torch.randn([1, 64], device=self.device).requires_grad_(True).add(1)
        arg2 = arg1.clone()
        correct1 = fn(arg1)
        opt_fn = torch._dynamo.optimize_assert(compile_fx)(fn)
        actual1 = opt_fn(arg2)

        self.assertTrue(same(actual1, correct1))
        self.assertTrue(same(arg1, arg2))

    def test_input_mutation3(self):
        def fn(a):
            a += 1
            a *= 2
            aten.sigmoid_(a)
            a = a.view(64)
            a += 3
            a *= 4
            aten.relu_(a)
            return a

        arg1 = torch.randn([1, 64], device=self.device)
        arg2 = arg1.clone()
        correct1 = fn(arg1)
        opt_fn = torch._dynamo.optimize_assert(compile_fx)(fn)
        actual1 = opt_fn(arg2)

        self.assertTrue(same(actual1, correct1))
        self.assertTrue(same(arg1, arg2))

    def test_input_mutation4(self):
        def fn(a):
            torch.relu_(a)
            return a

        arg1 = torch.randn([1, 64], device=self.device)
        arg2 = arg1.clone()
        correct1 = fn(arg1)
        opt_fn = torch._dynamo.optimize_assert(compile_fx)(fn)
        actual1 = opt_fn(arg2)

        self.assertTrue(same(actual1, correct1))
        self.assertTrue(same(arg1, arg2))

    def test_input_mutation5(self):
        def fn(x):
            tmp = x.ceil()
            x.add_(10)
            return tmp

        opt_fn = torch._dynamo.optimize()(fn)

        a = torch.zeros((), dtype=torch.int64, device=self.device)
        a_expect = a.clone()
        expect = fn(a_expect)

        a_actual = a.clone()
        actual = opt_fn(a_actual)

        self.assertEqual(a_expect, a_actual)
        self.assertEqual(expect, actual)

    def test_slice_mutation1(self):
        def fn(a):
            x = torch.zeros_like(a)
            b = x + 1
            x[:, 3] = 3.0
            c = torch.clone(x)
            x[4, :] = 4.0
            d = x + 1
            return x, b, c, d

        self.common(fn, (torch.randn([8, 8]),))

    @skip_if_gpu_halide  # accuracy issue
    def test_slice_mutation2(self):
        def fn(a):
            a[:, 20:40] = a[:, 20:40] + 1
            a[:, 2:11] = a[:, 1:10] + 2

        arg1 = torch.randn([1, 64], device=self.device)
        arg2 = arg1.clone()
        fn(arg1)
        opt_fn = torch._dynamo.optimize_assert(compile_fx)(fn)
        opt_fn(arg2)
        self.assertTrue(same(arg1, arg2))

    def test_slice_mutation3(self):
        def fn(a):
            a[:2, :2].fill_(10)

        opt_fn = torch._dynamo.optimize_assert(compile_fx)(fn)

        x1 = torch.randn(8, 8, device=self.device)
        x2 = x1.clone()
        fn(x1)
        opt_fn(x2)
        self.assertEqual(x1, x2)

    def test_tensor_index_slice(self):
        def fn(a):
            x = torch.tensor([1, 2], device=self.device)
            y = torch.tensor([2, 3], device=self.device)
            xx = torch.tensor([1, 2], device=self.device).view(1, 2)
            yy = torch.tensor([1, 2, 3], device=self.device).view(3, 1)
            return [
                a[x, y],
                a[:, x, y],
                a[:, x, y, :],
                a[x, :, y],
                a[:, x, :, y, :],
                a[xx, yy],
                a[:, xx, yy],
                a[xx, :, yy],
                a[xx, yy, :],
                a[:, xx, :, yy],
            ]

        a = torch.arange(3 * 4 * 5 * 6 * 7, device=self.device).view(3, 4, 5, 6, 7)
        refs = fn(a)
        tests = torch.compile(fn)(a)
        for ref, test in zip(refs, tests):
            torch.testing.assert_close(ref, test)

    @torch._dynamo.config.patch(cache_size_limit=10)
    def test_tensor_index_put_slice(self):
        def fn(a, version):
            x = torch.tensor([1, 2], device=self.device, dtype=torch.int32)
            y = torch.tensor([2, 3], device=self.device, dtype=torch.int32)

            xx = torch.tensor([1, 2], device=self.device).view(1, 2)
            yy = torch.tensor([1, 2, 3], device=self.device).view(3, 1)

            if version == 0:
                a[x, y] = torch.zeros_like(a[x, y])
            elif version == 1:
                a[:, x, y] = torch.zeros_like(a[:, x, y])
            elif version == 2:
                a[:, x, y, :] = torch.zeros_like(a[:, x, y, :])
            elif version == 3:
                a[x, :, y] = torch.zeros_like(a[x, :, y])
            elif version == 4:
                a[:, x, :, y, :] = torch.zeros_like(a[:, x, :, y, :])
            elif version == 5:
                a[xx, yy] = torch.zeros_like(a[xx, yy])
            elif version == 6:
                a[:, xx, yy] = torch.zeros_like(a[:, xx, yy])
            elif version == 7:
                a[xx, :, yy] = torch.zeros_like(a[xx, :, yy])
            elif version == 8:
                a[xx, yy, :] = torch.zeros_like(a[xx, yy, :])
            elif version == 9:
                a[:, xx, :, yy] = torch.zeros_like(a[:, xx, :, yy])

            return a

        a = torch.arange(3 * 4 * 5 * 6 * 7, device=self.device, dtype=torch.int32).view(
            3, 4, 5, 6, 7
        )
        for i in range(10):
            ref = fn(torch.clone(a), i)
            test = torch.compile(fn)(torch.clone(a), i)
            torch.testing.assert_close(ref, test)

    def test_indirect_load_broadcast(self):
        def fn(in_ptr0, in_ptr1, in_ptr2):
            return torch.gather(in_ptr1, 0, in_ptr2) + in_ptr0

        arg190 = rand_strided((32, 21), (1, 32), device=self.device, dtype=torch.int64)
        arg190.fill_(0)
        arg111 = rand_strided(
            (9521, 512), (512, 1), device=self.device, dtype=torch.float32
        )
        self.common(
            fn,
            (
                torch.randn(32, 1),
                arg111,
                arg190,
            ),
        )

    def test_roi_align(self):
        if not has_torchvision_roi_align():
            raise unittest.SkipTest("requires torchvision")

        def fn(a, b):
            return torch.ops.torchvision.roi_align(a, b, 0.25, 7, 7, 2, False)

        self.common(fn, (torch.zeros([4, 256, 296, 304]), torch.zeros([2292, 5])))

    # https://github.com/halide/Halide/issues/8256
    @config.patch("halide.scheduler_cuda", "Li2018")
    def test_nll_loss_forward(self):
        def fn(a, b):
            return aten.nll_loss_forward(a, b, None, 1, -100)

        labels = (
            torch.zeros([5], dtype=torch.int64),
            torch.tensor([-100, -100, 3, -100, -100], dtype=torch.int64),
        )
        inps = (torch.randn(5, 5), torch.randn(5, 5))
        for a, b in zip(inps, labels):
            self.common(
                fn,
                (a, b),
            )

    def test_nll_loss_backward(self):
        def fn(a, b, c):
            return aten.nll_loss_backward(
                a, b, c, None, 1, -100, torch.tensor(1.0, device=self.device)
            )

        labels = (
            torch.zeros([5], dtype=torch.int64),
            torch.tensor([-100, -100, 3, -100, -100], dtype=torch.int64),
        )
        inps = (torch.randn(5, 5), torch.randn(5, 5))
        grad_outs = (torch.randn(()), torch.randn(()))
        for a, b, c in zip(grad_outs, inps, labels):
            self.common(
                fn,
                (a, b, c),
            )

    def test_isinf(self):
        def fn(x):
            return x.isinf(), x.isnan()

        self.common(
            fn, [torch.tensor([1, float("inf"), 2, float("-inf"), float("nan")])]
        )
        self.common(
            fn,
            [
                torch.tensor(
                    [1, float("inf"), 2, float("-inf"), float("nan")],
                    dtype=torch.float64,
                )
            ],
        )

    @skip_if_halide  # different nan behavior in ==
    def test_isinf2(self):
        def fn(x):
            y = torch.tensor(
                [1, float("inf"), 2, float("-inf"), float("nan")], device=self.device
            )
            return x == y

        self.common(
            fn, (torch.tensor([1, float("inf"), 2, float("-inf"), float("nan")]),)
        )

    def test_any(self):
        def fn(x):
            return (
                x.any(-1),
                x.isinf().any(),
                torch.all(x.isinf(), dim=0),
                torch.all(torch.logical_not(x.isinf())),
            )

        self.common(fn, [-torch.rand(64)])
        tmp = torch.randn(16, 8)
        tmp[1, 1] = float("inf")
        self.common(fn, [tmp])

    @skip_if_gpu_halide
    def test_multilayer_any(self):
        def fn(x):
            return (x.isinf().any(), x.isfinite().all())

        sample = torch.rand(9, 3, 353, 353)
        self.common(fn, [sample])

        sample.view(-1)[-1] = float("inf")
        self.common(fn, [sample])

    def test_inplace_activations(self):
        def fn(x):
            a = aten.hardswish_(x + 1)
            b = aten.hardtanh_(x + 1)
            c = aten.leaky_relu_(x + 1)
            d = aten.silu_(x + 1)
            e = aten.log1p(x + 1)
            f = aten.masked_fill_(x + 1, torch.zeros_like(x, dtype=torch.bool), 99.0)
            h = aten.masked_fill_(x + 1, torch.ones_like(x, dtype=torch.bool), 99.0)
            return (a, b, c, d, e, f, h)

        self.common(fn, [torch.randn(64) * 10])

    def test_baddbmm(self):
        def fn(a, b, c, beta):
            return aten.baddbmm(a, b, c, beta=beta)

        b = torch.randn(6, 128, 64)
        c = torch.randn(6, 64, 100)
        options = itertools.product(
            [torch.randn(6, 1, 100), torch.randn(6, 1, 100).fill_(torch.nan)],
            [0.0, 1.0],
        )
        for a, beta in options:
            self.common(
                fn,
                [a, b, c, beta],
                # Mismatched elements: 1212 / 76800 (1.6%)
                # Greatest absolute difference: 0.001953125 at index (0, 0, 93) (up to 1e-05 allowed)
                # Greatest relative difference: 1.0 at index (3, 19, 4) (up to 0.001 allowed)
                atol=0.002,
                rtol=0.001,
            )

    @config.patch({"triton.max_tiles": 2})
    def test_fuse_tiled(self):
        def fn(a, b, c):
            return a + b, c + 1

        self.common(
            fn, [torch.randn(128, 1), torch.randn(1, 128), torch.randn(128, 128)]
        )

    def test_expand_as(self):
        def fn(a, b):
            return aten.expand_as(a, b), aten.expand_as(a + 1, b + 1) + 1

        self.common(
            fn,
            [
                torch.randn(6, 1, 100),
                torch.randn(6, 128, 100),
            ],
        )

    def test_index_put1(self):
        def fn(a, b, c):
            return (
                torch.index_put(a, [b], c),
                torch.index_put_(a + 1, [b + 1], c + 1) + 1,
            )

        self.common(
            fn,
            [
                torch.randn([800, 256, 7, 7]),
                torch.randperm(601),
                torch.randn([601, 256, 7, 7]),
            ],
        )
        self.common(
            fn, [torch.randn(1024, 4, 2), torch.arange(4), torch.randn(4, 1, 1)]
        )

    def test_index_put2(self):
        def fn(a, b, c):
            return torch.index_put(a, [b], c, True)

        self.common(
            fn,
            [
                torch.randn([100, 256, 7, 7]),
                torch.randint(0, 100, size=[600], dtype=torch.int64),
                torch.randn([600, 256, 7, 7]),
            ],
            # workaround for https://github.com/openai/triton/issues/558
            check_lowp=False,
        )

    def test_index_put3(self):
        def fn(a, b, c):
            torch.ops.aten.index_put_(a, (None, b, None), c)
            a1 = a + 1
            torch.ops.aten.index_put_(a1, (None, b + 1, None), c + 1)
            return (a, a1)

        self.common(
            fn,
            [
                torch.randn([1024, 4, 2]),
                torch.arange(3),
                torch.randn([1024, 1, 2]),
            ],
        )

    def test_index_put4(self):
        # a, b[0] are not broadcastable
        # https://github.com/pytorch/pytorch/issues/97104
        def fn(a, b, c):
            return torch.index_put(a, [b], c)

        self.common(
            fn,
            [
                torch.rand([8, 2]),
                torch.rand([8]) > 0.5,
                torch.rand([]),
            ],
        )

    def test_index_put_as_masked_fill(self):
        def fn(a, b, c, d):
            a = a.clone()
            torch.ops.aten.index_put_(a, [b], c, d)
            return a

        self.common(
            fn,
            (
                torch.randn([1024, 4, 2]),
                torch.randn([1024, 4, 2]) > 0,
                torch.randn([]),
                False,
            ),
        )

        self.common(
            fn,
            (
                torch.randn([1024, 4, 2]),
                torch.randn([1024, 4, 2]) > 0,
                torch.randn([]),
                True,
            ),
        )

    def test_index_put_fallback1(self):
        def fn(a, b, c, d):
            a = a.clone()
            torch.ops.aten.index_put_(a, [b], c, d)
            return a

        self.common(
            fn,
            (
                torch.randn([3]),
                torch.as_tensor([True, True, False]),
                torch.randn([2]),
                False,
            ),
        )

        self.common(
            fn,
            (
                torch.randn([3]),
                torch.as_tensor([True, True, False]),
                torch.randn([2]),
                True,
            ),
        )

    def test_index_put_fallback2(self):
        def fn(a, b, c, d, e):
            a = a.clone()
            torch.ops.aten.index_put_(a, [None, b, c], d, e)
            return a

        self.common(
            fn,
            (
                torch.randn([1, 2, 3]),
                torch.as_tensor([0, 1]),
                torch.as_tensor([True, True, False]),
                torch.randn([]),
                False,
            ),
        )
        self.common(
            fn,
            (
                torch.randn([1, 2, 3]),
                torch.as_tensor([0, 1]),
                torch.as_tensor([True, True, False]),
                torch.randn([]),
                True,
            ),
        )

    def test_index_put_deterministic_fallback(self):
        with DeterministicGuard(True):

            def fn(a, b, c):
                return torch.index_put(a, [b], c, True)

            self.common(
                fn,
                [
                    torch.randn([100, 32]),
                    torch.randint(0, 100, size=[600], dtype=torch.int64),
                    torch.randn([600, 32]),
                ],
                check_lowp=False,
            )

    @skip_if_gpu_halide  # https://github.com/halide/Halide/issues/8312
    def test_index_put_index(self):
        def fn(ind, x, src):
            y = torch.ops.aten.index_put.default(x, [ind], src)
            return torch.ops.aten.index.Tensor(y, [ind])

        args = [torch.tensor([1], dtype=torch.int64), torch.randn(8, 4), torch.randn(4)]
        self.common(fn, args)

    def test_index_put_reinplace(self):
        def fn(x, idx):
            src = torch.ones(idx.size(0), device=x.device)
            x.index_put_((idx,), src)
            return x.expand((2, x.shape[0]))

        a = torch.randn(1024)
        idx = torch.arange(10)
        torch._inductor.metrics.generated_kernel_count = 0
        self.common(fn, (a, idx))
        assertGeneratedKernelCountEqual(self, 1)

    def test_index_put_failed_reinplace(self):
        def fn(x, idx):
            src = torch.ones(idx.size(0), device=x.device)
            y = x.index_put((idx,), src)
            return x, y

        a = torch.randn(1024)
        idx = torch.arange(10)
        torch._inductor.metrics.generated_kernel_count = 0
        self.common(fn, (a, idx))
        assertGeneratedKernelCountEqual(self, 2)

    def test_adding_tensor_offsets(self):
        @torch.compile(fullgraph=True)
        def fn(x):
            return x[16:32]

        with torch.no_grad():
            x = torch.randn(1024, device=self.device)
            self.assertEqual(fn(x[0:]), x[16:][:16])
            self.assertEqual(fn(x[128:]), x[128 + 16 :][:16])

    # from GPT2ForSequenceClassification
    @skip_if_gpu_halide
    def test_index_tensor(self):
        def fn(x, y):
            ne = torch.ops.aten.ne.Scalar(x, 0)
            sum = torch.ops.aten.sum.dim_IntList(ne, [-1])
            sub = torch.ops.aten.sub.Tensor(sum, 1)
            iota = torch.ops.prims.iota.default(
                1,
                start=0,
                step=1,
                dtype=torch.int64,
                device=x.device,
                requires_grad=False,
            )
            return torch.ops.aten.index.Tensor(y, [iota, sub])

        self.common(fn, [torch.randn(1, 1024), torch.randn(1, 1024, 2)])

    @config.patch(fallback_random=True)
    def test_bernoulli1(self):
        def fn(a):
            b = torch.empty_like(a)
            return aten.bernoulli_(b), b

        self.common(
            fn,
            [
                torch.randn([100]),
            ],
        )

    def test_bernoulli2(self):
        def fn(a):
            return aten.bernoulli(a)

        self.common(
            fn,
            [torch.tensor([1.0, 1.0, 0.0, 0.0, 1.0, 0.0, 1.0, 1.0])],
        )

    def test_narrow(self):
        def fn(x):
            return (
                aten.narrow(x, 1, 10, 16),
                aten.narrow(x + 2, 0, 10, 16) + 1,
                aten.narrow_copy(x, 1, 10, 16),
            )

        self.common(fn, [torch.randn(64, 64)])

    def test_as_strided(self):
        def fn(x):
            return (
                aten.as_strided(x, (8, 8, 64), (8 * 64, 64, 1), 0),
                aten.as_strided(x + 1, (8, 8, 64), (8 * 64, 64, 1), 0) + 2,
            )

        def fn_channels_last(x):
            return (
                aten.as_strided(
                    x, (8, 384, 2, 20, 12), (153600, 1, 61440, 384, 7680), 0
                ),
                aten.as_strided(
                    x + 1, (8, 384, 2, 20, 12), (153600, 1, 61440, 384, 7680), 0
                )
                + 2,
            )

        self.common(fn, [torch.randn(64, 64)])
        self.common(
            fn_channels_last,
            [torch.randn(8, 384, 20, 20).to(memory_format=torch.channels_last)],
        )

    def test_exact_stride(self):
        full = torch.randn((16, 16), device=self.device)
        view = torch.as_strided(full, (16, 8), full.stride())

        def fn(x):
            result = x + x
            result_strided = torch.empty_strided(
                x.size(), x.stride(), device=self.device
            )
            result_strided[:] = result
            return result_strided

        self.common(fn, [view])
        reference_out = fn(view)
        compiled_fn = torch.compile(fn)
        actual_out = compiled_fn(view)
        self.assertEqual(reference_out.stride(), actual_out.stride())

    @xfail_if_triton_cpu
    def test_like_channels_last(self):
        def foo():
            randn = torch.randn((4, 3, 8, 8), device=self.device, dtype=torch.float32)
            xc = randn.contiguous(memory_format=torch.channels_last)
            clone = torch.zeros_like(xc, memory_format=torch.preserve_format)
            rand_like = torch.rand_like(randn)
            return (xc, clone, rand_like)

        out = foo()
        out_comp = torch.compile()(foo)()

        for t, t_comp in zip(out, out_comp):
            self.assertEqual(t.stride(), t_comp.stride())

    def test_as_strided_scatter(self):
        def fn(a, b):
            return aten.as_strided_scatter(
                a * 8 + 10,
                b * 2 - 4,
                size=(a.shape[0], a.shape[1] // 2),
                stride=(a.shape[1], 2),
                storage_offset=0,
            )

        self.common(fn, [torch.randn(10, 1024), torch.randn(10, 512)])

    def test_select_scatter(self):
        def fn(x, a, b):
            return (
                aten.select_scatter(x, a, 1, 0),
                aten.select_scatter(x, b, 0, 1),
            )

        self.common(
            fn,
            [
                torch.randn(8, 197, 38),
                torch.randn(8, 38),
                torch.randn(197, 38),
            ],
        )

    @skip_if_gpu_halide  # accuracy issue
    def test_slice_scatter(self):
        def fn(x, a):
            return (
                aten.slice_scatter(x, a, 2, 10, -10),
                aten.slice_scatter(x, a[:, :, :40], 2, 10, -10, 2),
            )

        self.common(
            fn,
            [
                torch.randn(4, 8, 100),
                torch.randn(4, 8, 80),
            ],
        )

    def test_slice_scatter2(self):
        def fn(a, b):
            return aten.slice_scatter(a, b, 0, 0, 9223372036854775807)

        self.common(
            fn,
            [
                torch.randn([8, 197, 384]),
                torch.randn([8, 197, 384]),
            ],
        )

    def test_slice_scatter3(self):
        def fn(a, b):
            return aten.slice_scatter.default(a, b, 1, 1, 9223372036854775807, 2)

        self.common(
            fn,
            [
                torch.randn([1, 4]),
                torch.randn([1, 2]),
            ],
        )

    def test_slice_scatter4(self):
        def fn(a, b):
            return aten.slice_scatter.default(a, b, 1, 2, 9223372036854775807, 3)

        self.common(
            fn,
            [
                torch.randn([1, 9]),
                torch.randn([1, 3]),
            ],
        )

    def test_slice_scatter5(self):
        # empty slices that require clamping the start or end
        def fn(a, b):
            return (
                aten.slice_scatter.default(a, b, 0, 2, 0, 1),
                aten.slice_scatter.default(a, b, 0, a.shape[0], a.shape[0] + 10, 1),
                aten.slice_scatter.default(a, b, 0, -20, 0, 1),
                aten.slice_scatter.default(a, b, 0, -20, -16, 1),
            )

        a = torch.arange(10, dtype=torch.float)
        b = torch.empty(0)
        self.common(fn, [a, b])

    @with_tf32_off
    @xfail_if_triton_cpu
    def test_slice_scatter_reinplace(self):
        class M(nn.Module):
            def __init__(self, device):
                super().__init__()
                self.linear1 = nn.Linear(64, 64, bias=False)
                self.cache_k = torch.zeros((56, 384, 8, 64), device=device)

            def forward(self, x, start_pos):
                bsz, seqlen, _, _ = x.shape
                xk = self.linear1(x)
                with torch.no_grad():
                    self.cache_k[:bsz, start_pos : start_pos + seqlen] = xk
                keys = self.cache_k[:bsz, : start_pos + seqlen]
                scores = torch.matmul(
                    xk.transpose(1, 2), keys.transpose(1, 2).transpose(2, 3)
                )
                return scores

        kv_cache_module = M(self.device)
        inp = torch.randn(1, 32, 8, 64)

        # Test that the cache update is reinplaced such that the cache is updated inplace
        # rather than copy-scatter-copy-back.

        torch._inductor.metrics.generated_kernel_count = 0
        with torch.no_grad():
            self.common(kv_cache_module, (inp, 1), check_lowp=False)
        assertGeneratedKernelCountEqual(self, 1)

    @skip_if_gpu_halide  # compile error on gpu
    def test_scatter1(self):
        def fn(a, dim, index, b):
            return aten.scatter(a, dim, index, b)

        self.common(
            fn,
            [
                torch.zeros(2, 3),
                -1,
                torch.tensor([[0]]),
                torch.ones(2, 3),
            ],
        )

    def test_scatter2(self):
        if self.device == "cuda":
            raise unittest.SkipTest("unstable on sm86")

        check_lowp = True
        if self.device == "xpu":
            check_lowp = False

        def fn(a, dim, index, b):
            return aten.scatter.reduce(a, dim, index, b, reduce="add")

        self.common(
            fn,
            [
                torch.zeros(64, 512),
                0,
                torch.zeros((64, 512), dtype=torch.int64),
                torch.ones(64, 512),
            ],
            check_lowp=check_lowp,
        )

    def test_scatter3(self):
        def fn(a, dim, index, b):
            return aten.scatter(a, dim, index, b, reduce="add")

        check_lowp = True
        if self.device == "xpu":
            check_lowp = False

        self.common(
            fn,
            [
                torch.randn(5, 29, 13),
                2,
                torch.tensor([[[3, 5, 7, 9]]]),
                0.8,  # src can be a scalar
            ],
            # Mismatched elements: 1 / 1885 (0.1%)
            # Greatest absolute difference: 0.00018310546875 at index (0, 0, 3) (up to 1e-05 allowed)
            # Greatest relative difference: 0.0022371364653243847 at index (0, 0, 3) (up to 0.001 allowed)
            atol=2e-4,
            rtol=1e-3,
            check_lowp=check_lowp,
        )

    def test_scatter4(self):
        def fn(x, ind, src):
            return torch.scatter(x, 0, ind, src)

        check_lowp = True
        if self.device == "xpu":
            check_lowp = False

        for deterministic in [False, True]:
            with DeterministicGuard(deterministic):
                self.common(
                    fn,
                    [
                        torch.randn(196, 992),
                        torch.randint(196, (1, 992)),
                        torch.randn(1, 992),
                    ],
                    check_lowp=check_lowp,
                )

    def test_scatter5(self):
        def fn(a, dim, index, b, reduce):
            a = a.clone()
            a.scatter_(dim, index, b, reduce=reduce)
            a1 = a + 1.0
            a1.scatter_(dim, index, b, reduce=reduce)
            return (a, a1)

        check_lowp = True
        if self.device == "xpu":
            check_lowp = False

        for reduce in ["add", "multiply"]:
            self.common(
                fn,
                [
                    torch.ones((4, 5)),
                    0,
                    torch.tensor([[1], [2], [3]], dtype=torch.int64),
                    torch.randn(4, 5),
                    reduce,
                ],
                check_lowp=check_lowp,
            )

    def test_scatter6(self):
        def fn(a, dim, index, b):
            return aten.scatter(a, dim, index, b)

        check_lowp = True
        if self.device == "xpu":
            check_lowp = False

        for deterministic in [False, True]:
            with DeterministicGuard(deterministic):
                self.common(
                    fn,
                    [
                        torch.randn(5, 8, 13),
                        2,
                        torch.tensor([[[3, 5, 7, 9]]]),
                        0.8,  # src can be a scalar
                    ],
                    check_lowp=check_lowp,
                )

    @unittest.skip("Flaky test, needs debugging")
    def test_scatter_add1(self):
        def fn(a, dim, index, b):
            return aten.scatter_add(a, dim, index, b)

        check_lowp = True
        if self.device == "xpu":
            check_lowp = False

        self.common(
            fn,
            [
                torch.randn(2, 3),
                0,
                torch.tensor([[0]]),
                torch.randn(2, 3),
            ],
            check_lowp=check_lowp,
        )

    def test_scatter_add2(self):
        def fn(a, dim, index, b):
            return aten.scatter_add(a, dim, index, b)

        check_lowp = True
        if self.device == "xpu":
            check_lowp = False

        self.common(
            fn,
            [
                torch.randn(2, 3),
                0,
                torch.tensor([[0, 0, 0], [1, 1, 1]]),
                torch.randn(2, 3),
            ],
            check_lowp=check_lowp,
        )

    def test_scatter_add3(self):
        def fn(a, dim, index, b):
            return aten.scatter_add(a, dim, index, b)

        check_lowp = True
        if self.device == "xpu":
            check_lowp = False

        for deterministic in [False, True]:
            with DeterministicGuard(deterministic):
                self.common(
                    fn,
                    [
                        torch.randn(5, 29, 13),
                        2,
                        torch.tensor([[[3, 5, 7, 9]]]),
                        torch.randn(1, 1, 10),
                    ],
                    check_lowp=check_lowp,
                )

    def test_scatter_reduce1(self):
        def fn(a, dim, index, b):
            return aten.scatter_reduce(a, dim, index, b, "sum")

        check_lowp = True
        if self.device == "xpu":
            check_lowp = False

        self.common(
            fn,
            [
                torch.randn(5, 29, 13),
                2,
                torch.tensor([[[3, 5, 7, 9]]]),
                torch.randn(1, 1, 10),
            ],
            check_lowp=check_lowp,
        )

    def test_scatter_reduce2(self):
        def fn(a, dim, index, b, reduce):
            return aten.scatter_reduce(a, dim, index, b, reduce, include_self=False)

        check_lowp = True
        if self.device == "xpu":
            check_lowp = False

        for reduce in ["sum", "amax"]:
            self.common(
                fn,
                [
                    torch.randn(2, 3),
                    0,
                    torch.zeros((2, 3), dtype=torch.int64),
                    torch.randn(2, 3),
                    reduce,
                ],
                check_lowp=check_lowp,
            )

    def test_scatter_reduce3(self):
        def fn(a, dim, index, b, reduce):
            a = a.clone()
            a.scatter_reduce_(dim, index, b, reduce=reduce)
            a1 = a + 1.0
            a1.scatter_reduce_(dim, index, b, reduce=reduce)
            return (a, a1)

        check_lowp = True
        if self.device == "xpu":
            check_lowp = False

        for reduce in ["sum", "prod"]:
            self.common(
                fn,
                [
                    torch.ones((4, 5)),
                    0,
                    torch.tensor([[1], [2], [3]], dtype=torch.int64),
                    torch.randn(4, 5),
                    reduce,
                ],
                check_lowp=check_lowp,
            )

    @skip_if_gpu_halide
    def test_dense_mask_index(self):
        r"""
        There will be a little difference for reduce order between aten and inductor
        https://github.com/pytorch/pytorch/pull/122289
        Absolute difference: 0.00067138671875 (up to 1e-05 allowed)
        Relative difference: 3.1747371732500974e-06 (up to 1.3e-06 allowed)
        """
        kwargs = {}
        if self.device == "cpu":
            kwargs["atol"] = 1e-4
            kwargs["rtol"] = 1.3e-5

        def fn(x, y):
            y = torch.ops.aten.select.int(y, 0, 2)
            z = x * y
            return z.sum()

        self.common(fn, [torch.randn(102400), torch.randn(3)], **kwargs)

    def test_empty1(self):
        def fn():
            return torch.empty((1, 128, 128))

        self.common(fn, [], assert_equal=False)

    def test_empty2(self):
        def fn():
            return aten.empty((1, 128, 128))

        self.common(fn, [], assert_equal=False)

    def test_new_empty(self):
        def fn(a):
            return aten.new_empty(a, [1, 128, 128])

        self.common(fn, [torch.randn(55)], assert_equal=False)

    def test_empty_strided(self):
        def fn():
            return aten.empty_strided([1, 128, 128], [16384, 128, 1])

        self.common(fn, [], assert_equal=False)

    def test_new_empty_strided(self):
        def fn(a):
            return aten.new_empty_strided(a, [1, 128, 128], [16384, 128, 1])

        self.common(fn, [torch.randn(55)], assert_equal=False)

    def test_dropout_trivial_0(self):
        def fn1(a):
            return torch.nn.functional.dropout(a, 0.0, True) + a

        self.common(fn1, [torch.randn(55)])

    def test_dropout_trivial_1(self):
        def fn2(a):
            return torch.nn.functional.dropout(a, 1.0, True) + a

        self.common(fn2, [torch.randn(55)])

    @config.patch({"triton.cudagraphs": True})
    @dynamo_config.patch(automatic_dynamic_shapes=True)
    def test_dropout(self):
        random.seed(1234)
        torch.manual_seed(1234)

        @torch._dynamo.optimize("inductor")
        def fn1(a):
            return torch.nn.functional.dropout(a)

        x = torch.ones(1000, device=self.device, dtype=torch.float32)
        result1 = fn1(x)
        self.assertTrue(400 < result1.nonzero().shape[0] < 600)
        self.assertTrue(0.9 < result1.mean().item() < 1.1)

        random.seed(1234)
        torch.manual_seed(1234)

        @torch._dynamo.optimize("inductor")
        def fn2(a):
            return torch.nn.functional.dropout(a, 0.5, True)

        result2 = fn2(x)
        self.assertTrue(400 < result2.nonzero().shape[0] < 600)
        self.assertTrue(0.9 < result2.mean().item() < 1.1)

    @dynamo_config.patch(automatic_dynamic_shapes=True)
    def test_dropout_deterministic(self):
        @torch._dynamo.optimize("inductor")
        def fn(a):
            return torch.nn.functional.dropout(a, 0.55, True)

        for cg in [False, True]:
            with patch.object(config.triton, "cudagraphs", cg):
                torch._dynamo.reset()

                x = torch.ones(1024, device=self.device, dtype=torch.float32)

                torch.manual_seed(1234)
                a0 = fn(x).clone()
                a1 = fn(x).clone()
                a2 = fn(x).clone()

                torch.manual_seed(1234)
                b0 = fn(x).clone()
                b1 = fn(x).clone()
                b2 = fn(x).clone()

                # same seed, same values
                self.assertTrue(torch.allclose(a0, b0))
                self.assertTrue(torch.allclose(a1, b1))
                self.assertTrue(torch.allclose(a2, b2))

                # different calls, different values
                self.assertFalse(torch.allclose(a0, a1))
                self.assertFalse(torch.allclose(a1, a2))

    def test_rand_like_deterministic(self):
        @torch._dynamo.optimize("inductor")
        def fn(a):
            return torch.rand_like(a), torch.rand_like(a)

        x = torch.ones(1024, device=self.device, dtype=torch.float32)

        torch.manual_seed(1234)
        a0 = fn(x)[0].clone()
        a1 = fn(x)[0].clone()
        a2 = fn(x)[0].clone()

        torch.manual_seed(1234)
        b0 = fn(x)[0].clone()
        b1 = fn(x)[0].clone()
        b2 = fn(x)[0].clone()

        # same seed, same values
        self.assertTrue(torch.allclose(a0, b0))
        self.assertTrue(torch.allclose(a1, b1))
        self.assertTrue(torch.allclose(a2, b2))

        # different calls, different values
        self.assertFalse(torch.allclose(a0, a1))
        self.assertFalse(torch.allclose(a1, a2))

        c, d = fn(x)
        self.assertFalse(torch.allclose(c, d))
        self.assertTrue((c >= 0).all())
        self.assertTrue((c < 1).all())
        self.assertTrue((d >= 0).all())
        self.assertTrue((d < 1).all())

    @config.patch(implicit_fallbacks=True)
    def test_fallback_mutable_op_basic(self):
        with torch.library._scoped_library("mylib", "FRAGMENT") as m:

            def impl(a, b, c, d, e=2):
                a.add_(b[0] * c * e),
                if d is not None:
                    d.add_(b[1])

            m.define(
                "inplace_(Tensor(a!) a, Tensor[] b, SymInt c, *, Tensor(b!)? d, SymInt e=2) -> ()"
            )
            m.impl("inplace_", impl, "CompositeExplicitAutograd")

            # We do some clones and copy_ to test that Inductor doesn't reorder
            # the copy_ w.r.t. inplace_.
            def f(a, b1, b2, c, d):
                a_ = a.clone()
                d_ = d if d is None else d.clone()
                torch.ops.mylib.inplace_(a_, (b1, b2), c, d=d_)
                a.copy_(a_)
                if d is not None:
                    d.copy_(d_)
                return ()

            a = torch.tensor([0.0, 1.0, 2])
            b = [torch.tensor([2.0, 3.0, 5.0]), torch.tensor([1.0, 4.0, 6.0])]
            c = 4
            d = torch.tensor([2.0, 1, 0])
            args = (a, b[0], b[1], c, d)
            cloned_args = pytree.tree_map_only(torch.Tensor, torch.clone, args)
            mod = make_fx(f)(*cloned_args)
            cloned_args = pytree.tree_map_only(torch.Tensor, torch.clone, args)
            compiled_f = compile_fx_inner(mod, cloned_args)

            cloned_args = pytree.tree_map_only(torch.Tensor, torch.clone, args)
            compiled_f(list(cloned_args))
            f(*args)
            self.assertEqual(cloned_args, args)

    @config.patch(implicit_fallbacks=True)
    def test_fallback_mutable_op_with_return(self):
        with torch.library._scoped_library("mylib", "FRAGMENT") as m:

            def impl(a, b, c, d, e=2):
                a.add_(b[0] * c * e),
                if d is not None:
                    d.add_(b[1])
                return b[0] + b[1]

            m.define(
                "inplace_(Tensor(a!) a, Tensor[] b, SymInt c, *, Tensor(b!)? d, SymInt e=2) -> Tensor"
            )
            m.impl("inplace_", impl, "CompositeExplicitAutograd")

            # We do some clones and copy_ to test that Inductor doesn't reorder
            # the copy_ w.r.t. inplace_.
            def f(a, b0, b1, c, d):
                a_ = a.clone()
                d_ = d if d is None else d.clone()
                res = torch.ops.mylib.inplace_(a_, (b0, b1), c, d=d_)
                a.copy_(a_)
                if d is not None:
                    d.copy_(d_)
                return (res,)

            a = torch.tensor([0.0, 1.0, 2])
            b = [torch.tensor([2.0, 3.0, 5.0]), torch.tensor([1.0, 4.0, 6.0])]
            c = 4
            d = torch.tensor([2.0, 1, 0])
            args = (a, b[0], b[1], c, d)

            cloned_args = pytree.tree_map_only(torch.Tensor, torch.clone, args)
            mod = make_fx(f)(*cloned_args)
            cloned_args = pytree.tree_map_only(torch.Tensor, torch.clone, args)
            compiled_f = compile_fx_inner(mod, cloned_args)

            cloned_args = pytree.tree_map_only(torch.Tensor, torch.clone, args)
            compiled_out = compiled_f(list(cloned_args))
            out = f(*args)
            self.assertEqual(cloned_args, args)
            self.assertEqual(compiled_out, out)

    @config.patch(implicit_fallbacks=True)
    def test_fallback_mutable_op_no_mutated_tensors(self):
        with torch.library._scoped_library("mylib", "FRAGMENT") as m:

            def impl(a, b):
                if b is not None:
                    b.add_(1)

            m.define("inplace_(Tensor a, Tensor(b!)? b) -> ()")
            m.impl("inplace_", impl, "CompositeExplicitAutograd")

            def f(a):
                torch.ops.mylib.inplace_(a, None)
                return ()

            a = torch.tensor([0.0, 1.0, 2])
            args = (a,)
            cloned_args = pytree.tree_map_only(torch.Tensor, torch.clone, args)
            mod = make_fx(f)(*cloned_args)
            cloned_args = pytree.tree_map_only(torch.Tensor, torch.clone, args)
            compiled_f = compile_fx_inner(mod, cloned_args)

            cloned_args = pytree.tree_map_only(torch.Tensor, torch.clone, args)
            compiled_f(list(cloned_args))
            f(*args)
            self.assertEqual(cloned_args, args)

    @config.patch(implicit_fallbacks=True)
    def test_fallback_mutable_op_list(self):
        with torch.library._scoped_library("mylib", "FRAGMENT") as m:

            def impl(a, b):
                for bi in b:
                    bi.add_(a)

            m.define("inplace_(Tensor a, Tensor(a!)[] b) -> ()")
            m.impl("inplace_", impl, "CompositeExplicitAutograd")

            def f(a, b):
                torch.ops.mylib.inplace_(a, b)
                return None

            a = torch.tensor([0.0, 1.0, 2])
            b = [torch.tensor([2.0, 3.0, 5.0]), torch.tensor([1.0, 4.0, 6.0])]
            args = (a, b)
            cloned_args = pytree.tree_map_only(torch.Tensor, torch.clone, args)
            mod = make_fx(f)(*cloned_args)
            cloned_args = pytree.tree_map_only(torch.Tensor, torch.clone, args)

            compiled_f = compile_fx_inner(mod, cloned_args)

        @torch.library.custom_op("mylib::sin_out", mutates_args={"outs"})
        def sin_out(x: torch.Tensor, outs: typing.List[torch.Tensor]) -> None:
            x_np = x.numpy()
            assert len(outs) == 2
            out_np0 = out[0].numpy()
            out_np1 = out[1].numpy()
            np.sin(x_np, out=out_np0)
            np.sin(x_np, out=out_np1)

        @torch.compile
        def g(x):
            outs = [torch.empty_like(x) for _ in range(2)]
            sin_out(x, outs)
            return outs

        x = torch.randn(3)
        out = [torch.empty_like(x) for _ in range(2)]
        y = g(x)

    def test_functionalize_rng_wrappers(self):
        # Ideally, we would like to use torch.compile for these operators. But
        # currently the plan is to introduce these operators at the partitioner
        # level, obviating the need to support them fully through the
        # torch.compile stack. To ensure that we have good enough debugging with
        # minifiers, we have ensure that they work with make_fx. This test uses
        # make_fx to do the testing. In future, we can move on torch.compile.
        def fn():
            rng_state1, a1 = torch._prims.rng_prims.run_and_save_rng_state(
                torch.ops.aten.rand.default,
                [4, 4],
                dtype=torch.float32,
                device=self.device,
            )
            rng_state2, a2 = torch._prims.rng_prims.run_and_save_rng_state(
                torch.ops.aten.rand.default,
                [4, 4],
                dtype=torch.float32,
                device=self.device,
            )

            b1 = torch._prims.rng_prims.run_with_rng_state(
                rng_state1,
                torch.ops.aten.rand.default,
                [4, 4],
                dtype=torch.float32,
                device=self.device,
            )
            b2 = torch._prims.rng_prims.run_with_rng_state(
                rng_state2,
                torch.ops.aten.rand.default,
                [4, 4],
                dtype=torch.float32,
                device=self.device,
            )

            return (a1, a2, b1, b2)

        mod = make_fx(fn)()
        compiled_f = compile_fx_inner(mod, ())
        a1, a2, b1, b2 = compiled_f(())
        self.assertEqual(a1, b1)
        self.assertEqual(a2, b2)

    @patch.object(torch._functorch.config, "functionalize_rng_ops", True)
    @expectedFailureXPU
    @skip_if_gpu_halide  # rand
    def test_philox_rand(self):
        if self.device == "cpu":
            raise unittest.SkipTest(
                f"functionalization of rng ops supported only on {GPU_TYPE}"
            )

        @torch._dynamo.optimize("inductor")
        def fn(x):
            a = torch.rand_like(x) * x
            a = torch.rand_like(x) * a
            return a

        def check(x):
            torch.manual_seed(123)
            a = fn(x)

            torch.manual_seed(1234)
            b = fn(x)

            torch.manual_seed(123)
            c = fn(x)

            # same seed, same values
            self.assertTrue(torch.allclose(a, c))

            # different calls, different values
            self.assertFalse(torch.allclose(a, b))

        check(torch.ones(1024, device=self.device, dtype=torch.float32))
        # Need comment: should we add "_get_rng_state_offset" to common device interface?
        self.assertEqual(getattr(torch, self.device)._get_rng_state_offset(), 2048)
        # Check non-multiple of 4 numel
        check(torch.ones(3, device=self.device, dtype=torch.float32))
        self.assertEqual(getattr(torch, self.device)._get_rng_state_offset(), 8)

    # Already on by default, just want to make sure
    @patch.object(torch._inductor.config, "allow_buffer_reuse", True)
    def test_reuse_buffers_with_aliasing(self):
        def f(x):
            z = x + 1
            z = torch.view_as_complex(z)
            a = torch.view_as_real(z)
            out = a + 1
            return out, torch.view_as_real(z + 1)

        self.common(f, (torch.zeros((4, 2)),))

        code = run_and_get_triton_code(torch.compile(f), torch.zeros((4, 2)))
        # Make sure that we haven't added complex support and made this test
        # invalid. If we've added complex support please update the test to use
        # a different set of view ops we don't lower
        self.assertTrue("aten.view_as_real" in code)

        def f2(x):
            z = x + 1
            z = torch.view_as_complex(z)
            z = torch.view_as_real(z)
            z = torch.view_as_complex(z)
            a = torch.view_as_real(z)
            out = a + 1
            return out, torch.view_as_real(z + 1)

        self.common(f, (torch.zeros((4, 2)),))

    @xfail_if_triton_cpu  # libdevice.fma
    def test_softmax_backward_data(self):
        def fn(a, b):
            return aten._softmax_backward_data(a, b, dim=1, input_dtype=torch.float32)

        self.common(
            fn,
            (
                torch.randn(10, 10),
                torch.randn(10, 10),
            ),
        )

    def test_randn_like_empty(self):
        class Model(torch.nn.Module):
            def __init__(
                self,
            ):
                super().__init__()

            def forward(self, v1: torch.Tensor):
                vx = v1.min(dim=1).values
                v2 = torch.randn_like(vx)
                return v2

        model = Model()
        x = torch.rand(10, 3, 0)

        self.common(model, (x,))

    def test_randint(self):
        @torch.compile(fullgraph=True)
        def fn(x):
            return (
                torch.randint(10, [1024], device=x.device),
                torch.randint(-4, 7, [1024], dtype=torch.int32, device=x.device),
                torch.randint_like(x, 2**50),
            )

        torch.manual_seed(12345)
        a0, b0, c0 = fn(torch.zeros([40, 40], device=self.device))
        self.assertEqual(a0.shape, [1024])
        self.assertEqual(b0.shape, [1024])
        self.assertEqual(c0.shape, [40, 40])
        torch.manual_seed(12345)
        a1, b1, c1 = fn(torch.zeros([40, 40], device=self.device))
        self.assertEqual(a0, a1)
        self.assertEqual(b0, b1)
        self.assertEqual(c0, c1)

        self.assertEqual(a0.min(), 0)
        self.assertEqual(a0.max(), 9)

        self.assertEqual(b0.min(), -4)
        self.assertEqual(b0.max(), 6)

        self.assertGreaterEqual(c0.min(), 0)
        self.assertGreater(c0.max(), 2**40)
        self.assertLess(c0.max(), 2**50)

    @config.patch(fallback_random=True)
    def test_like_rands(self):
        def fn(x):
            return torch.rand_like(x), torch.randn_like(x)

        self.common(fn, [torch.zeros([20, 20])])

    @config.patch(check_stack_no_cycles_TESTING_ONLY=True)
    def test_check_stack_no_cycles(self):
        @torch.compile()
        def fn(x):
            return x * 3

        r = fn(torch.randn(2, device=self.device, requires_grad=True))
        # Backward compilation isn't hooked into cprofile, it probably
        # should...
        # r.sum().backward()

    def test_like_rands2(self):
        # rand_like with kwargs `device` of str type
        d = self.device
        assert isinstance(d, str)

        @torch.compile
        def fn(x):
            return torch.rand_like(x, device=d)

        x = torch.ones(10, device=self.device, dtype=torch.float32)
        a0 = fn(x).clone()
        a1 = fn(x).clone()
        self.assertFalse(torch.allclose(a0, a1))

    @requires_gpu()
    @skip_if_triton_cpu("Flaky on Triton CPU")
    def test_like_rands3(self):
        # rand_like with `device` which is different from `x.device`
        def test_like_rands_on_different_device(device1, device2):
            @torch.compile
            def fn(x, device):
                return torch.rand_like(x, device=device)

            x = torch.ones(10, device=device1, dtype=torch.float32)
            return fn(x, device2).clone()

        a0 = test_like_rands_on_different_device("cpu", GPU_TYPE)
        a1 = test_like_rands_on_different_device(GPU_TYPE, "cpu")
        self.assertTrue(a0.device.type == GPU_TYPE)
        self.assertTrue(a1.device.type == "cpu")

    def test_max_pool2d_with_indices_backward(self):
        def fn(a, b, c):
            return aten.max_pool2d_with_indices_backward(
                a, b, [2, 2], [2, 2], [0, 0], [1, 1], False, c
            )

        x = torch.randn([2, 4, 18, 14])
        result, indices = aten.max_pool2d_with_indices(
            x,
            [2, 2],
            [2, 2],
            [0, 0],
            [1, 1],
            False,
        )

        self.common(
            fn,
            [
                torch.randn_like(result),
                x,
                indices,
            ],
        )

    @skip_if_gpu_halide  # slow
    def test_max_pool2d_with_indices_backward2(self):
        def fn(a, b, c):
            return aten.max_pool2d_with_indices_backward(
                a, b, [3, 3], [2, 2], [1, 1], [1, 1], True, c
            )

        x = torch.randn([2, 4, 40, 56])
        result, indices = aten.max_pool2d_with_indices(
            x,
            [3, 3],
            [2, 2],
            [1, 1],
            [1, 1],
            True,
        )

        self.common(
            fn,
            [
                torch.randn_like(result),
                x,
                indices,
            ],
        )

    # From https://github.com/pytorch/torchdynamo/issues/1200
    def test_max_pool2d_with_indices_backward3(self):
        def fn(a, b, c):
            return aten.max_pool2d_with_indices_backward(
                a, b, [1, 1], [2, 2], [0, 0], [1, 1], False, c
            )

        x = torch.randn([32, 256, 37, 38])
        result, indices = aten.max_pool2d_with_indices(
            x,
            [1, 1],
            [2, 2],
            0,
            1,
            False,
        )
        self.common(
            fn,
            [
                torch.randn_like(result),
                x,
                indices,
            ],
        )

    # From https://github.com/pytorch/torchdynamo/issues/1352
    @skip_if_halide  # hangs forever
    def test_max_pool2d_with_indices_backward4(self):
        def fn(a, b, c):
            return aten.max_pool2d_with_indices_backward(
                a, b, [5, 5], [1, 1], [2, 2], [1, 1], False, c
            )

        torch._inductor.metrics.generated_kernel_count = 0
        x = torch.randn([2, 64, 3, 4])
        result, indices = aten.max_pool2d_with_indices(
            x,
            [5, 5],
            [1, 1],
            2,
            1,
            False,
        )
        self.common(
            fn,
            [
                torch.randn_like(result),
                x,
                indices,
            ],
        )
        assertGeneratedKernelCountEqual(self, 1)

    @expectedFailureXPU
    def test_max_pool2d_with_indices_backward5(self):
        # Window size is too big. Should fallback
        def fn(a, b, c):
            return aten.max_pool2d_with_indices_backward(
                a, b, [13, 13], [1, 1], [2, 2], [1, 1], False, c
            )

        torch._inductor.metrics.generated_kernel_count = 0
        x = torch.randn([2, 64, 20, 20])
        result, indices = aten.max_pool2d_with_indices(
            x,
            [13, 13],
            [1, 1],
            2,
            1,
            False,
        )
        self.common(
            fn,
            [
                torch.randn_like(result),
                x,
                indices,
            ],
        )
        assertGeneratedKernelCountEqual(self, 0)

    # From https://github.com/pytorch/pytorch/issues/93384
    def test_max_pool2d_with_indices_backward6(self):
        # dilation is not 1. Should fallback
        def fn(a, b, c):
            return aten.max_pool2d_with_indices_backward(
                a, b, [3, 2], [2, 1], [1, 1], [1, 2], False, c
            )

        torch._inductor.metrics.generated_kernel_count = 0
        x = torch.randn([2, 2, 3, 6])
        result, indices = aten.max_pool2d_with_indices(
            x,
            [3, 2],
            [2, 1],
            [1, 1],
            [1, 2],
            False,
        )
        self.common(
            fn,
            [
                torch.randn_like(result),
                x,
                indices,
            ],
        )
        assertGeneratedKernelCountEqual(self, 0)

    def test_issue102546(self):
        def fn(x):
            return x.mean(0)

        self.common(fn, [torch.rand(())])

    def test_avg_pool2d_backward(self):
        def fn(a, b):
            return aten.avg_pool2d_backward(
                a,
                b,
                [2, 2],
                [2, 2],
                [0, 0],
                True,
                False,
                None,
            )

        self.common(
            fn,
            [
                torch.randn([2, 4, 7, 7]),
                torch.randn([2, 4, 14, 14]),
            ],
        )

    @skip_if_gpu_halide  # slow
    def test_avg_pool2d_backward2(self):
        def fn(a, b):
            return aten.avg_pool2d_backward(
                a,
                b,
                [3, 3],
                [1, 1],
                [1, 1],
                True,
                False,
                None,
            )

        self.common(
            fn,
            [
                torch.randn([1, 1, 20, 15]),
                torch.randn([1, 1, 20, 15]),
            ],
        )

    def test_avg_pool2d_backward3(self):
        def fn(a, b):
            return aten.avg_pool2d_backward(
                a,
                b,
                [1, 1],
                [2, 2],
                [0, 0],
                False,
                False,
                None,
            )

        torch._inductor.metrics.generated_kernel_count = 0
        self.common(
            fn,
            [
                torch.randn([1, 2016, 11, 11]),
                torch.randn([1, 2016, 21, 21]),
            ],
        )
        assertGeneratedKernelCountEqual(self, 1)

    def test_avg_pool2d_backward4(self):
        def fn(a, b):
            return aten.avg_pool2d_backward(
                a,
                b,
                [13, 13],
                [1, 1],
                [0, 0],
                True,
                False,
                None,
            )

        torch._inductor.metrics.generated_kernel_count = 0
        self.common(
            fn,
            [
                torch.randn([1, 16, 12, 12]),
                torch.randn([1, 16, 24, 24]),
            ],
            check_lowp=False,
        )
        assertGeneratedKernelCountEqual(self, 0)

    def test_avg_pool3d_backward(self):
        def fn(a, b):
            return aten.avg_pool3d_backward(
                a,
                b,
                [2, 2, 2],
                [2, 2, 2],
                [0, 0, 0],
                True,
                False,
                None,
            )

        self.common(
            fn,
            [
                torch.randn([2, 4, 7, 7, 7]),
                torch.randn([2, 4, 14, 14, 14]),
            ],
        )

    @skip_if_halide  # compiles for 5+ minutes
    def test_avg_pool3d_backward2(self):
        def fn(a, b):
            return aten.avg_pool3d_backward(
                a,
                b,
                [3, 3, 3],
                [1, 1, 1],
                [1, 1, 1],
                True,
                False,
                None,
            )

        self.common(
            fn,
            [
                torch.randn([1, 1, 20, 20, 15]),
                torch.randn([1, 1, 20, 20, 15]),
            ],
        )

    def test_avg_pool3d_backward3(self):
        def fn(a, b):
            return aten.avg_pool3d_backward(
                a,
                b,
                [1, 1, 1],
                [2, 2, 2],
                [0, 0, 0],
                False,
                False,
                None,
            )

        torch._inductor.metrics.generated_kernel_count = 0
        self.common(
            fn,
            [
                torch.randn([1, 2016, 11, 11, 11]),
                torch.randn([1, 2016, 21, 21, 21]),
            ],
        )
        assertGeneratedKernelCountEqual(self, 1)

    def test_avg_pool3d_backward4(self):
        def fn(a, b):
            return aten.avg_pool3d_backward(
                a,
                b,
                [13, 13, 13],
                [1, 1, 1],
                [0, 0, 0],
                True,
                False,
                None,
            )

        torch._inductor.metrics.generated_kernel_count = 0
        self.common(
            fn,
            [
                torch.randn([1, 16, 12, 12, 12]),
                torch.randn([1, 16, 24, 24, 24]),
            ],
            check_lowp=False,
        )
        assertGeneratedKernelCountEqual(self, 0)

    @xfail_if_triton_cpu
    @config.patch(search_autotune_cache=False)
    def test_mm_views(self):
        def fn(a, b):
            return torch.mm(a.view(32, 32), b.view(32, 32))

        self.common(
            fn,
            (
                torch.randn([32, 32]).transpose(0, 1),
                torch.randn([1, 32, 32]).transpose(0, 1),
            ),
            check_lowp=False,
        )
        expected_kernel = 0
        # codegen mm kernel from template
        self.assertEqual(
            torch._inductor.metrics.generated_kernel_count, expected_kernel
        )

    @torch._dynamo.config.patch(assume_static_by_default=False)
    def test_dtype_sympy_expr(self):
        @torch._dynamo.optimize_assert("inductor")
        def fn(a):
            y = a[..., :-1, :].contiguous()
            return y

        result = fn(torch.randn([1, 2, 16, 4]).requires_grad_())
        result.sum().backward()

    def test_dropout2(self):
        n = 100000
        weight = torch.ones(
            n, device=self.device, dtype=torch.float32, requires_grad=True
        )
        ones = torch.ones(n, device=self.device, dtype=torch.float32)

        @torch._dynamo.optimize_assert("inductor")
        def run(x, train=True):
            return F.dropout(x * weight, 0.33, train)

        def check(r, g):
            rmean = r.mean().item()
            gmean = g.mean().item()
            rcount = len(r.nonzero())
            gcount = len(g.nonzero())

            # dropped elements should match
            self.assertTrue(same(r.nonzero(), g.nonzero()))
            self.assertEqual(rcount, gcount)

            # dropped should be close to 0.33
            self.assertGreater(rcount, 0.64 * n)
            self.assertGreater(0.68 * n, rcount)

            self.assertAlmostEqual(rmean, gmean)
            self.assertAlmostEqual(rmean, 1.0, places=2)

        r1 = run(ones, train=False)
        r1.sum().backward()
        g1 = weight.grad.clone()
        # eval mode should be all ones
        self.assertTrue(same(r1, torch.ones_like(r1)))
        self.assertTrue(same(g1, torch.ones_like(g1)))

        torch.manual_seed(1234)
        weight.grad.zero_()
        r2, (fw_code, bw_code) = run_fw_bw_and_get_code(lambda: run(ones))
        if is_halide_backend(self.device):
            self.assertEqual(fw_code.count("halide_helpers.rand"), 1)
            self.assertEqual(bw_code.count("halide_helpers.rand"), 0)
        elif self.device == GPU_TYPE:
            self.assertEqual(fw_code.count("tl.rand"), 1)
            self.assertEqual(bw_code.count("tl.rand"), 0)
        g2 = weight.grad.clone()
        check(r2, g2)

        torch.manual_seed(1234)
        weight.grad.zero_()
        r3 = run(ones)
        r3.sum().backward()
        g3 = weight.grad.clone()
        check(r3, g3)

        # second run is same result as first
        self.assertTrue(same(r2, r3))
        self.assertTrue(same(g2, g3))

    @xfail_if_triton_cpu
    @config.patch(search_autotune_cache=False)
    def test_dropout3(self):
        m = torch.nn.Sequential(
            torch.nn.Linear(32, 32, bias=False),
            torch.nn.Dropout(),
            torch.nn.Linear(32, 32, bias=False),
            torch.nn.Dropout(),
        ).to(self.device)

        @torch._dynamo.optimize_assert("inductor")
        def run(x):
            return m(x)

        torch._inductor.metrics.generated_kernel_count = 0

        result, (fw_code, bw_code) = run_fw_bw_and_get_code(
            lambda: run(torch.randn([8, 32], device=self.device))
        )

        if is_halide_backend(self.device):
            self.assertEqual(fw_code.count("halide_helpers.rand"), 2)
            self.assertEqual(bw_code.count("halide_helpers.rand"), 0)
        elif self.device == GPU_TYPE:
            self.assertEqual(fw_code.count("tl.rand"), 2)
            self.assertEqual(bw_code.count("tl.rand"), 0)
        self.assertEqual(torch._inductor.metrics.generated_kernel_count, 4)

    def test_randint_kernel_count(self):
        @torch._dynamo.optimize_assert("inductor")
        def fn1():
            random_tensor1 = torch.randint(10, [32], device=self.device)
            random_tensor2 = torch.randint(10, [32], device=self.device)
            random_tensor3 = torch.randint(10, [32], device=self.device)
            return random_tensor1, random_tensor2, random_tensor3

        _, source_codes = run_and_get_code(fn1)
        if self.device == GPU_TYPE:
            self.assertEqual(len(source_codes), 1)
            self.assertEqual(source_codes[0].count("async_compile.triton"), 2)

    def test_roll(self):
        def fn(a):
            return (
                aten.roll(a, [-3, 10], [1, 2]),
                aten.roll(a, [5]),
            )

        self.common(
            fn,
            [
                torch.randn([2, 56, 56, 16]),
            ],
        )

    def test_argmax_min_int32(self):
        # https://github.com/pytorch/pytorch/issues/94055
        def fn(a, b):
            c = a.argmax(3)
            return torch.min(b, c)

        a = torch.rand(3, 4, 2, 1).int()
        b = torch.rand(2, 2, 1, 4, 1).int()
        self.common(fn, (a, b))

    def test_argmax_argmin1(self):
        def fn(x):
            return (aten.argmax(x), aten.argmin(x))

        self.common(
            fn,
            [
                torch.randn([8, 256, 256]),
            ],
        )

    def test_argmax_argmin2(self):
        def fn(x):
            return (
                aten.argmax(x, 0),
                aten.argmin(x, 0),
                aten.argmax(x, 1),
                aten.argmin(x, 1),
            )

        self.common(fn, (torch.randn([144, 144]),))

    def test_argmax_argmin_with_duplicates(self):
        def fn(x):
            return (
                aten.argmax(x, 0),
                aten.argmin(x, 0),
                aten.argmax(x, 1),
                aten.argmin(x, 1),
            )

        # Unrolled reduction
        t1 = torch.randint(2, size=(6, 6))
        self.common(fn, (t1,))

        # Persistent reduction
        t1 = torch.randint(8, size=(32, 32))
        self.common(fn, (t1,))

        # Non-persistent reduction
        t1 = torch.randint(8, size=(1028, 1028))
        self.common(fn, (t1,))

    @skip_if_halide  # nan behavior
    def test_argmax_argmin_with_nan(self):
        def fn(x):
            return (
                aten.argmax(x, 0),
                aten.argmin(x, 0),
                aten.argmax(x, 1),
                aten.argmin(x, 1),
            )

        # Unrolled reduction
        t1 = torch.randn((6, 6))
        t1[:, 1] = float("nan")
        t1[:, 3] = float("nan")
        self.common(fn, (t1,))

        # Persistent reduction
        t1 = torch.randn((32, 32))
        t1[:, 4] = float("nan")
        t1[:, 8] = float("nan")
        self.common(fn, (t1,))

        # Non-persistent reduction
        t1 = torch.randn((1028, 1028))
        t1[:, 40] = float("nan")
        t1[:, 100] = float("nan")
        self.common(fn, (t1,))

    def test_conv_backward(self):
        def fn(rank4_inps, rank3_inps, rank5_inps):
            out1 = aten.convolution_backward(
                *rank4_inps,
                [C],
                [1, 1],
                [0, 0],
                [1, 1],
                False,
                [0, 0],
                1,
                [True, True, True],
            )
            out2 = aten.convolution_backward(
                *rank4_inps,
                [C],
                [1, 1],
                [0, 0],
                [1, 1],
                False,
                [0, 0],
                1,
                [True, False, False],
            )
            out3 = aten.convolution_backward(
                *rank3_inps,
                [C],
                [1],
                [0],
                [1],
                False,
                [0],
                1,
                [True, True, True],
            )
            out4 = aten.convolution_backward(
                *rank5_inps,
                [C],
                [1, 1, 1],
                [0, 0, 0],
                [1, 1, 1],
                False,
                [0, 0, 0],
                1,
                [True, True, True],
            )
            return (out1, out2, out3, out4)

        B = 3
        C = 4
        H = 5
        grad_out = torch.randn(B, C, H - 2, H - 2, H - 2)
        inp = torch.randn(B, C, H, H, H)
        weight = torch.randn(C, C, 3, 3, 3)

        def shrink_rank(x, rank):
            res = x
            while res.dim() > rank:
                res = torch.select(res, -1, 0)
            return res.contiguous()

        rank4_inps = [shrink_rank(x, 4) for x in [grad_out, inp, weight]]
        rank3_inps = [shrink_rank(x, 4) for x in [grad_out, inp, weight]]
        rank5_inps = [shrink_rank(x, 5) for x in [grad_out, inp, weight]]

        with torch.backends.cudnn.flags(enabled=True, allow_tf32=False):
            self.common(
                fn,
                [rank4_inps, rank3_inps, rank5_inps],
            )

    def test_argmax_argmin3(self):
        def fn(x):
            return (
                aten.argmax(x, 0),
                aten.argmin(x, 0),
                aten.argmax(x, -1),
                aten.argmin(x, -1),
            )

        self.common(
            fn,
            [torch.randint(0, 5, [64, 64])],
        )

    def test_vdd_clamp(self):
        def fn(x):
            return torch.clamp_min(x, 3)

        self.common(
            fn,
            [
                torch.randn([16], requires_grad=True) * 10,
            ],
        )

    def test_tmp_not_defined_issue1(self):
        def forward(
            primals_3,
            primals_4,
            add_tensor,
            convert_element_type_default,
            div_default,
            reciprocal_default,
        ):
            var_default = torch.ops.aten.var(
                convert_element_type_default, [2], correction=0
            )
            sub_tensor = torch.ops.aten.sub.Tensor(add_tensor, div_default)
            mul_tensor_1 = torch.ops.aten.mul.Tensor(sub_tensor, reciprocal_default)
            mul_tensor_2 = torch.ops.aten.mul.Tensor(mul_tensor_1, primals_3)
            add_tensor_2 = torch.ops.aten.add.Tensor(mul_tensor_2, primals_4)
            convert_element_type_default_1 = add_tensor_2.to(dtype=torch.float32)
            convert_element_type_default_2 = convert_element_type_default_1.to(
                dtype=torch.float32
            )
            var_default_1 = torch.ops.aten.var(
                convert_element_type_default_2, [2], correction=0
            )
            broadcast_in_dim_default_2 = var_default_1.reshape(1, 512, 1)
            sum_default_1 = convert_element_type_default_2.sum(2)
            add_tensor_3 = torch.ops.aten.add.Tensor(broadcast_in_dim_default_2, 1e-05)
            return (var_default, sum_default_1, add_tensor_3)

        inps = [
            (torch.Size([1024]), torch.float32),
            (torch.Size([1024]), torch.float32),
            (torch.Size([1, 512, 1024]), torch.float32),
            (torch.Size([1, 512, 1024]), torch.float32),
            (torch.Size([1, 512, 1]), torch.float32),
            (torch.Size([1, 512, 1]), torch.float32),
        ]
        inps = [torch.randn(shape, dtype=dtype) for (shape, dtype) in inps]
        self.common(forward, inps, atol=1e-05, rtol=2e-05)

    @unittest.skipIf(
        os.environ.get("BUILD_ENVIRONMENT", "").startswith("parallelnative"),
        "TODO: debug this with asan",
    )
    @skip_if_gpu_halide
    def test_tmp_not_defined_issue2(self):
        def forward(arg38_1, arg81_1, getitem_17, new_zeros_default_4):
            div_tensor_7 = torch.ops.aten.div.Tensor(getitem_17, arg81_1)
            mul_tensor_24 = torch.ops.aten.mul.Tensor(div_tensor_7, arg38_1)
            sum_default_7 = torch.ops.aten.sum.default(mul_tensor_24)
            return (new_zeros_default_4, sum_default_7)

        dtype = torch.float32
        args = [
            ((1, 88, 40, 40), (140800, 1600, 40, 1), dtype),
            ((), (), dtype),
            ((1, 88, 40, 40), (140800, 1600, 40, 1), dtype),
            ((3,), (1,), dtype),
        ]
        args = [
            rand_strided(shape, stride, dtype).requires_grad_(True).add(1)
            for shape, stride, dtype in args
        ]
        self.common(forward, args, atol=1e-5, rtol=1e-5)

    @requires_gpu()
    @skip_if_halide  # cascading accuracy issues due rsqrt fallback
    def test_tmp_not_defined_issue3(self):
        from torch import device

        def forward(
            self,
            primals_1: "f32[1001, 6]",
            primals_2: "f32[1001]",
            primals_3: "f32[1001, 64]",
            primals_4: "f32[4190]",
            primals_5: "f32[4190]",
            primals_6: "f32[1739, 4190]",
            primals_48: "f32[6144, 4191]",
        ):
            _tensor_constant0: "i64[4190]" = self._tensor_constant0
            lift_fresh_copy: "i64[4190]" = torch.ops.aten.lift_fresh_copy.default(
                _tensor_constant0
            )

            index: "f32[6144, 4190]" = torch.ops.aten.index.Tensor(
                primals_48, [None, lift_fresh_copy]
            )

            _tensor_constant1: "i64[6]" = self._tensor_constant1
            lift_fresh_copy_1: "i64[6]" = torch.ops.aten.lift_fresh_copy.default(
                _tensor_constant1
            )
            index_1: "f32[6144, 6]" = torch.ops.aten.index.Tensor(
                primals_48, [None, lift_fresh_copy_1]
            )
            primals_48 = lift_fresh_copy_1 = None
            permute: "f32[6, 1001]" = torch.ops.aten.permute.default(primals_1, [1, 0])
            addmm: "f32[6144, 1001]" = torch.ops.aten.addmm.default(
                primals_2, index_1, permute
            )
            amax: "f32[6144, 1]" = torch.ops.aten.amax.default(addmm, [-1], True)
            sub: "f32[6144, 1001]" = torch.ops.aten.sub.Tensor(addmm, amax)
            exp: "f32[6144, 1001]" = torch.ops.aten.exp.default(sub)
            sum_1: "f32[6144, 1]" = torch.ops.aten.sum.dim_IntList(exp, [-1], True)
            div: "f32[6144, 1001]" = torch.ops.aten.div.Tensor(exp, sum_1)

            full_default: "i32[6144, 1001]" = torch.ops.aten.full.default(
                [6144, 1001],
                1,
                dtype=torch.int32,
                layout=torch.strided,
                device=device(type=GPU_TYPE, index=0),
                pin_memory=False,
            )

            iota: "i32[1001]" = torch.ops.prims.iota.default(
                1001,
                start=0,
                step=1,
                dtype=torch.int32,
                device=device(type=GPU_TYPE),
                requires_grad=False,
            )

            mul: "i32[6144, 1001]" = torch.ops.aten.mul.Tensor(full_default, iota)
            iota_1: "i32[6144]" = torch.ops.prims.iota.default(
                6144,
                start=0,
                step=1001,
                dtype=torch.int32,
                device=device(type=GPU_TYPE, index=0),
                requires_grad=False,
            )
            view: "i32[6150144]" = torch.ops.aten.reshape.default(mul, [-1])
            view_1: "f32[6150144]" = torch.ops.aten.reshape.default(div, [-1])
            _embedding_bag = torch.ops.aten._embedding_bag.default(
                primals_3, view, iota_1, False, 0, False, view_1
            )
            getitem: "f32[6144, 64]" = _embedding_bag[0]
            getitem_1: "i32[6150144]" = _embedding_bag[1]
            getitem_2: "i32[6144]" = _embedding_bag[2]
            getitem_3: "i32[0]" = _embedding_bag[3]
            unsqueeze: "f32[6144, 1, 64]" = torch.ops.aten.unsqueeze.default(getitem, 1)
            var_mean = torch.ops.aten.var_mean.correction(
                index, [1], correction=0, keepdim=True
            )
            getitem_4: "f32[6144, 1]" = var_mean[0]
            getitem_5: "f32[6144, 1]" = var_mean[1]
            add: "f32[6144, 1]" = torch.ops.aten.add.Tensor(getitem_4, 1e-05)
            rsqrt: "f32[6144, 1]" = torch.ops.aten.rsqrt.default(add)
            sub_1: "f32[6144, 4190]" = torch.ops.aten.sub.Tensor(index, getitem_5)
            mul_1: "f32[6144, 4190]" = torch.ops.aten.mul.Tensor(sub_1, rsqrt)
            mul_2: "f32[6144, 4190]" = torch.ops.aten.mul.Tensor(mul_1, primals_4)
            add_1: "f32[6144, 4190]" = torch.ops.aten.add.Tensor(mul_2, primals_5)
            permute_1: "f32[4190, 1739]" = torch.ops.aten.permute.default(
                primals_6, [1, 0]
            )

            return [
                index,
                index_1,
                addmm,
                amax,
                sum_1,
                iota_1,
                view,
                view_1,
                getitem_1,
                getitem_2,
                getitem_3,
                unsqueeze,
                getitem_5,
                rsqrt,
                add_1,
                permute_1,
            ]

        kwargs = aot_graph_input_parser(forward, device=GPU_TYPE)
        self.common(forward, [], kwargs=kwargs)

    @skip_if_gpu_halide
    @config.patch("halide.scheduler_cpu", "Mullapudi2016")
    def test_misaligned_address_issue1(self):
        def forward(sub_tensor_1, unsqueeze_default):
            gather_default = torch.ops.aten.gather.default(
                sub_tensor_1, 1, unsqueeze_default
            )
            return gather_default

        args = [
            ((1, 1000), (1000, 1), torch.float32),
            ((1, 1), (1, 1), torch.int64),
        ]
        args = [rand_strided(shape, stride, dtype) for shape, stride, dtype in args]
        self.common(forward, args)

    def test_invalid_operand_issue1(self):
        def forward(arg0_1, arg1_1, arg3_1, squeeze, view_1, slice_1):
            slice_scatter = torch.ops.aten.slice_scatter.default(
                slice_1, arg3_1, 1, 1, 9223372036854775807
            )
            slice_scatter_1 = torch.ops.aten.slice_scatter.default(
                arg1_1, slice_scatter, 0, 0, 9223372036854775807
            )
            slice_2 = torch.ops.aten.slice.Tensor(
                slice_scatter_1, 0, 0, 9223372036854775807
            )
            select_scatter = torch.ops.aten.select_scatter.default(
                slice_2, squeeze, 1, 0
            )
            slice_scatter_2 = torch.ops.aten.slice_scatter.default(
                slice_scatter_1, select_scatter, 0, 0, 9223372036854775807
            )
            view = torch.ops.aten.view.default(slice_scatter_2, [-1, 128])
            embedding = torch.ops.aten.embedding.default(arg0_1, view, 1)
            return [embedding, view_1]

        args = [
            ((50005, 768), (768, 1), torch.float32),
            ((8, 128), (128, 1), torch.int64),
            ((8, 127), (127, 1), torch.int64),
            ((8,), (1,), torch.int64),
            ((1024,), (1,), torch.int64),
            ((8, 128), (128, 1), torch.int64),
        ]
        args = [rand_strided(shape, stride, dtype) for shape, stride, dtype in args]
        self.common(forward, args)

    def test_sizehint_issue1(self):
        def forward(x):
            return torch.nn.functional.unfold(
                x, kernel_size=[4, 4], dilation=1, padding=0, stride=[4, 4]
            )

        args = [((2, 24, 56, 56), (75264, 3136, 56, 1), torch.float32, False)]
        args = [
            rand_strided(sh, st, dt).requires_grad_(rg) for (sh, st, dt, rg) in args
        ]
        self.common(forward, args)

    def test_zero_dim_reductions(self):
        for kd in [True, False]:
            inps0 = (torch.zeros(2, 0, device=self.device, dtype=torch.float16), 1, kd)
            failed_ops = [aten.argmin, aten.argmax, aten.max, aten.min]
            for fo in failed_ops:
                with self.assertRaisesRegex(
                    IndexError, "Expected reduction dim 1 to have non-zero size"
                ):
                    mod = make_fx(fo)(*inps0)
                    _ = compile_fx_inner(mod, inps0)

            pass_ops = [
                lambda *x: fn(*x) for fn in [aten.sum, aten.prod, aten.any, aten.all]
            ]
            for po in pass_ops:
                compiled = torch._dynamo.optimize("inductor")(po)
                expected = po(*inps0)
                actual = compiled(*inps0)

            self.assertTrue(torch.allclose(actual, expected, atol=1e-3, rtol=1e-3))

    def test_unfold_zero_dimension_tensor(self):
        def forward(x):
            return torch.unfold_copy(dimension=1, input=x, size=0, step=7)

        x = torch.rand([1, 0], dtype=torch.float32)

        y = forward(x)
        compiled_y = torch.compile(forward, fullgraph=True)(x)

        self.assertEqual(y, compiled_y)

    def test_zero_element_mutation(self):
        class CustomModel(nn.Module):
            def __init__(self) -> None:
                super().__init__()
                self.layer1 = nn.LeakyReLU(negative_slope=5.2955089, inplace=True)

            def forward(self, inputs):
                return self.layer1(inputs)

        ip_size = [0]
        input_tensor = torch.randn(ip_size)

        mymodel = CustomModel()
        self.common(mymodel, (input_tensor,))

    def test_lerp(self):
        # non-contiguous inputs for lerp
        def fn0(i0, i1):
            x1 = i0.transpose(-2, -3)
            return torch.lerp(i1, x1, 70000)

        # contiguous inputs for lerp
        def fn1(i0, i1):
            return torch.lerp(i1, i0, 70000)

        self.common(fn0, [torch.rand(10, 3, 10), torch.rand(3, 10, 10)])
        self.common(fn1, [torch.rand(3, 10, 10), torch.rand(3, 10, 10)])

    @parametrize(
        "dtype",
        test_dtypes,
    )
    def test_unspec_inputs(self, dtype):
        if self.device == "cpu":
            raise unittest.SkipTest("Testing mixed devices")

        if (
            is_halide_backend(self.device)
            and getattr(self.device, "type", self.device) == "cuda"
        ):
            # https://github.com/halide/Halide/issues/8318
            raise unittest.SkipTest("halide not supported")

        def fn(x, y):
            return x + y, x * y, x / y

        opt = torch._dynamo.optimize("inductor")(fn)
        inputs = (
            rand_strided((2, 3), (3, 1), dtype=torch.float32, device=GPU_TYPE),
            rand_strided((), (), dtype=dtype, device="cpu"),
        )
        self.assertTrue(same(opt(*inputs), fn(*inputs)))
        inputs = (inputs[1], inputs[0])
        self.assertTrue(same(opt(*inputs), fn(*inputs)))

    @dynamo_config.patch(automatic_dynamic_shapes=True)
    def test_list_clearing(self):
        if self.device == "cpu":
            contexts = [contextlib.nullcontext]
        else:
            contexts = [
                contextlib.nullcontext,
                lambda: config.patch({"triton.cudagraphs": True}),
            ]

        for context in contexts:
            with context():
                inps = [
                    torch.rand([5, 5]).to(self.device),
                    torch.rand([5, 5]).to(self.device),
                ]
                inp_refs = [weakref.ref(inp) for inp in inps]

                def fn(x, y):
                    a = x + y
                    return (a @ a,)

                fn_fx = make_fx(fn)(inps[0], inps[1])
                fn_compiled = compile_fx_inner(fn_fx, inps)

                test_self = self
                matmul_seen = False

                class TestRefMode(TorchDispatchMode):
                    def __torch_dispatch__(self, func, types, args=(), kwargs=None):
                        kwargs = kwargs if kwargs else {}

                        nonlocal inps
                        nonlocal inp_refs
                        nonlocal test_self
                        nonlocal matmul_seen

                        # by matmul, inputs should be deallocated
                        # TODO: should not be necessary, ref-cycle ?
                        gc.collect()
                        if func is aten.mm.out:
                            matmul_seen = True
                            test_self.assertEqual(len(inps), 0)
                            test_self.assertIsNone(inp_refs[0]())
                            test_self.assertIsNone(inp_refs[1]())

                        return func(*args, **kwargs)

                with TestRefMode():
                    fn_compiled(inps)

                # do an extra run to make sure we are deallocating on warmup and record
                if self.device == GPU_TYPE:
                    inps.extend(
                        [
                            torch.rand([5, 5]).to(self.device),
                            torch.rand([5, 5]).to(self.device),
                        ]
                    )
                    inp_refs.extend([weakref.ref(inp) for inp in inps])
                    matmul_seen = False

                    with TestRefMode():
                        fn_compiled(inps)

                # for some reason, TorchDispatch doesnt capture the
                # cuda mm call (even without cudagraphs)
                if self.device == "cpu":
                    self.assertTrue(matmul_seen)
                else:
                    self.assertEqual(len(inps), 0)

    def test_dtype_mismatch_issue(self):
        def fn(x):
            attn = torch.nn.functional.pad(x, [0, 1])
            return attn.softmax(dim=-1)

        x = torch.rand(128, 32, 63)
        self.common(fn, (x,))

    def test_vectorized_ops_masked(self):
        def fn(x):
            index = torch.arange(64, device=x.device)
            mask = index.view(1, 1, 64) < 63
            indices = [None, None, index]
            return torch.ops.aten._unsafe_masked_index(x, mask, indices, 7)

        x = torch.rand(128, 32, 63)
        self.common(fn, (x,))

    def test_vectorized_ops_masked_var_novec(self):
        def fn(x):
            index = torch.arange(10, device=x.device)
            mask = (index < 5).view(1, 1, 1, 10)
            indices = [None, None, None, index]
            return torch.ops.aten._unsafe_masked_index(x, mask, indices, 7)

        x = torch.rand(1, 1, 8, 8)
        self.common(fn, (x,))

    def test_diagonal_copy(self):
        def fn(x):
            return torch.diagonal_copy(x)

        for x in (torch.randn(2, 3), torch.randn(2, 2), torch.randn(3, 2)):
            self.common(fn, (x,))

    def test_kwargs(self):
        if self.device == GPU_TYPE:
            raise unittest.SkipTest("histogramdd only supports cpu")

        def fn(x, y):
            return torch.histogramdd(
                x,
                bins=[3, 3],
                weight=y,
            )

        self.common(
            fn,
            [torch.randn((4, 2)), torch.randn(4)],
        )

    # Shape padding causes the inputs to all get specialized, so the codegen
    # test fails
    @expectedFailureCodegenDynamic
    @requires_gpu()
    @torch._inductor.config.patch("shape_padding", True)
    def test_shape_padding(self):
        dtypes = [
            torch.float16,
            torch.float32,
        ]

        b, m, n, k = 7, 11, 13, 15

        def gen(*shape, dtype=torch.float32):
            return torch.randn(*shape, device=GPU_TYPE, dtype=dtype) / k + 1.0

        for dtype in dtypes:
            x = gen(m, k, dtype=dtype)
            y = gen(k, n, dtype=dtype)
            z = gen(n, dtype=dtype)
            self.common(lambda x, y: torch.mm(x, y), (x, y))
            self.common(lambda x, y: torch.matmul(x, y), (x, y))
            self.common(lambda x, y, z: torch.addmm(z, x, y), (x, y, z))

        for dtype in dtypes:
            x = gen(b, m, k, dtype=dtype)
            y = gen(b, k, n, dtype=dtype)
            z = gen(n, dtype=dtype)
            self.common(lambda x, y: torch.bmm(x, y), (x, y))
            self.common(lambda x, y: torch.matmul(x, y), (x, y))
            self.common(lambda x, y, z: torch.baddbmm(z, x, y), (x, y, z))

    @requires_gpu()
    @torch._inductor.config.patch("layout_optimization", True)
    def test_inductor_layout_optimization_input_mutations(self):
        # channel dim must be > 64 for inductor to do layout optimization and use NHWC
        mod = nn.Conv2d(3, 128, 1, stride=1, bias=False).to(GPU_TYPE)

        def f(x):
            x.mul_(2)
            out = mod(x)
            return out

        f_compiled = torch.compile(f)
        x_ref = torch.rand(2, 3, 128, 128, device=GPU_TYPE)
        x_test = x_ref.clone().detach()
        with torch.no_grad():
            out_ref = f(x_ref)
            out_test = f_compiled(x_test)
            self.assertEqual(out_ref, out_test)
            self.assertEqual(out_ref.shape, out_test.shape)
            # Importantly, since inductor._config.keep_output_stride is True,
            # the outputs should have matching strides here.
            self.assertEqual(out_ref.stride(), out_test.stride())
            self.assertEqual(x_ref, x_test)

    def test_int_input_dynamic_shapes(self):
        @torch.compile(dynamic=True)
        def fn(x, i):
            y = x * i
            return y

        # Constant must not get matched as constant
        self.common(fn, [torch.randn(3, 1, 1, 1, 1), 9132])

    def test_sqrt_dynamic_shapes(self):
        # TIMM convit_base model: https://github.com/pytorch/pytorch/issues/97877.
        # TODO: support cuda path.
        if self.device == GPU_TYPE:
            raise unittest.SkipTest("sqrt dynamic shapes only supports cpu")

        class Model(torch.nn.Module):
            def __init__(self) -> None:
                super().__init__()

            def forward(self, x):
                B, N, C = x.shape
                return self.get_rel_indices(N)

            def get_rel_indices(self, num_patches: int) -> torch.Tensor:
                img_size = int(num_patches**0.5)
                ind = torch.arange(img_size)
                return ind

        self.common(
            Model(),
            [
                torch.randn(8, 4, 4),
            ],
        )

    def test_rsqrt_dynamic_shapes(self):
        # From HF hf_BigBird model.
        @torch.compile(dynamic=True)
        def fn(a, b):
            r = 1 / math.sqrt(a.size(1))
            return torch.bmm(a, b) / r

        self.common(
            fn,
            [
                torch.randn(2, 4, 4),
                torch.randn(2, 4, 4),
            ],
        )

    @xfail_if_triton_cpu
    def test_index_dynamic_shapes(self):
        # Repro from vision_maskrcnn
        def fn(arg0_1):
            unsqueeze = arg0_1.unsqueeze(0)
            sym_size = arg0_1.size(1)
            ceil = math.ceil(sym_size * 1.8735363483428955)
            iota = torch.ops.prims.iota.default(
                ceil,
                start=0,
                step=1,
                dtype=torch.int64,
                device=arg0_1.device,
                requires_grad=False,
            )
            convert_element_type_1 = iota.to(torch.float32)
            sym_size_1 = arg0_1.size(2)
            floor_1 = math.floor(sym_size_1 * 1.8735363483428955)
            ceil_1 = math.ceil(floor_1)
            iota_1 = torch.ops.prims.iota.default(
                ceil_1,
                start=0,
                step=1,
                dtype=torch.int64,
                device=arg0_1.device,
                requires_grad=False,
            )
            convert_element_type_3 = iota_1.to(torch.float32)
            sub_2 = (convert_element_type_1 + 0.5) * (sym_size / ceil) - 0.5
            clamp_min = sub_2.clamp_min(0.0)
            sub_3 = (convert_element_type_3 + 0.5) * (sym_size_1 / floor_1) - 0.5
            clamp_min_1 = sub_3.clamp_min(0.0)
            convert_element_type_4 = clamp_min.to(torch.int64)
            sub_4 = sym_size - 1
            clamp_max = clamp_min.ceil().clamp_max(sub_4)
            convert_element_type_5 = clamp_max.to(torch.int64)
            convert_element_type_6 = clamp_min_1.to(torch.int64)
            unsqueeze_2 = convert_element_type_4.unsqueeze(1)
            index = torch.ops.aten.index.Tensor(
                unsqueeze, [None, None, unsqueeze_2, convert_element_type_6]
            )
            index_1 = torch.ops.aten.index.Tensor(
                unsqueeze,
                [
                    None,
                    None,
                    convert_element_type_5.unsqueeze(1),
                    convert_element_type_6,
                ],
            )
            sub_6 = clamp_min.unsqueeze(1) - unsqueeze_2
            mul_10 = (index * (1.0 - sub_6) + index_1 * (sub_6)) * (
                1.0 - (clamp_min_1 - convert_element_type_6)
            )
            select = torch.ops.aten.select.int(mul_10, 0, 0)
            return (select,)

        x = torch.randn(15, 20, 3)
        self.common(
            fn,
            [x],
        )

    def test_setitem_with_int_parameter(self):
        x = torch.zeros(7, device=self.device)

        def fn(n, a):
            a[n] = -1
            return a

        cnts = CompileCounterWithBackend("inductor")
        opt_fn = torch._dynamo.optimize(cnts, nopython=True)(fn)

        for n in range(2, x.shape[0]):
            opt_fn(n, x)
            self.assertEqual(x[n], -1)

        # If assume_static_by_default is set, the calls above will trigger
        # 3 function compilation:
        #   1. assuming 'n' is static (equals 2)
        #   2. making 'n' dynamic, but with the guard 'end <= x.shape[0]'
        #      (from: torch._inductor.ir.SliceView.create)
        frame_count = 2 if torch._dynamo.config.assume_static_by_default else 1
        self.assertEqual(cnts.frame_count, frame_count)

        # Negative index triggers new compilation.
        opt_fn(-x.shape[0], x)
        self.assertEqual(x[0], -1)
        self.assertEqual(cnts.frame_count, frame_count + 1)

    @config.patch({"triton.autotune_at_compile_time": False})
    @config.patch(profiler_mark_wrapper_call=True)
    def test_profiler_mark_wrapper_call(self):
        from torch.profiler import profile

        @torch._dynamo.optimize("inductor", nopython=True)
        def fn(a, b):
            return a + b

        a = torch.rand((100,), device=self.device)
        b = torch.rand((100,), device=self.device)
        with profile() as prof:
            fn(a, b)
        assert any(
            "inductor_wrapper_call" in e.name for e in prof.profiler.function_events
        )

    def test_insignificant_strides(self):
        def f(x):
            tmp = x + 1
            return tmp.view(-1, 1, 2)

        x = torch.arange(8, device=self.device, dtype=torch.float32)
        out = f(x)
        compiled_out = torch.compile(f)(x)

        self.assertEqual(out.stride(), compiled_out.stride())
        self.assertEqual(out, compiled_out)

    @unittest.skipIf(IS_X86 and not HAS_AVX2, "Requires AVX2")
    def test_pixel_shuffle_channels_last(self):
        def fn(x):
            x = torch.nn.functional.pixel_shuffle(x, 2)
            x = torch.nn.functional.relu(x)
            return x

        self.common(
            fn,
            (torch.randn(1, 16, 64, 72).to(memory_format=torch.channels_last),),
        )

    def test_where_broadcast(self):
        # https://github.com/pytorch/pytorch/issues/93374
        def fn(x, p1, p0):
            o = torch.where(x, p1, p0)
            return o

        # https://github.com/pytorch/pytorch/issues/94725
        class Repro(torch.nn.Module):
            def __init__(self) -> None:
                super().__init__()
                self._tensor_constant0 = nn.Buffer(torch.randn([], dtype=torch.float32))

            def forward(self, arg0_1, arg1_1):
                convert_element_type = torch.ops.prims.convert_element_type.default(
                    arg1_1, torch.bool
                )
                bitwise_not = torch.ops.aten.bitwise_not.default(convert_element_type)
                _tensor_constant0 = self._tensor_constant0
                lift_fresh_copy = torch.ops.aten.lift_fresh_copy.default(
                    _tensor_constant0
                )
                where = torch.ops.aten.where.self(bitwise_not, lift_fresh_copy, arg0_1)
                return (where, bitwise_not)

        self.common(
            fn,
            (torch.tensor([[True]]), torch.rand(13, 7, 3), torch.rand(1, 1)),
        )

        args = [
            torch.randn(1, 4, 64, 64),
            torch.zeros(1, 1, 64, 64, dtype=torch.uint8),
        ]
        args[1][:, :, :32, :32] = 1
        eager_args = [x.clone() for x in args]
        eager_mod = Repro()
        mod = make_fx(eager_mod, tracing_mode="real")(*args)
        compiled = compile_fx_inner(mod, args)
        inductor_out = compiled(args)
        eager_out = eager_mod(*eager_args)
        self.assertEqual(inductor_out, eager_out)

    @skipIfRocm
    @xfail_if_triton_cpu
    def test_require_stride_expanded(self):
        def forward(arg6, arg7, arg16):
            convolution = torch.ops.aten.convolution(
                arg16.unsqueeze(0), arg7, arg6, [4, 4], [2, 2], [1, 1], False, [0, 0], 1
            )
            return (convolution,)

        self.common(
            forward,
            (
                None,
                rand_strided(
                    (64, 3, 11, 11),
                    (363, 121, 11, 1),
                    torch.float32,
                    device=self.device,
                ).to(memory_format=torch.channels_last),
                rand_strided(
                    (1, 3, 224, 224),
                    (150528, 50176, 224, 1),
                    torch.float32,
                    device=self.device,
                )
                .to(memory_format=torch.channels_last)
                .squeeze(0),
            ),
            atol=1e-3,
            rtol=0.001,
        )

        # expanded dim should not cause copy in require_stride_order
        assertGeneratedKernelCountEqual(self, 0)

    @requires_gpu()
    @parametrize("prefer_nd_tiling", (False, True))
    @parametrize("use_block_ptr", (False, True))
    @unittest.skipIf(
        not PLATFORM_SUPPORTS_FLASH_ATTENTION,
        "Does not support SDPA or pre-SM80 hardware",
    )
    @skipIfRocm
    def test_sdpa(self, use_block_ptr: bool, prefer_nd_tiling: bool):
        def foo(arg0_1, arg1_1, arg2_1, arg3_1, arg4_1):
            view = torch.ops.aten.view.default(arg3_1, [23760, 128])
            arg3_1 = None
            mm = torch.ops.aten.mm.default(view, arg4_1)
            view = arg4_1 = None
            view_1 = torch.ops.aten.view.default(mm, [3, 99, 80, 8])
            mm = None
            view_2 = torch.ops.aten.view.default(view_1, [3, 99, 80, 8])
            view_1 = None
            permute = torch.ops.aten.permute.default(view_2, [0, 3, 1, 2])
            view_2 = None
            view_3 = torch.ops.aten.view.default(permute, [3, 8, 99, 80])
            permute = None

            clone = torch.ops.aten.clone.default(
                view_3, memory_format=torch.contiguous_format
            )
            view_3 = None

            expand = torch.ops.aten.expand.default(clone, [3, 8, 99, 80])
            clone = None
            _scaled_dot_product_efficient_attention = (
                torch.ops.aten._scaled_dot_product_efficient_attention.default(
                    arg0_1, arg1_1, arg2_1, expand, False
                )
            )
            arg0_1 = arg1_1 = arg2_1 = expand = None
            getitem = _scaled_dot_product_efficient_attention[0]
            _scaled_dot_product_efficient_attention = None
            return (getitem,)

        if self.device == "cpu":
            raise unittest.SkipTest(f"requires {GPU_TYPE}")

        DEVICE = torch.device(f"{GPU_TYPE}:0")
        DTYPE = torch.float16
        B = 3
        H = 8
        Q = 99
        K = 80
        D = 32
        C_bias = 128

        # inputs
        query = torch.randn((B, H, Q, D), device=DEVICE, dtype=DTYPE)
        key = torch.randn((B, H, K, D), device=DEVICE, dtype=DTYPE)
        value = torch.randn((B, H, K, D), device=DEVICE, dtype=DTYPE)
        bias = torch.randn((B, Q, K, C_bias), device=DEVICE, dtype=DTYPE)
        weights = torch.randn((C_bias, H), device=DEVICE, dtype=DTYPE)
        inps = (query, key, value, bias, weights)

        with config.patch(
            {
                "triton.prefer_nd_tiling": prefer_nd_tiling,
                "triton.use_block_ptr": use_block_ptr,
            }
        ):
            # Check accuracy
            self.common(
                foo,
                inps,
                atol=0.02,
                rtol=1e4,
            )

            # Check code for block pointers
            foo_opt = torch._dynamo.optimize("inductor")(foo)
            code = run_and_get_triton_code(foo_opt, *inps)
            have_block_ptr = code.count("tl.make_block_ptr") > 0
            if not is_halide_backend(self.device):
                self.assertEqual(have_block_ptr, use_block_ptr)

    @requires_gpu()
    @unittest.skipIf(
        not PLATFORM_SUPPORTS_MEM_EFF_ATTENTION,
        "Does not support mem_eff_attention",
    )
    def test_sdpa_unaligned_mask(self):
        def foo(
            arg0_1: "f32[8, 8, 16, 16]",
            arg1_1: "f32[8, 8, 15, 16]",
            arg2_1: "f32[8, 8, 15, 16]",
            arg3_1: "f32[1, 1, 16, 15]",
        ):
            constant_pad_nd: "f32[1, 1, 16, 16]" = (
                torch.ops.aten.constant_pad_nd.default(arg3_1, [0, 1], 0.0)
            )
            arg3_1 = None
            slice_1: "f32[1, 1, 16, 15]" = torch.ops.aten.slice.Tensor(
                constant_pad_nd, -1, 0, 15
            )
            constant_pad_nd = None
            expand: "f32[8, 8, 16, 15]" = torch.ops.aten.expand.default(
                slice_1, [8, 8, 16, 15]
            )
            slice_1 = None
            _scaled_dot_product_efficient_attention = (
                torch.ops.aten._scaled_dot_product_efficient_attention.default(
                    arg0_1, arg1_1, arg2_1, expand, False
                )
            )
            arg0_1 = arg1_1 = arg2_1 = expand = None
            getitem: "f32[8, 8, 16, 16]" = _scaled_dot_product_efficient_attention[0]
            _scaled_dot_product_efficient_attention = None
            return (getitem,)

        query = torch.rand(8, 8, 16, 16, device=GPU_TYPE)
        key = torch.rand(8, 8, 15, 16, device=GPU_TYPE)
        value = torch.rand(8, 8, 15, 16, device=GPU_TYPE)
        bias = torch.rand(1, 1, 16, 15, device=GPU_TYPE)
        self.common(
            foo,
            (query, key, value, bias),
            atol=0.02,
            rtol=1e4,
        )

    @requires_gpu()
    @unittest.skipIf(
        not PLATFORM_SUPPORTS_MEM_EFF_ATTENTION,
        "Does not support mem_eff_attention",
    )
    @config.patch(freezing=True)
    def test_sdpa_unaligned_mask_freezing(self):
        class Mod(torch.nn.Module):
            def __init__(self) -> None:
                super().__init__()
                self.arg3_1 = torch.rand(1, 1, 16, 15, device=GPU_TYPE)

            def forward(
                self,
                arg0_1: "f32[8, 8, 16, 16]",
                arg1_1: "f32[8, 8, 15, 16]",
                arg2_1: "f32[8, 8, 15, 16]",
            ):
                arg3_1 = self.arg3_1
                constant_pad_nd: "f32[1, 1, 16, 16]" = (
                    torch.ops.aten.constant_pad_nd.default(arg3_1, [0, 1], 0.0)
                )
                arg3_1 = None
                slice_1: "f32[1, 1, 16, 15]" = torch.ops.aten.slice.Tensor(
                    constant_pad_nd, -1, 0, 15
                )
                constant_pad_nd = None
                expand: "f32[8, 8, 16, 15]" = torch.ops.aten.expand.default(
                    slice_1, [8, 8, 16, 15]
                )
                slice_1 = None
                _scaled_dot_product_efficient_attention = (
                    torch.ops.aten._scaled_dot_product_efficient_attention.default(
                        arg0_1, arg1_1, arg2_1, expand, False
                    )
                )
                arg0_1 = arg1_1 = arg2_1 = expand = None
                getitem: "f32[8, 8, 16, 16]" = _scaled_dot_product_efficient_attention[
                    0
                ]
                _scaled_dot_product_efficient_attention = None
                return (getitem,)

        query = torch.rand(8, 8, 16, 16, device=GPU_TYPE)
        key = torch.rand(8, 8, 15, 16, device=GPU_TYPE)
        value = torch.rand(8, 8, 15, 16, device=GPU_TYPE)

        mod = Mod()
        out_eager = mod(query, key, value)

        with torch.no_grad():
            out_compiled = torch.compile(mod)(query, key, value)
            self.assertEqual(out_eager, out_compiled, atol=0.02, rtol=1e4)

    def test_where_with_logical_op(self):
        def fn_and(x, y):
            return torch.where(torch.logical_and(x, y), 1.0, 0.0)

        def fn_or(x, y):
            return torch.where(torch.logical_or(x, y), 1.0, 0.0)

        self.common(
            fn_and,
            (torch.randn(32), torch.randn(32)),
        )
        self.common(
            fn_or,
            (torch.randn(32), torch.randn(32)),
        )

    @skipIfRocm
    def test_conv_with_as_strided(self):
        class Model(nn.Module):
            def __init__(self) -> None:
                super().__init__()
                self.kv = torch.nn.Conv2d(
                    256, 384, kernel_size=(1, 1), stride=(1, 1), bias=False
                )

            def forward(self, x):
                convolution = self.kv(x)
                constant_pad_nd = torch.ops.aten.constant_pad_nd.default(
                    convolution, [2, 2, 2, 2], 0.0
                )
                # as_strided inputs are depend on input's size and stide.
                as_strided = torch.ops.aten.as_strided.default(
                    constant_pad_nd, [8, 384, 2, 20, 12], [153600, 400, 160, 1, 20]
                )
                as_strided_1 = torch.ops.aten.as_strided.default(
                    as_strided, [8, 384, 2, 2, 12, 12], [153600, 400, 160, 8, 20, 1]
                )
                clone = torch.ops.aten.clone.default(
                    as_strided_1, memory_format=torch.contiguous_format
                )
                return clone

        self.common(
            Model(),
            (torch.randn(8, 256, 16, 16),),
            check_lowp=not is_halide_backend(self.device),
        )

    def test_inplace_where_pointwise(self):
        # https://github.com/pytorch/pytorch/issues/96446
        def fn(a, b):
            a[0] = 2
            return a * b

        self.common(fn, (torch.rand(1), torch.rand(2)))

    @xfail_if_triton_cpu
    def test_view_on_aliased(self):
        # https://github.com/pytorch/pytorch/issues/96728
        def fn1(a, b):
            a = a.max(0).values
            c = torch.cat((a, b))
            c = c.round()
            b >= a[0]  # noqa: B015
            return c

        some_const = torch.tensor(6324)

        def fn2():
            a = torch.tensor([[0.6324]])
            ret = torch.cat((a, a), dim=0)
            some_const >= a[0]  # noqa: B015
            return ret

        self.common(fn1, (torch.tensor([[4.0]]), torch.tensor([5.0])))
        self.common(fn2, ())

    def test_argmax_to_float(self):
        # https://github.com/pytorch/pytorch/issues/97127
        def fn():
            a = torch.zeros([2, 2])
            b = a.argmax(0)
            return b.float().mean()

        self.common(fn, ())

    def test_const_int32_to_float(self):
        # https://github.com/pytorch/pytorch/issues/97124
        def fn():
            a = torch.zeros([1, 2], dtype=torch.int32)
            a = a + a
            b = a.to(dtype=torch.float32)
            return b * 0.8

        self.common(fn, ())

    def test_getitem(self):
        out_features = ["p3", "p4", "p5", "p6", "p7"]
        in_feature = "p5"

        def fn(a):
            return a[out_features.index(in_feature)]

        x = [
            torch.rand([1, 256, 100, 152], device=self.device),
            torch.rand([1, 256, 50, 76], device=self.device),
            torch.rand([1, 256, 25, 38], device=self.device),
        ]
        opt_fn = torch._dynamo.optimize("inductor")(fn)
        same(fn(x), opt_fn(x))

    def test_pad_view(self):
        def fn(a):
            y = torch.nn.functional.pad(a, (0, 0, 0, 1))
            y = y.view(*y.size()[:-2], y.size(-1), y.size(-2))
            return y

        x = torch.rand(48, 3, 512, 512)
        self.common(fn, (x,))

    def test_pad_cast(self):
        def fn(x):
            return torch.nn.functional.pad(x.to(torch.float32), (0, 3, 0, 0))

        for dtype in [torch.int32, torch.int64]:
            self.common(fn, (torch.ones(1, 1, 13, dtype=dtype),))

    @unittest.skipIf(not HAS_CPU, "requires C++ compiler")
    @xfail_if_triton_cpu  # bf16
    @skip_if_halide  # bf16
    def test_data_type_propogation(self):
        from torch._dynamo.utils import detect_fake_mode
        from torch._inductor.codegen.common import boolean_ops
        from torch._inductor.compile_fx import shape_env_from_inputs
        from torch._inductor.debug import DebugContext
        from torch._inductor.decomposition import decompositions
        from torch._inductor.graph import GraphLowering
        from torch._inductor.virtualized import V
        from torch.fx.passes.fake_tensor_prop import FakeTensorProp

        def get_data_type(node: torch.fx.Node):
            if OptimizationContext.key in node.meta:
                return node.meta[OptimizationContext.key].dtype
            else:
                return None

        def func(arg0_1):
            max_pool2d_with_indices = torch.ops.aten.max_pool2d_with_indices.default(
                arg0_1, [3, 3], [2, 2], [1, 1]
            )
            arg0_1 = None
            getitem = max_pool2d_with_indices[0]
            max_pool2d_with_indices = None
            return (getitem,)

        example_inputs = [
            torch.randn(10, 32, 20, 20, dtype=torch.bfloat16).to(
                memory_format=torch.channels_last
            )
        ]

        gm = make_fx(func, decomposition_table=decompositions, tracing_mode="fake")(
            *example_inputs
        )

        shape_env = shape_env_from_inputs(example_inputs)

        fake_mode = detect_fake_mode(example_inputs)
        if not fake_mode:
            fake_mode = torch._subclasses.FakeTensorMode(allow_non_fake_inputs=True)
            FakeTensorProp(gm, mode=fake_mode).propagate(*example_inputs)
        else:
            FakeTensorProp(gm, mode=fake_mode).propagate_dont_convert_inputs(
                *example_inputs
            )
        with V.set_fake_mode(fake_mode):
            graph = GraphLowering(
                gm,
                shape_env=shape_env,
            )
            with V.set_graph_handler(graph), V.set_debug_handler(DebugContext()):
                graph.run(*example_inputs)
                graph.compile_to_module()
                scheduler_node = graph.scheduler.nodes[0]
                DataTypePropagation.propagate_scheduler_node(scheduler_node)
                root_graph = scheduler_node._body.root_block.graph
                for node in root_graph.nodes:
                    if node.op == "placeholder":
                        self.assertEqual(get_data_type(node), None)
                    elif node.target in boolean_ops():
                        self.assertEqual(get_data_type(node), torch.bool)
                    elif node.target in (
                        "constant",
                        "to_dtype",
                        "index_expr",
                    ):
                        self.assertEqual(get_data_type(node), node.args[-1])
                    elif node.target in (
                        "get_index",
                        "index_expr",
                    ):
                        self.assertEqual(get_data_type(node), torch.int64)
                    elif node.target in (
                        "load",
                        "store",
                    ):
                        self.assertEqual(
                            get_data_type(node), V.graph.get_dtype(node.args[1])
                        )
                    elif node.target == "reduction":
                        _, _, dtype, _, _, _, _ = node.args
                        self.assertEqual(get_data_type(node), dtype)
                    elif node.target.startswith("masked_subblock"):
                        """
                        masked_subblocks:
                        opcode       name       target     args                        kwargs
                        -----------  ---------  ---------  --------------------------  --------
                        placeholder  ops        ops        ()                          {}
                        call_module  get_index  get_index  ('index2',)                 {}
                        call_method  load       load       (ops, 'arg0_1', get_index)  {}
                        call_method  to_dtype   to_dtype   (ops, load, torch.float32)  {}
                        output       output     output     (to_dtype,)                 {}
                        """
                        self.assertEqual(get_data_type(node), torch.float)
                    elif node.target == "and_":
                        """
                        and_'s input is boolean_ops:
                        -----------  ---------  ---------  --------------------------  --------
                        call_method  and__22           and_              (ops, ge_15, lt_15)
                        -----------  ---------  ---------  --------------------------  --------
                        """
                        self.assertEqual(get_data_type(node), torch.bool)
                    elif node.target == "maximum":
                        """
                        maximum's input is maximum or masked_subblock:
                        -----------  ---------  ---------  --------------------------  --------
                        call_method  maximum_6         maximum           (ops, masked_subblock8, maximum_5)
                        -----------  ---------  ---------  --------------------------  --------
                        """
                        self.assertEqual(get_data_type(node), torch.float)
                    elif node.target == "output":
                        self.assertEqual(get_data_type(node), torch.bfloat16)

    # Calling div only torch.SymInt arguments is not yet supported.
    # To support this behavior, we need to allow const-propping tensors that store symint data.
    # For now, dynamo will explicitly graph break when it encounters user code with this behavior.
    @expectedFailureCodegenDynamic
    @skip_if_gpu_halide  # accuracy error
    def test_AllenaiLongformerBase_repro(self):
        def fn(query, scores, window_overlap):
            batch_size, seq_len, num_heads, _ = query.size()
            chunks_count = torch.div(seq_len, window_overlap, rounding_mode="trunc") - 1
            diagonal_attention_scores = scores.new_zeros(
                (
                    batch_size * num_heads,
                    chunks_count + 1,
                    window_overlap,
                    window_overlap * 2 + 1,
                )
            )
            diagonal_attention_scores[:, :-1, :, window_overlap:] = scores[
                :, :, :window_overlap, : window_overlap + 1
            ]
            input_tensor = diagonal_attention_scores.view(
                batch_size, num_heads, seq_len, 2 * window_overlap + 1
            ).transpose(2, 1)
            beginning_input = input_tensor[:, :window_overlap, :, : window_overlap + 1]
            input_tensor[:, :window_overlap, :, : window_overlap + 1] = torch.full_like(
                beginning_input, -float("inf")
            )
            return input_tensor

        args = [
            ((4, 1024, 12, 64), (768, 3072, 64, 1)),
            ((48, 3, 512, 513), (787968, 262656, 513, 1)),
        ]
        args = [rand_strided(sh, st) for (sh, st) in args]
        args.append(256)

        if is_cpp_backend(self.device):
            opt_fn = torch._dynamo.optimize("inductor")(fn)
            _, code = run_and_get_cpp_code(opt_fn, *args)
            FileCheck().check_count(
                "static_cast<int64_t>(256)",
                2,
                exactly=True,
            ).run(code)

        self.common(fn, args)

    def test_cumsum_pattern_matcher_issue(self):
        def fn(input_ids) -> torch.Tensor:
            input_shape = input_ids.size()
            input_ids = input_ids.view(-1, input_shape[-1])
            batch_size, seq_length = input_shape
            past_key_values_length = 0
            mask_seq_length = past_key_values_length + seq_length
            attention_mask = torch.ones(
                batch_size, mask_seq_length, device=input_ids.device
            )
            attention_mask = attention_mask.long()
            return torch.cumsum(attention_mask, dim=1)

        x = torch.randn(2, 2)
        self.common(fn, (x,), atol=0, rtol=0)

    @staticmethod
    def _check_resize_common(
        self, fn, x, size_or_y, memory_format, inplace, deterministic
    ):
        x = x.to(self.device)
        x_ref_arg = x.clone()
        x_opt_arg = x.clone()
        x_numel = x.numel()
        torch._dynamo.reset_code_caches()
        opt_fn = torch._dynamo.optimize_assert(compile_fx)(fn)
        correct = fn(x_ref_arg, size_or_y, memory_format)
        actual = opt_fn(x_opt_arg, size_or_y, memory_format)

        def get_numel(size_or_y):
            if isinstance(size_or_y, torch.Tensor):
                return size_or_y.numel()
            else:
                # assume shape
                return functools.reduce(lambda x, y: x * y, size_or_y, 1)

        if deterministic:
            nele_check = correct.numel()
        else:
            nele_check = min(x_numel, get_numel(size_or_y))

        correct_values = correct.as_strided((nele_check,), (1,))
        actual_values = actual.as_strided((nele_check,), (1,))
        self.assertTrue(same(correct_values, actual_values, equal_nan=deterministic))
        correct_strides = correct.stride()
        actual_strides = actual.stride()
        self.assertEqual(correct_strides, actual_strides)

    @staticmethod
    def _cases_resize_common():
        sizes = [
            ((2,), (1, 3, 2, 3)),
            ((100,), (1, 3, 2, 3)),
            ((1, 3, 2, 3), (1, 3, 2, 3)),
            ((2,), (1, 3, 2, 3, 1)),
            ((100,), (1, 3, 2, 3, 1)),
            ((1, 3, 2, 3, 1), (1, 3, 2, 3, 1)),
            ((2, 0, 1), (2, 2)),
        ]
        for x_size, y_size in sizes:
            memory_formats = [torch.contiguous_format]
            if len(y_size) == 4:
                memory_formats.append(torch.channels_last)
            if len(y_size) == 5:
                memory_formats.append(torch.channels_last_3d)
            for memory_format in memory_formats:
                x = torch.randn(*x_size)
                yield x, y_size, memory_format
                # check some non-contiguous tensors
                if x.numel() == 100:
                    x_strided = x[::2].reshape(25, 2).transpose(0, 1)
                    yield x_strided, y_size, memory_format

    def test_resize(self):
        def fn(x, size, memory_format):
            # NOTE: Tensor.resize() =/= aten::resize()
            return torch.ops.aten.resize(x, size, memory_format=memory_format)

        for deterministic in [True, False]:
            with DeterministicGuard(
                deterministic, fill_uninitialized_memory=deterministic
            ):
                for x, y_size, memory_format in CommonTemplate._cases_resize_common():
                    CommonTemplate._check_resize_common(
                        self,
                        fn,
                        x,
                        y_size,
                        memory_format,
                        inplace=False,
                        deterministic=deterministic,
                    )

    @staticmethod
    def _cases_resize_as_common():
        for x, y_size, memory_format in CommonTemplate._cases_resize_common():
            # each sizes /memory_format combintation tested in 2 ways:
            # 1. y is contiguous fn gets memory_format kwargs
            # 2. y has memory_format contiguity and fn gets preserve kwarg
            # 3. y has some other strides (not contiguous or channels last) and fn gets preserve
            yield x, torch.randn(*y_size), memory_format
            yield x, torch.randn(*y_size).contiguous(
                memory_format=memory_format
            ), torch.preserve_format
            yield x, torch.randn(*y_size).permute(
                tuple(reversed(range(len(y_size))))
            ), torch.preserve_format

    @skipIfXpu
    def test_resize_as(self):
        def fn(x, y, memory_format):
            return torch.ops.aten.resize_as(x, y, memory_format=memory_format)

        for deterministic in [True, False]:
            with DeterministicGuard(
                deterministic, fill_uninitialized_memory=deterministic
            ):
                for x, y, memory_format in CommonTemplate._cases_resize_as_common():
                    CommonTemplate._check_resize_common(
                        self,
                        fn,
                        x,
                        y,
                        memory_format,
                        inplace=False,
                        deterministic=deterministic,
                    )

    def test_inplace_resize_as(self):
        def fn(x, y):
            x.resize_as_(y)
            return x

        x = torch.randn(2, 3)
        y = torch.randn(200, 300)
        x_clone = x.clone()
        opt_fn = torch._dynamo.optimize("inductor")(fn)
        same(fn(x, y), opt_fn(x_clone, y))

    @xfail_if_triton_cpu
    def test_erfc(self):
        def fn(x):
            return torch.erfc(x)

        self.common(fn, (torch.randn(8, 8),))

    @skip_if_halide  # erfinv not implemented
    @xfail_if_triton_cpu
    def test_erfinv(self):
        def fn(x):
            return torch.erfinv(x)

        # domain for erfinv is (-1, 1)
        x = torch.empty(8, 8).uniform_(-1, 1)
        self.common(fn, (x,))

    def test_uint(self):
        def fn(z):
            x = torch.tensor(5, device=z.device, dtype=torch.uint8)
            y = torch.neg(x)
            return x < y

        self.common(fn, (torch.randn(26),))

    def test_scaled_dot_product_attention(self):
        if self.device == "cuda" and not PLATFORM_SUPPORTS_FLASH_ATTENTION:
            raise unittest.SkipTest("Can't run flash attention on this platform")
        if self.device == "cuda" and TEST_WITH_ROCM:
            raise unittest.SkipTest(
                "Flash attention support is incomplete on this platform"
            )

        def fn(q, k, v):
            return torch.nn.functional.scaled_dot_product_attention(
                q.transpose(1, 2).contiguous(),
                k.transpose(1, 2),
                v.transpose(1, 2),
                scale=0.125,
            )[:2]

        self.common(
            fn,
            (
                torch.randn(4, 2, 4, 2),
                torch.randn(4, 2, 4, 2),
                torch.randn(4, 2, 4, 2),
            ),
            atol=2e-4,  # to pass lowp check on GPU
            rtol=1e-2,  # to pass lowp check on GPU
        )

    @skipIfRocm
    @expectedFailureXPU
    def test_scaled_dot_product_efficient_attention(self):
        if self.device == "cpu":
            raise unittest.SkipTest(f"requires {GPU_TYPE}")

        # The first two values should be the same, attention output
        # and logsumexp since dropout is not being set
        def fn(q, k, v, attn_bias, compute_log_sumexp):
            return aten._scaled_dot_product_efficient_attention(
                q, k, v, attn_bias, compute_log_sumexp
            )[:2]

        self.common(
            fn,
            (
                torch.randn(4, 4, 36, 36),
                torch.randn(4, 4, 36, 36),
                torch.randn(4, 4, 36, 36),
                torch.randn(4, 4, 36, 36),
                False,
            ),
            check_lowp=False,
        )

    def test_fft_real_input(self):
        def fn(x):
            return torch.fft.fftn(x)

        self.common(fn, (torch.randn((16, 16, 16)),), check_lowp=False)

    def test_fft_real_input_real_output(self):
        def fn(x):
            return torch.fft.fftn(x).real

        self.common(fn, (torch.randn((16, 16, 16)),), check_lowp=False)

    @xfail_if_triton_cpu
    def test_searchsorted(self):
        def fn(sorted_sequence, values, out_int32, right, side, sorter):
            return torch.searchsorted(
                sorted_sequence,
                values,
                out_int32=out_int32,
                right=right,
                side=side,
                sorter=sorter,
            )

        shapes = (
            ((1,), (16, 16)),  # scalar sorted_sequence
            ((16,), ()),  # scalar values
            ((32,), (16, 16)),  # 1-D sorted_sequence
            ((16, 32), (16, 16)),  # N-D sorted_sequence
            ((3, 5), (3, 7)),  # prime dimensioned sequence, to flush out indexing bugs
        )
        booleans = (False, True)

        for (seq_shape, value_shape), out_int32, right in itertools.product(
            shapes, booleans, booleans
        ):
            unsorted_sequence = torch.rand(seq_shape)
            sorted_sequence, sorting_indices = torch.sort(unsorted_sequence)
            values = torch.rand(value_shape)

            side = "right" if right else "left"
            self.common(
                fn,
                (sorted_sequence, values, out_int32, right, side, None),
                check_lowp=False,
            )
            self.common(
                fn,
                (
                    unsorted_sequence,
                    values,
                    out_int32,
                    right,
                    side,
                    sorting_indices,
                ),
                check_lowp=False,
            )

    def test_bucketize(self):
        def fn(input, boundaries, out_int32, right):
            return torch.bucketize(input, boundaries, out_int32=out_int32, right=right)

        input = torch.rand((64, 64)) * 2 - 1
        boundaries = torch.tensor([-0.9, -0.8, 0.1, 0.2, 0.5, 0.9])

        for out_int32 in [True, False]:
            for right in [True, False]:
                out_int32 = True
                right = False
                self.common(fn, (input, boundaries, out_int32, right), check_lowp=False)

    def test_bucketize_default_kwargs(self):
        def fn(input, offsets):
            return torch.bucketize(input, offsets)

        input = torch.tensor(
            [-1.0, -0.9, -0.8, -0.5, 0.0, 0.1, 0.2, 0.4, 0.5, 0.6, 0.9, 0.91]
        )
        offsets = torch.tensor([-0.9, -0.8, 0.1, 0.2, 0.5, 0.9])

        self.common(fn, (input, offsets), check_lowp=False)

    def test_bucketize_int(self):
        def fn(input, offsets, out_int32, right):
            return torch.bucketize(input, offsets, out_int32=out_int32, right=right)

        input = torch.randint(0, 102, (64, 64))
        offsets = torch.arange(10, dtype=torch.int32) ** 2 + 1

        for out_int32 in [True, False]:
            for right in [True, False]:
                self.common(fn, (input, offsets, out_int32, right), check_lowp=False)

    @patch.object(config.triton, "autotune_pointwise", True)
    def test_bucketize_add_autotune(self):
        # Causes a @pointwise(size_hints) where size_hints is 2D

        def fn(input, offsets, add_value):
            return torch.bucketize(input, offsets) + add_value

        input = torch.rand((16, 16, 64, 64))
        boundaries = torch.tensor([-0.9, -0.8, 0.1, 0.2, 0.5, 0.9])
        add_value = torch.randint(0, 1024, (16, 16, 64, 64)).to(
            memory_format=torch.channels_last
        )

        self.common(fn, (input, boundaries, add_value), check_lowp=False)

        assertGeneratedKernelCountEqual(self, 1)

    def test_bucketize_computed_offsets(self):
        def fn(inp, offsets):
            return torch.bucketize(inp, offsets + 0.01)

        inp = torch.tensor(
            [-1.0, -0.9, -0.8, -0.5, 0.0, 0.1, 0.2, 0.4, 0.5, 0.6, 0.9, 0.91]
        )
        offsets = torch.tensor([-0.9, -0.8, 0.1, 0.2, 0.5, 0.9]) - 0.01

        self.common(fn, (inp, offsets), check_lowp=False)

    @requires_gpu()
    @config.patch(assume_aligned_inputs=False)
    def test_config_option_dont_assume_alignment(self):
        def fn(x: torch.Tensor) -> torch.Tensor:
            return x.sin() + x.cos()

        # Inductor specializes on the (unguarded) alignment of the initial input.
        # Make sure that for different configurations, nothing breaks.
        for offset in (0, 1, 2, 3, 4):
            base = torch.randn(64 * 64 + 64, dtype=torch.float32, device=self.device)
            inp = torch.as_strided(base, (64, 64), (64, 1), offset)
            torch._dynamo.reset()
            fn_c = torch.compile(fn)

            ref = fn(inp)
            res = fn_c(inp)
            self.assertEqual(ref, res)

            for offset2 in (0, 1, 2, 3, 4):
                base2 = torch.randn(
                    64 * 64 + 64, dtype=torch.float32, device=self.device
                )
                inp2 = torch.as_strided(base2, (64, 64), (64, 1), offset2)
                ref2 = fn(inp2)
                res2 = fn_c(inp2)
                self.assertEqual(ref2, res2, atol=1e-5, rtol=1e-5)

    @requires_gpu()
    @config.patch(assume_aligned_inputs=False)
    def test_config_option_dont_assume_alignment_recompiles(self):
        # Inputs:
        #  1. (32, 32) shape
        #  2. (64, 64) shape -> causes a recompile
        #  3. (64, 64) shape with different storage offset -> should NOT cause a recompile
        failed_guards = []

        def fail(guard):
            nonlocal failed_guards
            failed_guards.append(guard)

        def fn(x: torch.Tensor) -> torch.Tensor:
            return x.sin() + x.cos()

        base = torch.randn(64 * 64 + 64, dtype=torch.float32, device=self.device)

        inp1 = torch.as_strided(base, (32, 32), (32, 1), 4)
        inp2 = torch.as_strided(base, (64, 64), (64, 1), 4)
        inp3 = torch.as_strided(base, (64, 64), (64, 1), 5)

        torch._dynamo.reset()

        fn_c = torch._dynamo.optimize("inductor", guard_fail_fn=fail)(fn)

        ref1 = fn(inp1)
        res1 = fn_c(inp1)
        self.assertEqual(ref1, res1)
        self.assertEqual(0, len(failed_guards))

        ref2 = fn(inp2)
        res2 = fn_c(inp2)
        self.assertEqual(ref2, res2)
        # if dynamic shapes isn't already turned on, we might have a guard failure as we turn
        # on dynamic shapes
        self.assertLessEqual(len(failed_guards), 1)
        failed_guard_count_iteration_2 = len(failed_guards)

        failed_guards = []
        ref3 = fn(inp3)
        res3 = fn_c(inp3)
        self.assertEqual(ref3, res3)
        # we might still have the dynamics shapes failure, but offset change shouldn't be guarded on
        # see Note: [Input Alignment handling in Inductor]
        self.assertLessEqual(len(failed_guards), failed_guard_count_iteration_2)

    @requires_gpu()
    @config.patch(assume_aligned_inputs=False)
    def test_config_option_dont_assume_alignment_cudagraphs(self):
        def fn(x):
            return x.cos() * x.sin()

        fn_c = torch.compile(fn, mode="reduce-overhead", dynamic=True)

        for size, stride, offset in (
            ((32, 32), (32, 1), 4),
            ((48, 48), (48, 1), 4),
            ((64, 64), (64, 1), 5),
        ):
            torch.manual_seed(42)
            base = torch.randn(64 * 64 + 64, dtype=torch.float32, device=self.device)
            torch.manual_seed(42)
            base_ref = torch.randn(
                64 * 64 + 64, dtype=torch.float32, device=self.device
            )

            inp = torch.as_strided(base, size, stride, offset)
            inp_ref = torch.as_strided(base_ref, size, stride, offset)

            inp.requires_grad_(True)
            inp_ref.requires_grad_(True)

            res = fn_c(inp)
            ref = fn(inp_ref)
            self.assertEqual(ref, res)

            res.sum().backward()
            ref.sum().backward()
            self.assertEqual(base.grad, base_ref.grad)

    @config.patch(implicit_fallbacks=True)
    def test_custom_op_1(self):
        import torch.library

        def foo_cpu(x):
            return 3 * x

        def foo_cuda(x):
            return 3 * x

        def foo_xpu(x):
            return 3 * x

        def foo_meta(x):
            return torch.empty_like(x)

        define_custom_op_for_test("foo", foo_cpu, foo_cuda, foo_xpu, foo_meta)

        def fn(x):
            a = torch.nn.functional.relu(x)
            b = torch.ops.test.foo(a)
            c = torch.cos(b)
            return c

        self.common(fn, (torch.randn((16, 32)),), check_lowp=False)

    @config.patch(implicit_fallbacks=True)
    def test_custom_op_2(self):
        import torch.library

        def foo_cpu(x, scale: float):
            return scale * x, torch.cos(x)

        def foo_cuda(x, scale: float):
            return scale * x, torch.cos(x)

        def foo_xpu(x, scale: float):
            return scale * x, torch.cos(x)

        def foo_meta(x, scale: float):
            return torch.empty_like(x), torch.empty_like(x)

        define_custom_op_2_for_test("foo2", foo_cpu, foo_cuda, foo_xpu, foo_meta)

        def fn(x, scale: float):
            a = torch.nn.functional.relu(x)
            return torch.ops.test.foo2(a, scale)

        self.common(fn, (torch.randn((16, 32)), 2.0), check_lowp=False)

    @config.patch(implicit_fallbacks=True)
    def test_custom_op_3(self):
        import torch.library

        def foo_cpu(x):
            result = torch.zeros_like(x[0])
            for t in x:
                result += t
            return result

        def foo_cuda(x):
            result = torch.zeros_like(x[0])
            for t in x:
                result += t
            return result

        def foo_xpu(x):
            result = torch.zeros_like(x[0])
            for t in x:
                result += t
            return result

        def foo_meta(x):
            return torch.empty_like(x[0])

        define_custom_op_3_for_test("foo3", foo_cpu, foo_cuda, foo_xpu, foo_meta)

        def fn(x):
            return torch.ops.test.foo3(x)

        self.common(
            fn,
            ([torch.randn((16, 32)), torch.randn((16, 32)), torch.randn((16, 32))],),
            check_lowp=False,
        )

    @requires_gpu()
    @torch._inductor.config.patch("layout_optimization", True)
    @torch._inductor.config.patch("keep_output_stride", False)
    @config.patch(implicit_fallbacks=True)
    def test_custom_op_fixed_layout_sequential(self):
        import torch.library

        mod = nn.Conv2d(3, 128, 1, stride=1, bias=False).to(device=GPU_TYPE)
        inp = torch.rand(2, 3, 128, 128, device=GPU_TYPE)
        expected_stride = mod(inp).stride()

        def bar_cpu(x):
            self.assertEqual(x.stride(), expected_stride)
            return x.clone()

        def bar_cuda(x):
            self.assertEqual(x.stride(), expected_stride)
            return x.clone()

        def bar_xpu(x):
            self.assertEqual(x.stride(), expected_stride)
            return x.clone()

        def bar_meta(x):
            return torch.empty_like(x)

        define_custom_op_for_test(
            "bar",
            bar_cpu,
            bar_cuda,
            bar_xpu,
            bar_meta,
            tags=[torch._C.Tag.needs_fixed_stride_order],
        )

        def fn(x):
            z = mod(x)
            output = torch.ops.test.bar(z)
            return output

        with torch.no_grad():
            # With keep_output_stride False, inductor would normally have different layout from eager execution
            # But because our custom op needs fixed layout, the assertions in the custom op will pass
            self.common(fn, (inp,), check_lowp=False)

    @requires_gpu()
    @xfail_if_triton_cpu
    @config.patch(implicit_fallbacks=True)
    def test_mutable_custom_op_fixed_layout2(self):
        with torch.library._scoped_library("mylib", "DEF") as lib:
            mod = nn.Conv2d(3, 128, 1, stride=1, bias=False).to(device=GPU_TYPE)
            inp = torch.rand(2, 3, 128, 128, device=GPU_TYPE)
            expected_stride = mod(inp).clone().stride()

            lib.define(
                "bar(Tensor x, bool is_compiling) -> Tensor",
                tags=torch.Tag.flexible_layout,
            )

            bar_strides = []

            @torch.library.impl(lib, "bar", "CompositeExplicitAutograd")
            def _(x, is_compiling):
                if is_compiling:
                    bar_strides.append(x.stride())
                result = x.clone()
                assert x.stride() == result.stride()
                return result

            @torch.library.impl(lib, "bar", "Meta")
            def _(x, is_compiling):
                return x.clone()

            lib.define(
                "add_one(Tensor(a!) x) -> ()",
                tags=torch.Tag.needs_fixed_stride_order,
            )

            @torch.library.impl(lib, "add_one", "CompositeExplicitAutograd")
            def _(x):
                self.assertEqual(x.stride(), expected_stride)
                x.copy_(x + 1)

            def fn(x):
                # Inductor changes the conv to be channels-last
                z = mod(x)
                output = torch.ops.mylib.bar(z, torch._dynamo.is_compiling())
                torch.ops.mylib.add_one(output)
                return output**2

            with torch.no_grad():
                self.common(fn, (inp,), check_lowp=False)

            # Dynamic shapes and rocm invalidate this test case
            if torch._dynamo.config.assume_static_by_default and not TEST_WITH_ROCM:
                # For this test to be valid, Inductor must have changed the conv
                # to be channels-last. If this assertion ever fails then we need
                # a new test case.
                self.assertEqual(len(bar_strides), 1)
                self.assertNotEqual(bar_strides[0], expected_stride)

    @config.patch(implicit_fallbacks=True)
    def test_mutable_custom_op_fixed_layout(self):
        with torch.library._scoped_library("mylib", "DEF") as lib:
            lib.define(
                "copy_(Tensor(a!) dst, Tensor src) -> ()",
                tags=torch.Tag.needs_fixed_stride_order,
            )

            @torch.library.impl(lib, "copy_", "Meta")
            def _(dst, src):
                return None

            @torch.library.impl(lib, "copy_", "CompositeExplicitAutograd")
            def _(dst, src):
                dst.copy_(src)

            def f(x):
                full_default_3 = torch.full([3], 7.0, device="cpu")
                chunk_cat_default_1 = torch.ops.mylib.copy_.default(full_default_3, x)
                mul_out = torch.mul(full_default_3, full_default_3)
                return mul_out

            x = torch.arange(3, dtype=torch.float, device="cpu")
            eager_out = f(x)

            compiled_inductor_f = torch.compile(f, backend="inductor", fullgraph=True)
            compiled_inductor_out = compiled_inductor_f(x)
            self.assertEqual(compiled_inductor_out, eager_out)

    @requires_gpu()
    @config.patch(implicit_fallbacks=True)
    def test_custom_op_fixed_layout_channels_last(self):
        class Block(nn.Module):
            def __init__(
                self,
            ):
                super().__init__()

                self.in_layers = nn.Sequential(
                    nn.Dropout(p=0.1),
                )

            def helper(self, x):
                out = F.gelu(x)
                out = self.in_layers(out)
                return out

            def forward(self, x):
                out = self.helper(x)
                out = torch.ops.test.baz(out)
                return out

        model = Block()
        model = model.to(GPU_TYPE).to(memory_format=torch.channels_last)
        input_t = torch.randn([1, 320, 128, 128], dtype=torch.float32, device=GPU_TYPE)
        input_t = input_t.to(memory_format=torch.channels_last)
        expected_strides = model.helper(input_t).stride()

        def baz_cpu(x):
            self.assertEqual(expected_strides, x.stride())
            return x.clone()

        def baz_cuda(x):
            self.assertEqual(expected_strides, x.stride())
            return x.clone()

        def baz_xpu(x):
            self.assertEqual(expected_strides, x.stride())
            return x.clone()

        def baz_meta(x):
            return torch.empty_like(x)

        define_custom_op_for_test(
            "baz",
            baz_cpu,
            baz_cuda,
            baz_xpu,
            baz_meta,
            tags=[torch._C.Tag.needs_fixed_stride_order],
        )

        with torch.no_grad():
            net = torch.compile(model)
            out = net(input_t)

    @skip_if_gpu_halide  # cuda error
    def test_buffer_use_after_remove(self):
        # https://github.com/pytorch/pytorch/issues/102857

        def rotvec_to_rotmat(rotvec) -> torch.Tensor:
            """Simplified rotvec to rotmat code from RoMa
            (https://github.com/naver/roma/blob/06e4b0cdc1c802a60a012bb19c581d6600c63358/roma/mappings.py#L371)
            """
            theta = torch.norm(rotvec, dim=-1)
            axis = rotvec / theta[..., None]
            kx, ky, kz = axis[:, 0], axis[:, 1], axis[:, 2]
            sin_theta = torch.sin(theta)
            cos_theta = torch.cos(theta)
            one_minus_cos_theta = 1 - cos_theta
            xs = kx * sin_theta
            ys = ky * sin_theta
            zs = kz * sin_theta
            xyc = kx * ky * one_minus_cos_theta
            xzc = kx * kz * one_minus_cos_theta
            yzc = ky * kz * one_minus_cos_theta
            xxc = kx**2 * one_minus_cos_theta
            yyc = ky**2 * one_minus_cos_theta
            zzc = kz**2 * one_minus_cos_theta
            R_rodrigues = torch.stack(
                [
                    1 - yyc - zzc,
                    xyc - zs,
                    xzc + ys,
                    xyc + zs,
                    1 - xxc - zzc,
                    -xs + yzc,
                    xzc - ys,
                    xs + yzc,
                    1 - xxc - yyc,
                ],
                dim=-1,
            ).reshape(-1, 3, 3)
            R = R_rodrigues
            return R

        def f(coord, rot, trans):
            rot_mat = rotvec_to_rotmat(rot)
            coord = torch.einsum("...ij,...bj->...bi", rot_mat, coord) + trans
            return coord.sum()

        foo_c = torch.compile(f, dynamic=True)

        def run(fn):
            coord = torch.ones((2, 3), device=self.device)
            rot = nn.Parameter(torch.ones((2, 3), device=self.device))
            trans = nn.Parameter(torch.ones((2, 3), device=self.device))

            U = fn(coord, rot, trans)
            U.backward()

            return U, rot, trans

        U_e, rot_e, trans_e = run(f)
        U, rot, trans = run(foo_c)

        self.assertEqual(U, U_e)
        self.assertEqual(rot.grad, rot_e.grad)
        self.assertEqual(trans.grad, trans_e.grad)

    # If we serve from the cache, the init hook isn't called
    @config.patch({"fx_graph_cache": False, "fx_graph_remote_cache": False})
    @skipIfWindows(msg="torch._dynamo.exc.Unsupported")
    def test_inner_fn_str_and_stride(self):
        def f(x):
            x = x + 1
            x = test_operators.realize(x)
            x = x * 2
            x = test_operators.realize(x)
            return x

        x = torch.rand(3, 2, device=self.device).t()
        ref = f(x)
        called = False

        def hook_fn(scheduler, nodes):
            nonlocal called
            called = True

            if self.device != "cpu":
                self.assertEqual(len(nodes), 3)
                _, mul_buf, _ = nodes
                self.assertTrue(
                    all(
                        V.graph.sizevars.size_hints(buf.get_stride()) == (1, 2)
                        for buf in nodes
                    )
                )
                # before the fix, the wrong index expression
                # 'i1 + 3 * i0' is cached.
                self.assertTrue(
                    "i0 + 2 * i1" in mul_buf.data.inner_fn_str()
                    or "i0 + i1 * s1" in mul_buf.data.inner_fn_str()
                )

        with add_scheduler_init_hook(hook_fn):
            actual = torch.compile(f, fullgraph=True)(x)
        self.assertEqual(ref, actual)
        self.assertTrue(called)

    @skip_if_gpu_halide  # cuda error
    def test_mutations_loop_fusion(self):
        def fn(tensor, index, source):
            out = tensor.index_add(0, index, source, alpha=2.0) / 2
            return out

        device = "cpu"
        tensor = torch.rand((1,), dtype=torch.double, device=device)
        index = torch.tensor([0], dtype=torch.long, device=device)
        source = torch.rand((1,), dtype=torch.double, device=device)
        self.common(
            fn,
            (
                tensor,
                index,
                source,
            ),
        )

    @config.patch(
        "triton.autotune_pointwise", True
    )  # needed to introduce config that exceed max shared memory usage
    @serialTest()
    def test_large_block_sizes(self):
        """
        Inductor will try triton configs like x = 64 and y = 1024 which will
        result in out of shared memory if dtype is fp32.

        Currently inductor will skip such bad configs and pick the best one
        from the remaining configs.
        """
        if not _has_sufficient_memory(self.device, 3 * 2**24 * 65 * 4):
            raise unittest.SkipTest("insufficient memory")

        @torch.compile
        def fn(x, y):
            return x.t() + y

        # Use shape (2**24, 65) rather than (2**24, 128) potentially avoid OOM in
        # CI while still keep the same up-rounded size-hints.
        a = torch.randn(2**24, 65, device=self.device)
        b = torch.randn(65, 2**24, device=self.device)
        fn(a, b)

    # Skipped on ROCm until https://github.com/ROCm/triton/issues/443 resolved
    @slowTest
    def test_fuse_large_params(self):
        def pt2_optimizer_step(optimizer):
            @torch.compile()
            def f():
                optimizer.step()

            f()

        params = [
            torch.rand(10, 10, dtype=torch.float32, device=self.device)
            for _ in range(194)
        ]
        for p in params:
            p.grad = torch.rand_like(p)

        o = torch.optim.AdamW(params)
        pt2_optimizer_step(o)

    @skip_if_gpu_halide
    def test_adaptive_avg_pool1d_argmax(self):
        # https://github.com/pytorch/pytorch/issues/113013
        def fn(x):
            x = torch.adaptive_avg_pool1d(input=x, output_size=2)
            x = torch.argmax(input=x)
            return x

        x = torch.rand([4, 4, 3], dtype=torch.float64)
        self.common(fn, (x,))

    @skipCUDAIf(not SM80OrLater, "uses bfloat16 which requires SM >= 80")
<<<<<<< HEAD
    # We only support dtypeview for abi_conpatible aoti
    @skip_if_triton_cpu("Compile time crash in Triton CPU CI")
=======
    # We only support dtypeview for abi_compatible aoti
>>>>>>> 59cdd8dd
    @torch._inductor.config.patch(abi_compatible=True)
    @parametrize(
        "dtype_x, dtype_y",
        list(itertools.product(test_dtypes, test_dtypes)),
    )
    def test_dtypeview(self, dtype_x, dtype_y):
        if TEST_WITH_ASAN:
            return

        if is_triton_cpu_backend(self.device):
            raise unittest.SkipTest("Compile time crash in Triton CPU CI")

        # https://github.com/pytorch/pytorch/issues/126338
        def fn(x, y, x_dtype, x2):
            x = x.view(x_dtype)
            y = y.view(x_dtype) + 1
            x2 = x2.view(x_dtype) + 1
            return x @ y, x2 @ x

        # @ operation needs arguments to be the same dtype
        for view_dtype in test_dtypes:
            try:
                x = rand_strided((2, 2), (2, 1), device=self.device, dtype=dtype_x)
                y = rand_strided((2, 2), (2, 1), device=self.device, dtype=dtype_y)
                x2 = x.clone()
                fn(x, y, view_dtype, x2)
            except Exception as e:
                continue
            self.common(
                fn,
                (x, y, view_dtype, x2),
                reference_in_float=False,
                check_lowp=False,
            )

    @torch._inductor.config.patch(abi_compatible=True)
    def test_dtypeview_fusion(self):
        @torch.compile
        def fn(x):
            x = x + 1
            x = torch.ops.aten.view.dtype(x, torch.int16)
            x = x * 2
            return x

        torch._inductor.metrics.generated_kernel_count = 0
        x = torch.randn([1024], dtype=torch.float16, device=self.device)
        self.common(fn, (x,), reference_in_float=False)
        assertGeneratedKernelCountEqual(self, 1)

    @expectedFailureCodegenDynamic
    def test_reinterpret_dtypeview(self):
        @torch.compile
        def fn(x, x2):
            return x.view([10, 10]).view(torch.int32), x2.view(torch.int32).view(
                [10, 10]
            )

        x = torch.randn([100, 1], device=self.device)
        x2 = x.clone()
        self.common(fn, (x, x2), reference_in_float=False, check_lowp=False)
        x = torch.randn([100, 1], device=self.device)
        x2 = x.clone()
        _, code = run_and_get_code(fn, x, x2)
        FileCheck().check("aten.view.dtype(reinterpret_tensor").run(code[0])

    @xfail_if_triton_cpu
    @requires_gpu()
    def test_scalar_cpu_tensor_arg(self):
        def fn(x, y):
            return x + y.sum()

        test_dtypes = [
            torch.float32,
            torch.float64,
            torch.float16,
            torch.bfloat16,
        ]
        for cpu_dtype in test_dtypes:
            x = torch.rand([20], device=GPU_TYPE)
            y = torch.rand([4], device="cpu", dtype=cpu_dtype)
            self.common(
                fn,
                (x, y),
                check_lowp=False,
                copy_to_gpu=False,
                reference_in_float=False,
            )

    def test_float16_to_int16(self):
        def fn(x):
            x_view = x.view(dtype=torch.int16)
            return x_view.mul(2)

        x = torch.ones(4, dtype=torch.float16, device=self.device)
        ref = fn(x)
        actual = torch.compile(fn)(x)
        self.assertEqual(ref, actual)

    @skipCUDAIf(not SM80OrLater, "uses bfloat16 which requires SM >= 80")
    @skip_if_gpu_halide  # https://github.com/halide/Halide/issues/8311
    @xfail_if_triton_cpu
    def test_bfloat16_to_int16(self):
        def fn(a, b):
            x = a + b
            x_view = x.view(dtype=torch.int16)
            return x_view.mul(2)

        a = torch.ones(4, dtype=torch.bfloat16, device=self.device)
        b = torch.ones(4, dtype=torch.bfloat16, device=self.device)
        ref = fn(a, b)
        actual = torch.compile(fn)(a, b)
        self.assertEqual(ref, actual)

    def test_float32_to_int32(self):
        def fn(a, b):
            x = a + b
            x_view = x.view(dtype=torch.int32)
            return x_view.mul(2)

        a = torch.ones(4, dtype=torch.float32, device=self.device)
        b = torch.ones(4, dtype=torch.float32, device=self.device)
        ref = fn(a, b)
        actual = torch.compile(fn)(a, b)
        self.assertEqual(ref, actual)

    def test_randint_int64_mod(self):
        # This used to not compile due to a wrong return type of randint64_cpu
        # See https://github.com/pytorch/pytorch/issues/117435
        def fn(n):
            return (
                torch.randint(
                    low=-5, high=5, size=(n,), dtype=torch.int64, device=self.device
                )
                % 10
            )

        res = torch.compile(fn)(20)
        self.assertTrue(torch.all((0 <= res) & (res < 10)).item())

    @torch._inductor.config.patch(force_shape_pad=True)
    @skip_if_gpu_halide  # correctness issue
    def test_should_pad_bench_for_bmm(self):
        B = 2
        M = 1024
        N = 1024
        K = 1024 + 1  # a size that requires padding

        mat1 = torch.rand(B, M, K, device=self.device)
        mat2 = torch.rand(B, K, N, device=self.device)

        should_pad = pad_mm.should_pad_bench(None, mat1, mat2, torch.ops.aten.bmm)

        self.assertTrue(should_pad)

    @parametrize(
        "name, op",
        [
            subtest((name, getattr(torch.special, name)), name=name)
            for name in torch.special.__all__
            if name not in {"softmax", "log_softmax", "logsumexp"}
        ],
    )
    def test_pointwise(self, name, op):
        dtype = torch.float32
        check_lowp = True
        if self.device == GPU_TYPE and name in {
            "airy_ai",
            "bessel_i0",
            "bessel_i1",
            "bessel_j0",
            "bessel_j1",
            "bessel_y0",
            "bessel_y1",
            "erfcx",
            "gammainc",
            "gammaincc",
            "i1",
            "i1e",
            "modified_bessel_i0",
            "modified_bessel_i1",
            "modified_bessel_k0",
            "modified_bessel_k1",
            "ndtri",
            "scaled_modified_bessel_k0",
            "scaled_modified_bessel_k1",
            "spherical_bessel_j0",
            "zeta",
            "chebyshev_polynomial_t",
            "chebyshev_polynomial_v",
            "chebyshev_polynomial_u",
            "chebyshev_polynomial_w",
            "legendre_polynomial_p",
            "shifted_chebyshev_polynomial_t",
            "shifted_chebyshev_polynomial_u",
            "shifted_chebyshev_polynomial_v",
            "shifted_chebyshev_polynomial_w",
            "hermite_polynomial_h",
            "hermite_polynomial_he",
            "laguerre_polynomial_l",
        }:
            # <func>_cuda not implemented for Half
            check_lowp = False

        if (
            is_halide_backend(self.device)
            or is_triton_cpu_backend(self.device)
            and name
            in (
                "erfinv",
                "airy_ai",
                "bessel_j0",
                "bessel_j1",
                "bessel_y0",
                "bessel_y1",
                "chebyshev_polynomial_t",
                "chebyshev_polynomial_u",
                "chebyshev_polynomial_v",
                "chebyshev_polynomial_w",
                "digamma",
                "gammainc",
                "gammaincc",
                "gammaln",
                "hermite_polynomial_h",
                "hermite_polynomial_he",
                "i0",
                "i0e",
                "i1",
                "i1e",
                "laguerre_polynomial_l",
                "legendre_polynomial_p",
                "modified_bessel_i0",
                "modified_bessel_i1",
                "modified_bessel_k0",
                "modified_bessel_k1",
                "multigammaln",
                "ndtri",
                "polygamma",
                "psi",
                "scaled_modified_bessel_k0",
                "scaled_modified_bessel_k1",
                "shifted_chebyshev_polynomial_t",
                "shifted_chebyshev_polynomial_u",
                "shifted_chebyshev_polynomial_v",
                "shifted_chebyshev_polynomial_w",
                "spherical_bessel_j0",
                "zeta",
            )
        ):
            raise unittest.SkipTest(f"Halide & Triton CPU do not support {name}")

        if is_triton_cpu_backend(self.device) and name in [
            "erfc",
            "erfcx",
            "round",
            "log_ndtr",
        ]:
            raise unittest.SkipTest(f"Triton CPU does not support {name}")

        if name in {"gammainc", "gammaincc"}:
            args = (
                torch.randn(8, 8, dtype=dtype, device=self.device),
                torch.empty(8, 8, dtype=dtype, device=self.device).uniform_(1, 2),
            )

            def fn(x, y):
                return op(x, y)

        elif name in {"xlog1py", "xlogy", "zeta"}:
            args = (
                torch.randn(8, 8, dtype=dtype, device=self.device),
                torch.empty(8, 8, dtype=dtype, device=self.device).uniform_(1, 2),
            )

            def fn(x, y):
                return op(x, y)

        elif name == "multigammaln":
            args = (
                torch.empty(8, 8, dtype=dtype, device=self.device).uniform_(1, 2),
                2,
            )

            def fn(x, p):
                return op(x, p)

        elif name == "polygamma":
            args = (
                1,
                torch.empty(8, 8, dtype=dtype, device=self.device).uniform_(1, 10),
            )

            def fn(n, x):
                return op(n, x)

        elif "_polynomial_" in name:
            args = (
                torch.randn(8, 8, dtype=dtype, device=self.device),
                2,
            )

            def fn(x, n):
                return op(x, n)

        else:
            args = (torch.randn(8, 8, dtype=dtype, device=self.device),)

            def fn(x):
                return op(x)

        self.common(fn, args, check_lowp=check_lowp, atol=1e-4, rtol=1e-4)

    # codegen test fails with no dynamic for loop in dynamic shape tests
    @expectedFailureCodegenDynamic
    def test_view_uint8_through_differing_bitwidths(self):
        # https://github.com/pytorch/pytorch/issues/120998
        def fn(x, view_dtype):
            return x.view(view_dtype).view(torch.uint8)

        view_dtypes = [torch.int16, torch.int32, torch.int64]
        for dtype in view_dtypes:
            x = torch.randint(0, 2**4, [4096, 4096], dtype=torch.uint8)
            self.common(
                fn,
                (
                    x,
                    dtype,
                ),
            )

    @torch._dynamo.config.patch(capture_scalar_outputs=True)
    def test_split_with_sizes_with_unbacked_symints(self):
        @torch.compile()
        def f(sz, x):
            s0, s1 = sz.tolist()
            r0, r1 = torch.ops.aten.split_with_sizes.default(x, [s0, s1])
            return torch.ops.aten.sort.default(r1)

        N = 7312
        S0 = 420
        S1 = N - S0

        result = f(torch.tensor([S0, S1]), torch.randn(N))
        self.assertTrue(len(result) == 2)

        @torch.compile()
        def f2(x):
            y = torch.arange(x.item())
            return torch.ops.aten.split_with_sizes.default(y, [5, 5, 10])

        result = f2(torch.tensor([20]))
        self.assertTrue(len(result) == 3)

    @torch._dynamo.config.patch(capture_scalar_outputs=True)
    def test_split_with_unbacked_symints(self):
        # https://github.com/pytorch/pytorch/issues/122937
        @torch.compile()
        def f(x):
            y = torch.arange(x.item())
            return torch.split(y, [5, 5, 10])

        result = f(torch.tensor([20]))
        self.assertTrue(len(result) == 3)

    def test_complex_memory_overlap(self):
        t = rand_strided((8, 1500, 1), (1504, 1, 1), device=self.device)
        self.assertFalse(complex_memory_overlap(t))

    def test_generate_rand_fp8(self):
        """
        PyTorch can not generate fp8 tensors with a normal distribution because of
        missing needed kernels.

        We work around that in rand_strided by generating an fp16 tensor first and
        then do casting.
        """
        t = rand_strided((2, 3), (3, 1), device=self.device, dtype=torch.float8_e4m3fn)
        self.assertTrue(t.dtype is torch.float8_e4m3fn)

    @skip_if_triton_cpu("Triton CPU: Cannot xfail because it crashes process")
    def test_large_grid(self):
        # https://github.com/pytorch/pytorch/issues/123210
        def fn(primals_5):
            view = torch.ops.aten.reshape.default(primals_5, [-1, 2, 4])
            primals_5 = None
            permute = torch.ops.aten.permute.default(view, [0, 2, 1])
            clone = torch.ops.aten.clone.default(
                permute, memory_format=torch.contiguous_format
            )
            return clone

        s0 = 16777472
        s1 = 8
        compiled_fn = torch._dynamo.optimize()(fn)
        actual = compiled_fn(torch.ones(s0, s1, device=self.device))
        self.assertTrue((actual == 1).all())

    @skip_if_gpu_halide
    def test_pattern_matcher_multi_user(self):
        # Reproducer for https://github.com/pytorch/pytorch/issues/129685

        def forward(float_1, view_1):
            logits = float_1 / 64.0
            loss = torch.nn.functional.cross_entropy(logits, view_1, ignore_index=5)
            logsumexp = logits.logsumexp(dim=-1)
            return [loss, logsumexp]

        a = torch.randn(512, 4096, requires_grad=True)
        b = torch.randint(size=(512,), low=0, high=4095)

        self.common(forward, (a, b))

    def test_mul_index_expr(self):
        # Minified repro from https://github.com/pytorch/pytorch/issues/111884
        def forward():
            iota = torch.ops.prims.iota.default(
                16,
                start=0,
                step=1,
                dtype=torch.int64,
                device=self.device,
                requires_grad=False,
            )
            unsqueeze = torch.ops.aten.unsqueeze.default(iota, -1)
            mul = torch.ops.aten.mul.Tensor(unsqueeze, iota)
            unsqueeze = iota = None
            neg = torch.ops.aten.neg.default(mul)
            mul = None
            div = torch.ops.aten.div.Tensor(neg, 16)
            neg = None
            return (div,)

        self.common(forward, ())

    @xfail_if_triton_cpu
    def test_flip_cat(self):
        def forward(unsqueeze, unsqueeze_1):
            cat_1 = torch.ops.aten.cat.default([unsqueeze, unsqueeze_1], 1)
            view = torch.ops.aten.view.default(cat_1, [4])
            slice_5 = torch.ops.aten.slice.Tensor(view, 0, 0, 3)
            rev_1 = torch.ops.aten.flip.default(slice_5, [0])
            return (rev_1,)

        a = torch.randn(2, 1, requires_grad=True)
        b = torch.randn(2, 1, requires_grad=True)
        self.common(forward, (a, b))


@dataclasses.dataclass
class TestFailure:
    suffixes: Tuple[str, ...]
    is_skip: bool = False
    __test__: bool = False


def copy_tests(
    my_cls, other_cls, suffix, test_failures=None, xfail_prop=None
):  # noqa: B902
    for name, value in my_cls.__dict__.items():
        if name.startswith("test_"):
            # You cannot copy functions in Python, so we use closures here to
            # create objects with different ids. Otherwise, unittest.skip
            # would modify all methods sharing the same object id. Also, by
            # using a default argument, we create a copy instead of a
            # reference. Otherwise, we would lose access to the value.

            @functools.wraps(value)
            def new_test(self, value=value):
                return value(self)

            # Copy __dict__ which may contain test metadata
            new_test.__dict__ = copy.deepcopy(value.__dict__)

            if xfail_prop is not None and hasattr(value, xfail_prop):
                new_test = unittest.expectedFailure(new_test)

            tf = test_failures and test_failures.get(name)
            if tf is not None and suffix in tf.suffixes:
                skip_func = (
                    unittest.skip("Skipped!")
                    if tf.is_skip
                    else unittest.expectedFailure
                )
                new_test = skip_func(new_test)

            setattr(other_cls, f"{name}_{suffix}", new_test)


if HAS_CPU:

    class SweepInputsCpuTest(SweepInputs2, TestCase):
        gen = InputGen(10, "cpu")

    SweepInputsCpuTest.populate()

    class CpuTests(TestCase):
        common = check_model
        device = "cpu"

    copy_tests(CommonTemplate, CpuTests, "cpu")

if HAS_GPU and not TEST_WITH_ASAN:

    class SweepInputsGPUTest(SweepInputs2, TestCase):
        gen = InputGen(10, GPU_TYPE)

    SweepInputsGPUTest.populate()

    class GPUTests(TestCase):
        common = check_model_gpu
        device = GPU_TYPE

    copy_tests(CommonTemplate, GPUTests, GPU_TYPE)

    @instantiate_parametrized_tests
    class TritonCodeGenTests(TestCase):
        from torch._inductor.runtime.triton_heuristics import CachingAutotuner

        device_type = GPU_TYPE
        device = GPU_TYPE

        class NoOpCompilerBackend:
            def __init__(self) -> None:
                self.example_args = None
                self.model = None

            def noop_backend(
                self,
                model_: torch.fx.GraphModule,
                example_inputs_: typing.List[torch.Tensor],
            ):
                """
                The Noop backend does not compile the fx graph it is given.
                Instead, it transforms the fx graph so that its functions are
                aten operations. It then saves this graph.
                """
                from torch._inductor.decomposition import select_decomp_table
                from torch._subclasses import FakeTensorMode
                from torch.fx import Interpreter

                fake_mode = FakeTensorMode()

                def interpret(*args, **kwargs):
                    return Interpreter(model_).run(*args[0:], **kwargs)

                fake_flat_tensor_args = [
                    fake_mode.from_tensor(x) for x in example_inputs_
                ]
                fw_module = make_fx(interpret, select_decomp_table())(
                    *fake_flat_tensor_args
                )
                self.model = fw_module
                self.example_args = fake_flat_tensor_args
                return lambda x: example_inputs_

        def get_kernels(self, fn, args) -> typing.List[CachingAutotuner]:
            from torch._inductor.debug import DebugContext
            from torch._inductor.graph import GraphLowering
            from torch._inductor.virtualized import V

            cxt = TritonCodeGenTests.NoOpCompilerBackend()
            torch._dynamo.optimize(backend=cxt.noop_backend)(fn)(*args)
            graph = GraphLowering(cxt.model)
            kernels = []
            with V.set_graph_handler(graph), V.set_debug_handler(DebugContext()):
                graph.run(*(cxt.example_args))
                mod = graph.compile_to_module()

                for val in mod.__dict__.values():
                    if isinstance(
                        val, torch._inductor.runtime.triton_heuristics.CachingAutotuner
                    ):
                        kernels.append(val)

            return kernels

        def test_divisible_by_16_covers_numel_args(self):
            torch._dynamo.reset()

            def fn(a: torch.Tensor) -> torch.Tensor:
                return torch.sum(a)

            kernels = self.get_kernels(fn, [torch.randn([256, 256], device=GPU_TYPE)])
            if config.triton.multi_kernel:
                self.assertTrue(
                    len(kernels) == 4,
                    "SUM should result in four kernels when multi-kernel is enabled",
                )
            else:
                self.assertTrue(len(kernels) == 2, "SUM should result in two kernels")

            # kernel0 reduces from 256 to (xnumel=8, rnumel=8192), which means it reduces 256 by 256 into an array of
            # size 8 by accumulating 8192 elements at once note that rnumel is equal to 512 * 16, so rnumel which is
            # at slot 3 should be in the divisible by 16 descriptor
            arguments_that_are_divisible_by_16_in_kernel0 = (
                kernels[0].triton_meta["configs"][0].divisible_by_16
            )
            self.assertEqual(arguments_that_are_divisible_by_16_in_kernel0, (0, 1, 3))

            # kernel1 reduces from 8 elements to a single scalar.
            # Since multi-kernel generate 2 variants for each kernel. The second
            # persistent-reduction has index 2.
            kernel1_index = 2 if config.triton.multi_kernel else 1
            arguments_that_are_divisible_by_16_in_kernel1 = (
                kernels[kernel1_index].triton_meta["configs"][0].divisible_by_16
            )
            self.assertEqual(arguments_that_are_divisible_by_16_in_kernel1, (0, 1))
            torch._dynamo.reset()

        @config.patch(assume_aligned_inputs=False)
        def test_codegen_config_option_dont_assume_alignment(self):
            def fn(x: torch.Tensor) -> torch.Tensor:
                return x.sin() + x.cos()

            # We want code that assumes alignment if the initial input is 16-byte aligned
            for offset in (0, 1, 2, 3, 4):
                base = torch.randn(64 * 64 + 64, dtype=torch.float32, device=GPU_TYPE)
                inps = torch.as_strided(base, (64, 64), (64, 1), offset)
                torch._dynamo.reset()
                kernels = self.get_kernels(fn, [inps])
                arguments_that_are_divisible_by_16 = (
                    kernels[0].triton_meta["configs"][0].divisible_by_16
                )

                #             NO_ALIGN ALIGN     ALIGN
                # def triton_(in_ptr0, out_ptr0, xnumel, XBLOCK : tl.constexpr)

                if offset % 4 == 0:
                    expected_aligned = (0, 1, 2)
                else:
                    expected_aligned = (1, 2)
                self.assertEqual(arguments_that_are_divisible_by_16, expected_aligned)

            # If input isn't a view, storage offset != , inductor will assume alignment.
            torch._dynamo.reset()
            inp = torch.randn((64, 64), device=GPU_TYPE)
            kernels = self.get_kernels(fn, [inp])
            arguments_that_are_divisible_by_16 = (
                kernels[0].triton_meta["configs"][0].divisible_by_16
            )
            self.assertEqual(arguments_that_are_divisible_by_16, (0, 1, 2))

        def test_optimize_indexing_dtype(self):
            def fn(x: torch.Tensor) -> torch.Tensor:
                return aten.upsample_bilinear2d.vec(x, None, True, [2.0, 2.0])

            fn_opt = torch._dynamo.optimize("inductor")(fn)
            inps = [torch.randn(2, 4, 16, 16, device=GPU_TYPE)]
            code = run_and_get_triton_code(fn_opt, *inps)
            self.assertTrue("to(tl.int32)" in code)
            self.assertFalse("to(tl.int64)" in code)

            self.assertEqual(fn_opt(*inps), fn(*inps))

        @config.patch({"fx_graph_remote_cache": False})
        def test_optimize_indexing_dtype_with_constraint(self):
            def fn1(a: torch.Tensor, b: torch.Tensor) -> torch.Tensor:
                x = torch.arange(0, b.shape[0], device=GPU_TYPE)
                y = ((x + x) / 3).int()
                return a[y.to(torch.int64)]

            def fn2(a: torch.Tensor, b: torch.Tensor) -> torch.Tensor:
                torch._check_is_size(b.shape[0])
                torch._check(b.shape[0] >= 2)
                torch._check(b.shape[0] <= 100)
                return fn1(a, b)

            fn1_opt = torch._dynamo.optimize("inductor")(fn1)
            fn2_opt = torch._dynamo.optimize("inductor")(fn2)

            a = torch.rand([100, 100], device=GPU_TYPE)
            b1 = torch.rand([102], device=GPU_TYPE)
            b2 = torch.rand([100], device=GPU_TYPE)
            torch._dynamo.mark_dynamic(b1, 0)
            torch._dynamo.mark_dynamic(b2, 0)
            inps1 = [a, b1]
            inps2 = [a, b2]

            # Run fn2 first since it has more restrictive bounds -- to avoid cache hit
            code2 = run_and_get_triton_code(fn2_opt, *inps2)
            code1 = run_and_get_triton_code(fn1_opt, *inps1)

            # The function with the constrained tensor should be optimized, but
            # the other should not:
            self.assertTrue("to(tl.int64)" in code1)
            self.assertTrue("to(tl.int32)" in code2)
            self.assertFalse("to(tl.int64)" in code2)

            self.assertEqual(fn1_opt(*inps1), fn1(*inps1))
            self.assertEqual(fn2_opt(*inps2), fn1(*inps2))

        def test_constant_folding_deallocation(self):
            import torch._inductor

            def fn():
                li = []
                for i in range(10):
                    x = torch.full([100], i)
                    x = x + 1
                    li.append(x)

                return li

            mod = make_fx(fn)()

            live_tensors = WeakTensorKeyDictionary()
            max_live_tensors = 0

            class LiveTensors(TorchDispatchMode):
                def __torch_dispatch__(self, func, types, args=(), kwargs=None):
                    nonlocal live_tensors
                    nonlocal max_live_tensors

                    kwargs = kwargs if kwargs else {}
                    for arg in pytree.arg_tree_leaves(*args, **kwargs):
                        if isinstance(arg, torch.Tensor):
                            live_tensors[arg] = True

                    out = func(*args, **kwargs)
                    if not isinstance(out, torch.Tensor):
                        return out

                    live_tensors[out] = True
                    max_live_tensors = max(max_live_tensors, len(live_tensors))
                    return out

            mode = LiveTensors()
            from torch._inductor.fx_passes.joint_graph import UniformValueConstantFolder

            with mode:
                UniformValueConstantFolder(mod).run()

            # there are a couple extra tensors created in `insertable_tensor_check`
            self.assertTrue(max_live_tensors == 3)

        # See https://github.com/pytorch/pytorch/issues/100348
        def test_inductor_detach_view(self):
            def fn(x: torch.Tensor) -> torch.Tensor:
                a = x * 2
                return a, a.detach()

            fn_opt = torch._dynamo.optimize("inductor")(fn)
            inp = torch.ones(2, 2, requires_grad=True, device=GPU_TYPE)
            inp_ref = inp.clone().detach().requires_grad_(True)
            out_ref = fn(inp_ref)
            out = fn_opt(inp)
            out_ref[0].sum().backward()
            out[0].sum().backward()
            self.assertEqual(inp.grad, inp_ref.grad)

        @requires_gpu()
        @unittest.skipIf(
            not PLATFORM_SUPPORTS_MEM_EFF_ATTENTION,
            "Does not support mem_eff_attention",
        )
        def test_sdpa_inference_mode_aot_compile(self):
            class TestSDPA(torch.nn.Module):
                def __init__(self) -> None:
                    super().__init__()

                def forward(
                    self,
                    q: torch.Tensor,
                    k: torch.Tensor,
                    v: torch.Tensor,
                    attn_mask: torch.Tensor,
                ):
                    return torch.nn.functional.scaled_dot_product_attention(
                        q, k, v, attn_mask=attn_mask, dropout_p=0.0, is_causal=False
                    )

            q = torch.rand([10, 4, 128, 64], device=GPU_TYPE, dtype=torch.bfloat16)
            k = torch.rand([10, 4, 128, 64], device=GPU_TYPE, dtype=torch.bfloat16)
            v = torch.rand([10, 4, 128, 64], device=GPU_TYPE, dtype=torch.bfloat16)
            attn_mask = (
                torch.rand([10, 4, 128, 128], device=GPU_TYPE, dtype=torch.bfloat16)
                < 0.9
            )

            inputs = (q, k, v, attn_mask)

            import torch.export._trace as export_trace

            with torch.inference_mode():
                traced = export_trace._export_to_torch_ir(
                    TestSDPA(),
                    inputs,
                    disable_constraint_solver=True,
                    restore_fqn=False,
                )
                torch._inductor.aot_compile(traced, inputs)

        def test_optimize_indexing_assert(self):
            def has_indirect(code, tl_fn: str):
                self.assertTrue(
                    tl_fn in code,
                    msg=f"{tl_fn} not present:\n{code}",
                )
                for line in code.split("\n"):
                    if tl_fn in line:
                        stmt = line.split(tl_fn)[-1]
                        # indirect indexing involves a `tmp` variable
                        self.assertTrue(
                            "tmp" in stmt,
                            msg=f"Indirect indexing not present in code:\n{line}",
                        )

            def has_assert(code, lower: bool, upper: bool):
                self.assertIn(
                    "device_assert", code, msg=f"No device asert found:\n{code}"
                )
                for line in code.split("\n"):
                    if "device_assert" in line:
                        self.assertTrue(
                            ("0 <= " in line) is lower,
                            msg=f"Lower bound {'' if lower else 'not '}elided:{line}",
                        )
                        self.assertTrue(
                            (" < " in line) is upper,
                            msg=f"Upper bound {'' if upper else 'not '}elided:{line}",
                        )

            def fn(x: torch.Tensor) -> torch.Tensor:
                s = 1.0 * torch.arange(x.shape[0], device=x.device)
                return x[s.long()]

            # aten.index
            for dynamic in (False, True):
                fn_opt = torch.compile(fn, dynamic=dynamic)

                x = torch.randn(8, device=GPU_TYPE)
                code = run_and_get_triton_code(fn_opt, x)
                self.assertEqual(fn_opt(x), fn(x), msg=f"{dynamic=}")

                # Check that there's indirect indexing...
                has_indirect(code, tl_fn="tl.load")
                if not dynamic:
                    # We elide the assert for static shapes
                    self.assertNotIn("device_assert", code)
                else:
                    # ...but we generate an upper bound for dynamic shapes
                    has_assert(code, lower=False, upper=True)

            def fn(a, z, b, idx0, idx1):
                idx2 = torch.arange(a.shape[-1], device=a.device)
                a.index_put_((z, idx0, idx1, idx2), b, accumulate=True)
                return a

            # aten.index_put
            for dynamic in (False, True):
                fn_opt = torch.compile(fn, dynamic=dynamic)
                a = torch.randn(1, 32, 32, 4, device=GPU_TYPE)
                z = torch.zeros((), dtype=torch.int64, device=GPU_TYPE)
                b = torch.randn(33, 1, device=GPU_TYPE)
                idx0 = torch.randint(32, (33,), device=GPU_TYPE).view(33, 1, 1)
                idx1 = torch.randint(32, (33,), device=GPU_TYPE).view(33, 1)
                inps = (a.clone(), z, b, idx0, idx1)
                code = run_and_get_triton_code(fn_opt, *inps)

                # Correctness
                out_opt = fn_opt(a.clone(), z, b, idx0, idx1)
                out = fn(a.clone(), z, b, idx0, idx1)
                self.assertEqual(out_opt, out, msg=f"{dynamic=}")

                # We have an indirect store via atomic_add
                has_indirect(code, tl_fn="tl.atomic_add")
                # We cannot elide he assert in this case
                has_assert(code, lower=True, upper=True)

        def test_not_materialize_pointwise_reduction(self):
            def fn(a, b):
                return (a - b).sum(dim=-1).amax(dim=-1)

            N = 16
            K = 7
            fn_opt = torch._dynamo.optimize("inductor")(fn)
            inps = [
                torch.randn(N, 1, K, device=GPU_TYPE),
                torch.randn(1, N, K, device=GPU_TYPE),
            ]
            code = run_and_get_triton_code(fn_opt, *inps)
            self.assertEqual(
                code.count("tl.store"), 2 if config.triton.multi_kernel else 1
            )
            self.assertTrue("out_ptr1" in code)
            self.assertFalse("out_ptr0" in code)
            self.assertEqual(fn_opt(*inps), fn(*inps))

        def test_numpy_on_gpu(self):
            x = np.arange(10, dtype=np.float32)

            @torch.compile
            def fn(x):
                return np.sin(x)

            def fn_gpu(x):
                with torch.device(GPU_TYPE):
                    return fn(x)

            r = fn_gpu(x)
            code = run_and_get_triton_code(fn_gpu, x)
            self.assertIn("tl_math.sin", code)
            self.assertEqual(type(r), np.ndarray)
            self.assertEqual(r, np.sin(x))

        def test_numpy_autograd(self):
            def my_torch(x):
                y = torch.cat([torch.sin(x) ** 2, torch.max(x)[None]])
                return y.sum()

            def my_np(x):
                y = np.concatenate([np.sin(x) ** 2, np.max(x)[None]])
                return np.sum(y)

            @torch.compile
            def wrapper(x):
                return torch.compiler.wrap_numpy(my_np)(x)

            @torch.compile
            def wrapper2(x):
                x = x.numpy()
                y = my_np(x)
                return torch.from_numpy(y)

            x_np = torch.arange(8, dtype=torch.float32, requires_grad=True)
            x = torch.arange(8, dtype=torch.float32, requires_grad=True)
            out_np = wrapper(x_np)
            out = my_torch(x)
            self.assertEqual(out, out_np)

            x2_np = torch.arange(8, dtype=torch.float32, requires_grad=True)
            out2_np = wrapper2(x2_np)
            self.assertEqual(out, out2_np)

            out_np.backward()
            out.backward()
            self.assertEqual(x.grad, x_np.grad)

            out2_np.backward()
            self.assertEqual(x.grad, x2_np.grad)

        # Disable constant propagation, so we isolate value range analysis
        @patch.object(config, "constant_and_index_propagation", False)
        @patch.object(config, "joint_graph_constant_folding", False)
        def test_cant_optimize_compute(self):
            def ones():
                return torch.ones([4], device=GPU_TYPE)

            def suffix(inp):
                return (inp.to(torch.int64) + 1).to(torch.float64)

            ten = torch.rand([4], device=GPU_TYPE)

            for foo in (
                lambda x: x + 2147483657,
                lambda x: torch.where(x < 0, ones(), ones() - 2) * (-(2 ** (40))),
                lambda x: x + ten,
                lambda x: x + ten.sum(),
            ):

                def fn():
                    return suffix(foo(ones()))

                fn_opt = torch._dynamo.optimize("inductor")(fn)
                code = run_and_get_triton_code(fn_opt)

                # this cannot be optimized away, value too large
                self.assertTrue("to(tl.int64)" in code)
                self.assertEqual(fn_opt(), fn())

        # Disable constant propagation, so we isolate value range analysis
        @patch.object(config, "constant_and_index_propagation", False)
        @patch.object(config, "joint_graph_constant_folding", False)
        def test_optimize_compute(self):
            def ones():
                return torch.ones([4], device=GPU_TYPE)

            def suffix(inp):
                return (inp.to(torch.int64) + 1).to(torch.float64)

            for foo in (
                lambda x: x + 500,
                lambda x: torch.where(x < 0, ones(), ones() - 2) * (-(2 ** (20))),
                lambda x: x / 30,
            ):

                def fn():
                    return suffix(foo(ones()))

                fn_opt = torch._dynamo.optimize("inductor")(fn)
                code = run_and_get_triton_code(fn_opt)

                # this can be optimized away, value too large
                self.assertTrue("to(tl.int64)" not in code)
                self.assertTrue("to(tl.int32)" in code)

                self.assertEqual(fn_opt(), fn())

        # https://github.com/pytorch/pytorch/issues/130335
        def test_ctr_not_moved_to_cuda_when_used_in_index_put(self):
            @torch.compile
            def f(x, mask):
                x[:, mask] = -math.inf
                return x

            x_tmp = torch.randn(512, 19, device=GPU_TYPE)
            x = x_tmp.permute(1, 0).view(-1, 128, 4)[:, :, 1:]

            mask_tmp = torch.ones(128, 3, dtype=torch.int32, device=GPU_TYPE)
            mask = mask_tmp == mask_tmp
            f(x, mask)
            code = run_and_get_triton_code(f, x, mask)
            # What we are testing here:
            # inductor has a pass to move tensor constructors on cpu to cuda
            # (the -math.inf will become a scalar-tensor input to index_put_())
            # we are asserting that when inductor allocates this tensor,
            # it does not move the tensor constructor to cuda and keeps it on CPU.
            self.assertFalse("empty_strided_cuda(()" in code)

        @requires_gpu()
        @parametrize("upcast_to_fp32", [False, True])
        def test_codegen_upcast_to_fp32(self, upcast_to_fp32):
            @torch.compile
            def func(a, b):
                return a * b

            inps = (torch.rand((32, 32), device=GPU_TYPE, dtype=torch.float16),) * 2
            with config.patch("triton.codegen_upcast_to_fp32", upcast_to_fp32):
                func_opt = torch._dynamo.optimize("inductor")(func)
                code = run_and_get_triton_code(func_opt, *inps)
                fp32_cast_in_code = "to(tl.float32)" in code
                self.assertEqual(fp32_cast_in_code, upcast_to_fp32)

        @config.patch("triton.use_block_ptr", False)
        def test_evict_last_non_coalesced_loads(self):
            @torch.compile
            def f(a, b):
                return (a * b).sum(dim=-1)

            N = 512
            inps = (
                torch.randn(N, N, N, device=GPU_TYPE).permute(2, 1, 0),
                torch.randn(N, N, N, device=GPU_TYPE).permute(1, 2, 0),
            )
            code = run_and_get_triton_code(f, *inps)
            lines = [line for line in code.split("\n") if "tl.load" in line]
            if config.triton.multi_kernel:
                # the first 2 lines are generated for the persistent reduction
                # variant.
                self.assertExpectedInline(
                    "\n".join(lines),
                    """\
    tmp0 = tl.load(in_ptr0 + (x1 + (512*x0) + (262144*r2)), rmask, eviction_policy='evict_last', other=0.0)
    tmp1 = tl.load(in_ptr1 + (x3 + (262144*r2)), rmask, other=0.0)
        tmp0 = tl.load(in_ptr0 + (x1 + (512*x0) + (262144*r2)), rmask, eviction_policy='evict_last', other=0.0)
        tmp1 = tl.load(in_ptr1 + (x3 + (262144*r2)), rmask, eviction_policy='evict_first', other=0.0)""",
                )
            else:
                self.assertExpectedInline(
                    "\n".join(lines),
                    """\
        tmp0 = tl.load(in_ptr0 + (x1 + (512*x0) + (262144*r2)), rmask, eviction_policy='evict_last', other=0.0)
        tmp1 = tl.load(in_ptr1 + (x3 + (262144*r2)), rmask, eviction_policy='evict_first', other=0.0)""",
                )

        @config.patch("triton.use_block_ptr", True)
        def test_evict_last_non_coalesced_loads_block_ptr(self):
            @torch.compile
            def f(a, b):
                return (a * b).sum(dim=-1)

            N = 512
            inps = (
                torch.randn(N, N, N, device=GPU_TYPE).permute(2, 1, 0),
                torch.randn(N, N, N, device=GPU_TYPE).permute(1, 2, 0),
            )
            code = run_and_get_triton_code(f, *inps)
            lines = [line for line in code.split("\n") if "tl.load" in line]

            if config.triton.multi_kernel:
                # the first 2 lines are generated for the persistent reduction
                # variant.
                self.assertExpectedInline(
                    "\n".join(lines),
                    """\
    tmp0 = tl.load(in_ptr0 + (x1 + (512*x0) + (262144*r2)), rmask, eviction_policy='evict_last', other=0.0)
    tmp1 = tl.load(tl.make_block_ptr(in_ptr1, shape=[262144, 512], strides=[1, 262144], block_shape=[XBLOCK, RBLOCK], order=[0, 1], offsets=[xoffset, roffset]), boundary_check=[1], padding_option='zero')
        tmp0 = tl.load(in_ptr0 + (x1 + (512*x0) + (262144*r2)), rmask, eviction_policy='evict_last', other=0.0)
        tmp1 = tl.load(block_ptr0, boundary_check=[1], padding_option='zero', eviction_policy='evict_first')""",  # noqa: B950 line too long
                )
            else:
                self.assertExpectedInline(
                    "\n".join(lines),
                    """\
        tmp0 = tl.reshape(tl.broadcast_to(tl.load(block_ptr0, boundary_check=[2], padding_option='zero', eviction_policy='evict_last')[:, None, :, :], [((511 + XBLOCK) // 512), ((1) * ((1) <= (((511 + XBLOCK) // 512))) + (((511 + XBLOCK) // 512)) * ((((511 + XBLOCK) // 512)) < (1))), ((512) * ((512) <= (XBLOCK)) + (XBLOCK) * ((XBLOCK) < (512))), RBLOCK]), [XBLOCK, RBLOCK])
        tmp1 = tl.load(block_ptr1, boundary_check=[1], padding_option='zero', eviction_policy='evict_first')""",  # noqa: B950 line too long
                )

        # Disable index propagation, so the indirect indexing isn't optimized away
        @patch.object(config, "constant_and_index_propagation", False)
        def test_computed_indirect_mask(self):
            def fn(x, n):
                tmp = torch.arange(n, device=x.device)
                return x[tmp] + 1

            x = torch.randn(8, device=GPU_TYPE)
            fn_opt = torch.compile(fn)
            code = run_and_get_triton_code(fn_opt, x, 8)
            # load should be masked
            self.assertTrue(
                "tl.load(in_ptr0 + (tmp0), xmask" in code
                or "tl.load(in_ptr0 + (tmp0), (xmask).to(tl.int1)" in code
            )
            self.assertEqual(fn(x, 8), fn_opt(x, 8))

        def test_kernel_names_descriptive(self):
            @torch._dynamo.optimize("inductor")
            def fn1(x):
                return x.cos().sin()

            @torch._dynamo.optimize("inductor")
            def fn2(x):
                x = torch.mm(x, x)
                x = torch.softmax(x, dim=1)
                return x

            mod = nn.Sequential(
                nn.Linear(4, 4),
                nn.LayerNorm(4),
                nn.ReLU(),
            ).to(device=GPU_TYPE)

            @torch._dynamo.optimize("inductor")
            def fn3(x):
                return mod(x)

            func_and_kernel_aten = [
                (fn1, "triton_poi_fused_cos_sin", (torch.randn(8, device=GPU_TYPE),)),
                (
                    fn2,
                    "triton_poi_fused__softmax",
                    (torch.randn(4, 4, device=GPU_TYPE),),
                ),
                (
                    fn3,
                    "triton_poi_fused_native_layer_norm_relu",
                    (torch.randn(4, 4, device=GPU_TYPE),),
                ),
            ]
            func_and_kernel_torch = [
                (fn1, "triton_poi_fused_cos_sin", (torch.randn(8, device=GPU_TYPE),)),
                (
                    fn2,
                    "triton_poi_fused_softmax",
                    (torch.randn(4, 4, device=GPU_TYPE),),
                ),
                (
                    fn3,
                    "triton_poi_fused_layer_norm_relu"
                    if torch._dynamo.config.inline_inbuilt_nn_modules
                    else "triton_poi_fused_LayerNorm_ReLU",
                    (torch.randn(4, 4, device=GPU_TYPE),),
                ),
            ]

            def test_funcs(func_and_kernel):
                with torch.no_grad():
                    for fn, kernel_name, inps in func_and_kernel:
                        code = run_and_get_triton_code(fn, *inps)
                        if kernel_name not in code:
                            print(code)
                        self.assertTrue(kernel_name in code)

            test_funcs(func_and_kernel_aten)
            patch.object(config.triton, "descriptive_names", "torch")(test_funcs)(
                func_and_kernel_torch
            )

        @patch.object(config, "profile_bandwidth", True)
        def test_bandwidth_profiler(self):
            @torch._dynamo.optimize("inductor")
            def fn(x):
                x = x.cos()
                x = x.cos()
                x = torch.mm(x, x)
                x = x.sin()
                x = x.relu()
                return x

            inp = torch.randn(4, 4, device=GPU_TYPE)
            code = run_and_get_triton_code(fn, inp)
            fn(inp)
            self.assertTrue("start_graph" in code)
            self.assertTrue("end_graph" in code)

        def test_comment_graph_fragment(self):
            @torch._dynamo.optimize("inductor")
            def fn(x):
                x = x.sin()
                x = x.relu()
                return x

            inp = torch.randn(4, 4, device=GPU_TYPE)
            code = run_and_get_triton_code(fn, inp)
            fn(inp)
            self.assertTrue("Graph fragment" in code)
            self.assertTrue(
                "%sin : [num_users=1] = call_function[target=torch.ops.aten.sin.default]"
                in code
            )
            self.assertTrue(
                "%relu : [num_users=1] = call_function[target=torch.ops.aten.relu.default]"
                in code
            )

        def test_split_op_with_sym(self):
            def fn(x: torch.Tensor) -> torch.Tensor:
                # split(tensor, sympy.Integer), split(tensor, sympy.Expr)
                return torch.split(x, x.shape[0]), torch.split(x, x.shape[0] // 2)

            for dynamic_shapes in [True, False]:
                with torch._dynamo.config.patch(dynamic_shapes=dynamic_shapes):
                    torch._dynamo.reset()
                    fn_opt = torch._dynamo.optimize("inductor", dynamic=dynamic_shapes)(
                        fn
                    )
                    inps = torch.randn([5, 5])
                    fn_opt(inps)

        @skipIfRocm
        @unittest.skipIf(IS_FBCODE, "fbcode system python does not provide torch")
        def test_indirect_device_assert(self):
            dir_path = os.path.dirname(os.path.realpath(__file__))
            test_path = os.path.join(dir_path, "indirect_assert_helper.py")
            fns = ("first_arg", "store", "second_arg", "same_pm_one", "same_pp_one")

            def test(fn, ndims, dyn_shape, one_size=False):
                proc = subprocess.Popen(
                    [
                        sys.executable,
                        test_path,
                        fn,
                        str(ndims),
                        str(dyn_shape),
                        str(one_size),
                    ],
                    stdout=subprocess.PIPE,
                    stderr=subprocess.PIPE,
                    env={**os.environ, "MKL_THREADING_LAYER": "GNU"},
                )
                stderr = proc.communicate()[1]
                self.assertTrue(
                    any(
                        "out of bounds" in err.decode("utf-8")
                        for err in stderr.splitlines()
                    ),
                    f"{fn}, {ndims}, {dyn_shape}, {one_size}",
                )

            for fn, ndims, dyn_shape in itertools.product(fns, (2, 3), (True, False)):
                test(fn, ndims, dyn_shape)

            test("first_arg", 2, False, True)

            for fn, dyn_shape in itertools.product(
                ("upper1", "upper2", "lower1", "lower2"), (True, False)
            ):
                test(fn, 2, dyn_shape)

        @patch("torch._inductor.config.comment_origin", True)
        @patch("torch._functorch.config.max_dist_from_bw", 0)
        def test_inductor_sequence_nr(self):
            class Model(torch.nn.Module):
                def __init__(self) -> None:
                    super().__init__()
                    self.conv1 = torch.nn.Conv2d(
                        in_channels=16,
                        out_channels=16,
                        kernel_size=(1, 1),
                        stride=1,
                        padding="same",
                        bias=True,
                    )
                    self.bn1 = torch.nn.BatchNorm2d(num_features=16)
                    self.relu1 = torch.nn.ReLU()
                    self.loss_fn = torch.nn.L1Loss()

                def forward(self, x, target):
                    y = x
                    x = self.conv1(x)
                    x = self.bn1(x)
                    x = self.relu1(x)
                    x = x + y
                    x = torch.flatten(x)
                    output = self.loss_fn(x, target)
                    return (output,)

            def get_triton_codegen(optimized_module, args):
                def run_with_backward():
                    result = optimized_module(*args)
                    result[0].backward()
                    return result

                res, (fwd_code, bwd_code) = run_and_get_code(run_with_backward)
                return fwd_code, bwd_code

            x = torch.rand(100, 16, 32, 32, requires_grad=True, device=GPU_TYPE)
            target = torch.rand(1, device=GPU_TYPE)
            args = [x, target]
            model = Model().to(device=GPU_TYPE)
            opt_model = torch.compile(model)
            fwd_code, bwd_code = get_triton_codegen(opt_model, args)

            bwd_seq_nr_set = set()
            fwd_seq_nr_set = set()
            for idx, code in enumerate([fwd_code, bwd_code]):
                seq_nr_set = bwd_seq_nr_set if idx > 0 else fwd_seq_nr_set
                prefix = "BWD" if idx > 0 else "FWD"
                for line in code.split("\n"):
                    if "seq_nr" in line:
                        res = re.search(r"seq_nr:(\d+)", line)
                        if res:
                            seq_nr_set.add(int(res.group(1)))
            self.assertTrue(bwd_seq_nr_set.issubset(fwd_seq_nr_set))

        @config.patch(
            {
                "coordinate_descent_tuning": True,
                "triton.unique_kernel_names": True,
                "benchmark_kernel": True,
            }
        )
        @skipIfRocm
        @expectedFailureXPU
        @unittest.skipIf(
            torch.cuda.is_available() and torch.cuda.get_device_capability() < (9, 0),
            "Triton does not support fp8 on A100",
        )
        def test_red_followed_by_transposed_pointwise(self):
            bs = 26624
            dim = 1024

            @torch.compile(dynamic=False)
            def f(in1, in2, a, b, scale_a, scale_b):
                out = torch.nn.functional.silu(in1) * in2
                out_row = (out / out.amax(dim=1, keepdim=True)).to(torch.float8_e4m3fn)
                out_col = (out / out.amax(dim=0, keepdim=True)).to(torch.float8_e4m3fn)

                # setup strides for _scaled_mm
                out_row = out_row.contiguous()
                out_col = out_col.t().contiguous().t()

                return (
                    torch._scaled_mm(
                        out_row, a, scale_a, scale_b, out_dtype=torch.bfloat16
                    ),
                    torch._scaled_mm(
                        b, out_col, scale_a, scale_b, out_dtype=torch.bfloat16
                    ),
                )

            in1 = torch.randn((bs, dim), dtype=torch.bfloat16, device=GPU_TYPE)
            in2 = torch.randn((bs, dim), dtype=torch.bfloat16, device=GPU_TYPE)
            a = (
                torch.randn((dim, dim), dtype=torch.bfloat16, device=GPU_TYPE)
                .t()
                .to(torch.float8_e4m3fn)
            )
            b = torch.randn((dim, bs), dtype=torch.bfloat16, device=GPU_TYPE).to(
                torch.float8_e4m3fn
            )
            # Scales
            scale_a = torch.tensor(1.0, device=GPU_TYPE)
            scale_b = torch.tensor(1.0, device=GPU_TYPE)

            # warmup
            _, (wrapper,) = run_and_get_code(f, in1, in2, a, b, scale_a, scale_b)

            # Previously indcutor decide reduction hint for a reduction kernel without considering
            # the pointwise nodes. That will cause the third reduction kernel in this wrapper to be a
            # persistent inner reduction and cause bad perf.
            #
            # We fix that by making the third reduction a non-persistent reduction
            # and improve the perf by 4.14x (451us -> 109us)
            self.assertEqual(3, wrapper.count("def triton_red_"))
            self.assertEqual(0, wrapper.count("def triton_per_"))

            if DO_PERF_TEST:
                with torch.profiler.profile(
                    activities=[torch.profiler.ProfilerActivity.CUDA]
                ) as p:
                    for _ in range(1000):
                        f(in1, in2, a, b, scale_a, scale_b)

                print(p.key_averages().table(max_name_column_width=200))

        def test_non_blocking_copy_codegen(self):
            # Checks non_blocking arg is present in codegen
            # (see https://github.com/pytorch/pytorch/issues/136260)
            def fn(x):
                return x.to(device=self.device, non_blocking=True)

            inp = torch.randn(3, 4)
            _, (code,) = run_and_get_code(torch.compile(fn), inp)
            FileCheck().check("copy_").check_same("True").run(code)

        @config.patch(inplace_buffers=True)
        def test_layer_norm_should_not_inplace(self):
            # https://github.com/pytorch/pytorch/issues/120217
            D = 16

            def fn(x):
                return nn.LayerNorm([D], dtype=torch.float16)(x)

            inps = [torch.rand(D, dtype=torch.float16)]
            fn_opt = torch.compile(fn)
            code = run_and_get_triton_code(fn_opt, *inps)
            self.assertTrue("in_out_ptr" not in code)
            self.assertEqual(fn_opt(*inps), fn(*inps))

    class RNNTest(TestCase):
        device_type = GPU_TYPE

        class Model(torch.nn.Module):
            def __init__(self) -> None:
                super().__init__()
                self.gru = torch.nn.GRU(16, 16, batch_first=True)

            def forward(self, x):
                return self.gru(x)

        @expectedFailureXPU
        def test_rnn_compile_safe(self):
            device = torch.device(GPU_TYPE)
            model = RNNTest.Model().to(device)
            model = torch._dynamo.optimize("inductor")(model)
            x = torch.rand(1024, 20, 16).to(device)
            model(x)

    class NanCheckerTest(TestCase):
        @config.patch("nan_asserts", True)
        def test_nan_checker_pass(self):
            def f(x):
                return torch.softmax(x, dim=-1)

            x = torch.randn(2, 1024, device=GPU_TYPE)
            ref = f(x)
            actual, (code,) = run_and_get_code(torch.compile(f), x)
            self.assertTrue(torch.allclose(ref, actual))
            self.assertTrue("# make sure graph inputs are not nan/inf" in code)
            self.assertTrue(
                re.search(r"assert not .*\.isnan\(\)\.any\(\).item\(\)", code)
                is not None
            )
            self.assertTrue(
                re.search(r"assert not .*\.isinf\(\)\.any\(\).item\(\)", code)
                is not None
            )

        @config.patch("nan_asserts", True)
        def test_nan_checker_fail(self):
            def f(x):
                return torch.softmax(x, dim=-1)

            x = torch.randn(2, 1024, device=GPU_TYPE)
            x[0, 0] = float("nan")
            with self.assertRaises(AssertionError):
                torch.compile(f)(x)


if HAS_CPU:

    class TestFull(TestCase):
        def test_full_dtype(self):
            pytypes = (
                bool,
                int,
                float,
                # TODO: Triton's JITFunction._type_of has no support for complex
                # complex,
            )

            dtypes = (
                torch.bool,
                torch.int32,
                torch.int64,
                torch.float32,
                torch.float64,
                None,
                # torch.complex64,
                # torch.complex128,
            )

            def fn(pytype, dtype):
                if pytype is bool:
                    fill_value = True
                elif pytype is int:
                    fill_value = 42
                elif pytype is float:
                    fill_value = 42.0
                else:
                    raise AssertionError(f"Unexpected Python type: {pytype}")

                return torch.full(
                    (4, 6), fill_value, dtype=dtype, device=torch.device("cpu")
                )

            fn_opt = torch._dynamo.optimize("inductor")(fn)

            for pytype, dtype in itertools.product(pytypes, dtypes):
                with enable_python_dispatcher():
                    with torch.no_grad():
                        ret_opt = fn_opt(pytype, dtype)

                self.assertEqual(ret_opt, fn(pytype, dtype))


if __name__ == "__main__":
    from torch._inductor.test_case import run_tests

    if HAS_CPU or HAS_GPU:
        run_tests(needs="filelock")<|MERGE_RESOLUTION|>--- conflicted
+++ resolved
@@ -7502,7 +7502,6 @@
         self.common(fn, [a, b])
 
     @with_tf32_off
-    @xfail_if_triton_cpu
     def test_slice_scatter_reinplace(self):
         class M(nn.Module):
             def __init__(self, device):
@@ -8655,7 +8654,6 @@
         )
         assertGeneratedKernelCountEqual(self, 0)
 
-    @xfail_if_triton_cpu
     @config.patch(search_autotune_cache=False)
     def test_mm_views(self):
         def fn(a, b):
@@ -8743,7 +8741,6 @@
         self.assertTrue(same(r2, r3))
         self.assertTrue(same(g2, g3))
 
-    @xfail_if_triton_cpu
     @config.patch(search_autotune_cache=False)
     def test_dropout3(self):
         m = torch.nn.Sequential(
@@ -9705,7 +9702,6 @@
         self.assertEqual(inductor_out, eager_out)
 
     @skipIfRocm
-    @xfail_if_triton_cpu
     def test_require_stride_expanded(self):
         def forward(arg6, arg7, arg16):
             convolution = torch.ops.aten.convolution(
@@ -11108,12 +11104,7 @@
         self.common(fn, (x,))
 
     @skipCUDAIf(not SM80OrLater, "uses bfloat16 which requires SM >= 80")
-<<<<<<< HEAD
-    # We only support dtypeview for abi_conpatible aoti
-    @skip_if_triton_cpu("Compile time crash in Triton CPU CI")
-=======
     # We only support dtypeview for abi_compatible aoti
->>>>>>> 59cdd8dd
     @torch._inductor.config.patch(abi_compatible=True)
     @parametrize(
         "dtype_x, dtype_y",
