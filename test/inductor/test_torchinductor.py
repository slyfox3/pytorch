--- conflicted
+++ resolved
@@ -772,7 +772,6 @@
         )
 
     @skipCUDAIf(not SM80OrLater, "Requires sm80")
-<<<<<<< HEAD
     def test_aoti_eager_dtype_device_layout(self):
         ns = "aten"
         op_name = "tril_indices"
@@ -814,9 +813,6 @@
 
     @skipCUDAIf(not SM80OrLater, "Requires sm80")
     def test_aoti_eager_support_out(self):
-=======
-    def test_eager_aoti_support_out(self):
->>>>>>> 0b331fd5
         ns = "aten"
         op_name = "clamp"
         dispatch_key = "CPU"
@@ -868,7 +864,6 @@
             self.assertEqual(ref_out_tensor1, res_out_tensor1)
 
     @skipCUDAIf(not SM80OrLater, "Requires sm80")
-<<<<<<< HEAD
     def test_aoti_eager_support_str(self):
         ns = "aten"
         op_name = "div"
@@ -907,9 +902,6 @@
 
     @skipCUDAIf(not SM80OrLater, "Requires sm80")
     def test_aoti_eager_cache_hit(self):
-=======
-    def test_eager_aoti_cache_hit(self):
->>>>>>> 0b331fd5
         ns = "aten"
         op_name = "abs"
         dispatch_key = "CPU"
@@ -950,11 +942,7 @@
                 self.assertEqual(ref_value, res_value)
 
     @skipCUDAIf(not SM80OrLater, "Requires sm80")
-<<<<<<< HEAD
     def test_aoti_eager_with_persistent_cache(self):
-=======
-    def test_eager_aoti_with_persistent_cache(self):
->>>>>>> 0b331fd5
         def fn(a):
             return torch.abs(a)
 
@@ -1068,11 +1056,7 @@
             self.assertEqual(ref_values, res_values)
 
     @skipCUDAIf(not SM80OrLater, "Requires sm80")
-<<<<<<< HEAD
     def test_aoti_eager_override_registration(self):
-=======
-    def test_eager_aoti_override_registration(self):
->>>>>>> 0b331fd5
         namespace_name = "aten"
         dispatch_key = "CPU"
         device = torch.device("cpu")
