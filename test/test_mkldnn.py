--- conflicted
+++ resolved
@@ -35,13 +35,8 @@
 types = [torch.float, torch.bfloat16, torch.half]
 
 # Comment the line below to find out the CI machines having MKL-DNN build disabled
-<<<<<<< HEAD
 @unittest.skipIf(not torch.backends.onednn.is_available(), "MKL-DNN build is disabled")
-class TestOnednn(TestCase):
-=======
-@unittest.skipIf(not torch.backends.mkldnn.is_available(), "MKL-DNN build is disabled")
 class TestMkldnn(TestCase):
->>>>>>> 70cdd141
     def test_conversion(self):
         for cpu_tensor in [torch.randn((1, 2, 3, 4),
                                        dtype=torch.float, device=torch.device('cpu')),
